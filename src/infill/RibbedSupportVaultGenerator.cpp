//Copyright (c) 2021 Ultimaker B.V.
//CuraEngine is released under the terms of the AGPLv3 or higher.

#include "RibbedSupportVaultGenerator.h"

#include "../sliceDataStorage.h"
#include "../utils/polygonUtils.h"
#include "../utils/linearAlg2D.h"

#include <functional>
#include <memory>
#include <vector>

//____v

// TODO: Shortest distance to polygons function, and/or write/reuse distancefield things.
//       Idea maybe something can be done with isolines for the distance function?
// TODO: Properly implement the distance heuristic for 'closest node' (it's now just 'euclidian_sqd_distance'), this is different from the distance field!
// TODO: Implement 'Simplify' ... also heuristic? Also: Should the 'sequence_smooth_func' _really_ accept a vector of Points? (Probably a better way.)
// TODO: Implement 'Truncate' ... is it needed to do it within the tree as well (see note-comment in function itself).
// TODO: The convert trees to lines 'algorithm' is way too simple right now (unless they're already going to be connected later).
// TODO: Lots of smaller TODO's in code itself, put on list!

// Implementation in Infill classes & elsewhere (not here):
// TODO: Outline offset, infill-overlap & perimeter gaps.
// TODO: Frontend, make sure it's enabled for 'actual' infill only (search for infill pattern).

// Stretch Goals:
// TODO: Check Unit Tests & Documentation.
// TODO: Result lines handled by Arachne insread :-)
// TODO: Also generate support instead of just infill (and enable that in frontend).
// TODO: Find a way to parallelize part(s) of it??
// TODO: G2/G3 to make trees properly curved? -> Should be in Arachne, not here, but still ;-)

//____^

using namespace cura;

coord_t RibbedVaultLayer::getWeightedDistance(const Point boundary_loc, const Point unsupported_loc)
{
    return vSize(boundary_loc - unsupported_loc);
}

coord_t RibbedVaultTreeNode::getWeightedDistance(const Point unsupported_loc, const coord_t supporting_radius)
{
    size_t valence = ( ! is_root) + children.size();
    coord_t boost = (0 < valence && valence < 4)? 4 * supporting_radius : 0;
    return vSize(getLocation() - unsupported_loc) - boost;
}

const Point& RibbedVaultTreeNode::getLocation() const
{
    return p;
}

void RibbedVaultTreeNode::setLocation(Point loc)
{
    p = loc;
}

void RibbedVaultTreeNode::addChild(const Point& p)
{
    children.push_back(std::make_shared<RibbedVaultTreeNode>(p));
}

std::shared_ptr<RibbedVaultTreeNode> RibbedVaultTreeNode::findClosestNode(const Point& x, const coord_t supporting_radius)
{
    coord_t closest_distance = getWeightedDistance(x, supporting_radius);
    std::shared_ptr<RibbedVaultTreeNode> closest_node = shared_from_this();
    findClosestNodeHelper(x, supporting_radius, closest_distance, closest_node);
    return closest_node;
}

void RibbedVaultTreeNode::propagateToNextLayer
(
    std::vector<std::shared_ptr<RibbedVaultTreeNode>>& next_trees,
    const Polygons& next_outlines,
    const coord_t& prune_distance,
    const coord_t& smooth_magnitude
) const
{
    auto layer_copy = deepCopy();

    // TODO: What is the correct order of the following operations?
<<<<<<< HEAD
    //       (NOTE: in case realign turns out _not_ to be last, would need to rewrite a few things, see the 'rerooted_parts' parameter of that function).
    layer_copy->prune(prune_distance);
    layer_copy->smoothen(smooth_magnitude);
    if (layer_copy->realign(next_outlines, next_trees))
    {
        next_trees.push_back(layer_copy);
    }
=======
    result->prune(prune_distance);
    result->straighten(smooth_magnitude);
    result->realign(next_outlines, next_trees);
>>>>>>> 7b6eb18a
}

// NOTE: Depth-first, as currently implemented.
//       Skips the root (because that has no root itself), but all initial nodes will have the root point anyway.
void RibbedVaultTreeNode::visitBranches(const visitor_func_t& visitor) const
{
    for (const auto& node : children)
    {
        visitor(p, node->p);
        node->visitBranches(visitor);
    }
}

// Node:
RibbedVaultTreeNode::RibbedVaultTreeNode(const Point& p) : p(p) {}

// Root (and Trunk):
RibbedVaultTreeNode::RibbedVaultTreeNode(const Point& a, const Point& b) : RibbedVaultTreeNode(a)
{
    children.push_back(std::make_shared<RibbedVaultTreeNode>(b));
    is_root = true;
}

void RibbedVaultTreeNode::findClosestNodeHelper(const Point& x, const coord_t supporting_radius, coord_t& closest_distance, std::shared_ptr<RibbedVaultTreeNode>& closest_node)
{
    for (const auto& node : children)
    {
        node->findClosestNodeHelper(x, supporting_radius, closest_distance, closest_node);
        const coord_t distance = node->getWeightedDistance(x, supporting_radius);
        if (distance < closest_distance)
        {
            closest_node = node;
            closest_distance = distance;
        }
    }
}

std::shared_ptr<RibbedVaultTreeNode> RibbedVaultTreeNode::deepCopy() const
{
    std::shared_ptr<RibbedVaultTreeNode> local_root = std::make_shared<RibbedVaultTreeNode>(p);
    local_root->is_root = is_root;
    local_root->children.reserve(children.size());
    for (const auto& node : children)
    {
        local_root->children.push_back(node->deepCopy());
    }
    return local_root;
}

bool RibbedVaultTreeNode::realign(const Polygons& outlines, std::vector<std::shared_ptr<RibbedVaultTreeNode>>& rerooted_parts)
{
    // NOTE: Is it neccesary to 'reroot' parts further up the tree, or can it just be done from the root onwards
    //       and ignore any further altercations once the outline is crossed (from the outside) for the first time?

    if (outlines.empty())
    {
        return false;
    }
    else if (outlines.inside(p, true))
    {
        return true;
    }
    else if (children.size() == 1 && outlines.inside(children.front()->p, true))
    {
        p = PolygonUtils::findClosest(p, outlines).p();
        return true;
    }
    else
    {
        for (auto& child : children)
        {
            if (child->realign(outlines, rerooted_parts))
            {
                rerooted_parts.push_back(child);
            }
        }
    }
    return false;
}

void RibbedVaultTreeNode::straighten(const coord_t& magnitude)
{
    straighten(magnitude, p, 0);
}
RibbedVaultTreeNode::RectilinearJunction RibbedVaultTreeNode::straighten(const coord_t& magnitude, Point junction_above, coord_t accumulated_dist)
{
    if (children.size() == 1)
    {
        auto child_p = children.front();
        coord_t child_dist = vSize(p - child_p->p);
        RectilinearJunction junction_below = child_p->straighten(magnitude, junction_above, accumulated_dist + child_dist);
        coord_t total_dist_to_junction_below = junction_below.total_recti_dist;
        Point a = junction_above;
        Point b = junction_below.junction_loc;
        Point ab = b - a;
        Point destination = a + ab * accumulated_dist / total_dist_to_junction_below;
        if (shorterThen(destination - p, magnitude))
        {
            p = destination;
        }
        else
        {
            p = p + normal(destination - p, magnitude);
        }
        return junction_below;
    }
    else
    {
        for (auto child_p : children)
        {
            coord_t child_dist = vSize(p - child_p->p);
            child_p->straighten(magnitude, p, child_dist);
        }
        return RectilinearJunction{accumulated_dist, p};
    }
}

// Prune the tree from the extremeties (leaf-nodes) until the pruning distance is reached.
coord_t RibbedVaultTreeNode::prune(const coord_t& pruning_distance)
{
    if (pruning_distance <= 0)
    {
        return 0;
    }

    coord_t max_distance_pruned = 0;
    for (auto child_it = children.begin(); child_it != children.end(); )
    {
        auto& child = *child_it;
        coord_t dist_pruned_child = child->prune(pruning_distance);
        if (dist_pruned_child >= pruning_distance)
        { // pruning is finished for child; dont modify further
            max_distance_pruned = std::max(max_distance_pruned, dist_pruned_child);
            ++child_it;
        }
        else
        {
            Point a = getLocation();
            Point b = child->getLocation();
            Point ba = a - b;
            coord_t ab_len = vSize(ba);
            if (dist_pruned_child + ab_len <= pruning_distance)
            { // we're still in the process of pruning
                assert(child->children.empty() && "when pruning away a node all it's children must already have been pruned away");
                max_distance_pruned = std::max(max_distance_pruned, dist_pruned_child + ab_len);
                child_it = children.erase(child_it);
            }
            else
            { // pruning stops in between this node and the child
                Point n = b + normal(ba, pruning_distance - dist_pruned_child);
                assert(std::abs(vSize(n - b) + dist_pruned_child - pruning_distance) < 10 && "total pruned distance must be equal to the pruning_distance");
                max_distance_pruned = std::max(max_distance_pruned, pruning_distance);
                child->setLocation(n);
                ++child_it;
            }
        }
    }

    return max_distance_pruned;
}

// -- -- -- -- -- --
// -- -- -- -- -- --

RibbedVaultDistanceField::RibbedVaultDistanceField
(
    const coord_t& radius,
    const Polygons& current_outline,
    const Polygons& current_overhang,
    const std::vector<std::shared_ptr<RibbedVaultTreeNode>>& initial_trees
)
{
    supporting_radius = radius;
    Polygons supporting_polylines = current_outline;
    for (PolygonRef poly : supporting_polylines)
    {
        if ( ! poly.empty())
        {
            poly.add(poly[0]); // add start so that the polyline is closed
        }
    }

    const RibbedVaultTreeNode::visitor_func_t add_offset_branch_func =
        [&](const Point& parent, const Point& child)
        {
            supporting_polylines.addLine(parent, child);
        };
    for (const auto& tree : initial_trees)
    {
        tree->visitBranches(add_offset_branch_func);
    }
    supported = supporting_polylines.offsetPolyLine(supporting_radius);
    unsupported = current_overhang.difference(supported);
}

bool RibbedVaultDistanceField::tryGetNextPoint(Point* p) const
{
    if (unsupported.area() < 25)
    {
        return false;
    }
    *p = unsupported[0][std::rand() % unsupported[0].size()];
    return true;
}

void RibbedVaultDistanceField::update(const Point& to_node, const Point& added_leaf)
{
    Polygons line;
    line.addLine(to_node, added_leaf);
    Polygons offsetted = line.offsetPolyLine(supporting_radius, ClipperLib::jtRound);
    supported = supported.unionPolygons(offsetted);
    unsupported = unsupported.difference(supported);
}

// -- -- -- -- -- --
// -- -- -- -- -- --


RibbedSupportVaultGenerator::RibbedSupportVaultGenerator(const coord_t& radius, const SliceMeshStorage& mesh) :
    supporting_radius (radius)
{
    size_t layer_id = 0;
    for (const auto& layer : mesh.layers)
    {
        layer_id_by_height.insert({layer.printZ, layer_id});
        ++layer_id;
    }
    generateInitialInternalOverhangs(mesh, radius);
    generateTrees(mesh);  // NOTE: Ideally, these would not be in the constructor. TODO?: Rewrite 'Generator' as loose functions and perhaps a struct.
}

const RibbedVaultLayer& RibbedSupportVaultGenerator::getTreesForLayer(const size_t& layer_id)
{
    auto it = tree_roots_per_layer.find(layer_id);
    assert(it != tree_roots_per_layer.end());
    return it->second;
}

// Returns 'added someting'.
Polygons RibbedVaultLayer::convertToLines() const
{
    Polygons result_lines;
    if (tree_roots.empty())
    {
        return result_lines;
    }

    // TODO: The convert trees to lines 'algorithm' is way too simple right now (unless they're already going to be connected later).
    RibbedVaultTreeNode::visitor_func_t convert_trees_to_lines =
        [&result_lines](const Point& node, const Point& leaf)
        {
            result_lines.addLine(node, leaf);
        };
    for (const auto& tree : tree_roots)
    {
        tree->visitBranches(convert_trees_to_lines);
    }
    return result_lines;
}

// Necesary, since normally overhangs are only generated for the outside of the model, and only when support is generated.
void RibbedSupportVaultGenerator::generateInitialInternalOverhangs(const SliceMeshStorage& mesh, coord_t supporting_radius)
{
    Polygons infill_area_above;
    for (int layer_nr = mesh.layers.size() - 1; layer_nr >= 0; layer_nr--)
    {
        const SliceLayer& current_layer = mesh.layers[layer_nr];
        Polygons infill_area_here;
        for (auto& part : current_layer.parts)
        {
            infill_area_here.add(part.getOwnInfillArea());
        }

        Polygons overhang = infill_area_here.offset(-supporting_radius).difference(infill_area_above);

        overhang_per_layer.emplace(layer_nr, overhang);
        infill_area_above = std::move(infill_area_here);
    }
}

void RibbedSupportVaultGenerator::generateTrees(const SliceMeshStorage& mesh)
{
    // For-each layer from top to bottom:
    std::for_each(mesh.layers.rbegin(), mesh.layers.rend(),
        [&](const SliceLayer& current_layer)
        {
            const size_t layer_id = layer_id_by_height[current_layer.printZ];
            const Polygons& current_overhang = overhang_per_layer[layer_id];
            Polygons current_outlines;
            for (const auto& part : current_layer.parts)
            {
                current_outlines.add(part.getOwnInfillArea());
            }

            if (tree_roots_per_layer.count(layer_id) == 0)
            {
                tree_roots_per_layer.emplace(layer_id, RibbedVaultLayer());
            }
            RibbedVaultLayer& current_vault_layer = tree_roots_per_layer[layer_id];
            std::vector<std::shared_ptr<RibbedVaultTreeNode>>& current_trees = current_vault_layer.tree_roots;

            // Have (next) area in need of support.
            RibbedVaultDistanceField distance_field( supporting_radius, current_outlines, current_overhang, current_trees);

            constexpr size_t debug_max_iterations = 9999;
            size_t i_debug = 0;

            // Until no more points need to be added to support all:
            // Determine next point from tree/outline areas via distance-field
            Point unsupported_location;
            while (distance_field.tryGetNextPoint(&unsupported_location)    && i_debug < debug_max_iterations)
            {

                ++i_debug;

                // Determine & conect to connection point in tree/outline.
                ClosestPolygonPoint cpp = PolygonUtils::findClosest(unsupported_location, current_outlines);
                Point node_location = cpp.p();

                std::shared_ptr<RibbedVaultTreeNode> sub_tree(nullptr);
                coord_t current_dist = current_vault_layer.getWeightedDistance(node_location, unsupported_location);
                for (auto& tree : current_trees)
                {
                    assert(tree);

                    auto candidate_sub_tree = tree->findClosestNode(unsupported_location, supporting_radius);
                    const coord_t candidate_dist = candidate_sub_tree->getWeightedDistance(unsupported_location, supporting_radius);
                    if (candidate_dist < current_dist)
                    {
                        current_dist = candidate_dist;
                        sub_tree = candidate_sub_tree;
                    }
                }

                // Update trees & distance fields.
                if (! sub_tree)
                {
                    current_trees.push_back(std::make_shared<RibbedVaultTreeNode>(node_location, unsupported_location));
                    distance_field.update(node_location, unsupported_location);
                }
                else
                {
                    sub_tree->addChild(unsupported_location);
                    distance_field.update(sub_tree->getLocation(), unsupported_location);
                }
            }

            // Initialize trees for next lower layer from the current one.
            if (layer_id == 0)
            {
                return;
            }
            const size_t lower_layer_id = layer_id - 1;
            if (tree_roots_per_layer.count(layer_id) == 0)
            {
                tree_roots_per_layer.emplace(lower_layer_id, RibbedVaultLayer());
            }
            std::vector<std::shared_ptr<RibbedVaultTreeNode>>& lower_trees = tree_roots_per_layer[lower_layer_id].tree_roots;
            for (auto& tree : current_trees)
            {
                tree->propagateToNextLayer
                (
                    lower_trees,
                    current_outlines,
                    100, // TODO make pruning distance a separate parameter (ideally also as an anglem from which the tanget is used to compute the actual distance for a given layer)
                    supporting_radius / 2 // TODO: should smooth-factor be a bit less tan the supporting radius?
                );
            }
        });
}<|MERGE_RESOLUTION|>--- conflicted
+++ resolved
@@ -82,19 +82,13 @@
     auto layer_copy = deepCopy();
 
     // TODO: What is the correct order of the following operations?
-<<<<<<< HEAD
     //       (NOTE: in case realign turns out _not_ to be last, would need to rewrite a few things, see the 'rerooted_parts' parameter of that function).
     layer_copy->prune(prune_distance);
-    layer_copy->smoothen(smooth_magnitude);
+    layer_copy->straighten(smooth_magnitude);
     if (layer_copy->realign(next_outlines, next_trees))
     {
         next_trees.push_back(layer_copy);
     }
-=======
-    result->prune(prune_distance);
-    result->straighten(smooth_magnitude);
-    result->realign(next_outlines, next_trees);
->>>>>>> 7b6eb18a
 }
 
 // NOTE: Depth-first, as currently implemented.
