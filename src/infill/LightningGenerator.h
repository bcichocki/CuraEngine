//Copyright (c) 2021 Ultimaker B.V.
//CuraEngine is released under the terms of the AGPLv3 or higher.

#ifndef LIGHTNING_GENERATOR_H
#define LIGHTNING_GENERATOR_H

#include "LightningLayer.h"

#include "../utils/polygonUtils.h"

#include <functional>
#include <memory>
#include <vector>

namespace cura 
{
class SliceMeshStorage;

<<<<<<< HEAD
class LightningGenerator  // "Just like Nicola used to make!"
{
public:
    /*
     * Generate lightning fill aka minfill aka 'Ribbed Support Vault Infill', see Tricard, Claux, Lefebvre / 'Ribbed Support Vaults for 3D Printing of Hollowed Objects'
     * see https ://hal.archives-ouvertes.fr/hal-02155929/document
     */
    LightningGenerator(const SliceMeshStorage& mesh);

    const LightningLayer& getTreesForLayer(const size_t& layer_id) const;
=======
/*
 *            .---------.
 *     . :+*#%%@*=\\\*@@@#:
 *  .+*=+@%#%@@@@#%@@@@@@@@*
 * :@@%+=@##==%@@@@@@@@@@@@@
 * %@@%=-'     '"-+*#%@@@@@@@.
 * %@#'            ...*=@@@@@-
 * .-             ....*=@@@@@*
 *  .        ..:......:#@@@@@=
 *  : :-- .-*%@%%**=-:.-%@@#=.=.
 *   =##%: :==-.:::..:::=@+++. )
 *   :     ..       .::--:-#% /
 *    \    ...     ..:---==:_;
 *     :  :=w=:   ..:----+=
 *      :-#@@@%#*-.:::---==
 *      :*=--==--:.:----=-=.
 *       . .-=-...:--=+*+-+=:.
 *        \     .-=+:'       .:
 *         .':-==-"  .:-=+#%@@@*
 *       .'      :+#@@@@@@@@@@@@+
 *    .=#%#. :-+#%@@@@@@@@@@@@@@@:
 *  -+%##*+#***%@%####%@@@@@@@@@@@*.
 * 
 *                           <3 Nikolai
 */

/*!
 * Generates the Lightning Infill pattern.
 *
 * The lightning infill pattern is designed to use a minimal amount of material
 * to support the top skin of the print, while still printing with reasonably
 * consistently flowing lines. It sacrifices strength completely in favour of
 * top surface quality and reduced print time / material usage.
 *
 * Lightning Infill is so named because the patterns it creates resemble a
 * forked path with one main path and many small lines on the side. These paths
 * grow out from the sides of the model just below where the top surface needs
 * to be supported from the inside, so that minimal material is needed.
 *
 * This pattern is based on a paper called "Ribbed Support Vaults for 3D
 * Printing of Hollowed Objects" by Tricard, Claux and Lefebvre:
 * https://www.researchgate.net/publication/333808588_Ribbed_Support_Vaults_for_3D_Printing_of_Hollowed_Objects
 */
class LightningGenerator
{
public:
    /*!
     * Create a generator to fill a certain mesh with infill.
     *
     * This generator will pre-compute things in preparation of generating
     * Lightning Infill for the infill areas in that mesh. The infill areas must
     * already be calculated at this point.
     * \param mesh The mesh to generate infill for.
     */
    LightningGenerator(const SliceMeshStorage& mesh);

    /*!
     * Get a tree of paths generated for a certain layer of the mesh.
     *
     * This tree represents the paths that must be traced to print the infill.
     * \param layer_id The layer number to get the path tree for. This is within
     * the range of layers of the mesh (not the global layer numbers).
     * \return A tree structure representing paths to print to create the
     * Lightning Infill pattern.
     */
    const LightningLayer& getTreesForLayer(const size_t& layer_id);
>>>>>>> 5504b037

protected:
    /*!
     * Calculate the overhangs above the infill areas that need to be supported
     * by infill.
     *
     * Normally, overhangs are only generated for the outside of the model and
     * only when support is generated. For this pattern, we also need to
     * generate overhang areas for the inside of the model.
     */
    void generateInitialInternalOverhangs(const SliceMeshStorage& mesh);

    /*!
     * Calculate the tree structure of all layers.
     */
    void generateTrees(const SliceMeshStorage& mesh);

    /*!
     * How far each piece of infill can support skin in the layer above.
     */
    coord_t supporting_radius;

    /*!
     * How far a wall can support the wall above it. If a wall completely
     * supports the wall above it, no infill needs to support that.
     *
     * This is similar to the overhang distance calculated for support. It is
     * determined by the lightning_infill_overhang_angle setting.
     */
    coord_t wall_supporting_radius;

    /*!
     * How far each piece of infill can support other infill in the layer above.
     *
     * This may be different than \ref supporting_radius, because the infill is
     * printed with one end floating in mid-air. This endpoint will sag more, so
     * an infill line may need to be supported more than a skin line.
     */
    coord_t prune_length;

    /*!
     * How far a line may be shifted in order to straighten the line out.
     *
     * Straightening the line reduces material and time usage and reduces
     * accelerations needed to print the pattern. However it makes the infill
     * weak if lines are partially suspended next to the line on the previous
     * layer.
     */
    coord_t straightening_max_distance;

    /*!
     * For each layer, the overhang that needs to be supported by the pattern.
     *
     * This is generated by \ref generateInitialInternalOverhangs.
     */
    std::vector<Polygons> overhang_per_layer;

    /*!
     * For each layer, the generated lightning paths.
     *
     * This is generated by \ref generateTrees.
     */
    std::vector<LightningLayer> lightning_layers;
};

} // namespace cura

#endif // LIGHTNING_GENERATOR_H<|MERGE_RESOLUTION|>--- conflicted
+++ resolved
@@ -16,44 +16,6 @@
 {
 class SliceMeshStorage;
 
-<<<<<<< HEAD
-class LightningGenerator  // "Just like Nicola used to make!"
-{
-public:
-    /*
-     * Generate lightning fill aka minfill aka 'Ribbed Support Vault Infill', see Tricard, Claux, Lefebvre / 'Ribbed Support Vaults for 3D Printing of Hollowed Objects'
-     * see https ://hal.archives-ouvertes.fr/hal-02155929/document
-     */
-    LightningGenerator(const SliceMeshStorage& mesh);
-
-    const LightningLayer& getTreesForLayer(const size_t& layer_id) const;
-=======
-/*
- *            .---------.
- *     . :+*#%%@*=\\\*@@@#:
- *  .+*=+@%#%@@@@#%@@@@@@@@*
- * :@@%+=@##==%@@@@@@@@@@@@@
- * %@@%=-'     '"-+*#%@@@@@@@.
- * %@#'            ...*=@@@@@-
- * .-             ....*=@@@@@*
- *  .        ..:......:#@@@@@=
- *  : :-- .-*%@%%**=-:.-%@@#=.=.
- *   =##%: :==-.:::..:::=@+++. )
- *   :     ..       .::--:-#% /
- *    \    ...     ..:---==:_;
- *     :  :=w=:   ..:----+=
- *      :-#@@@%#*-.:::---==
- *      :*=--==--:.:----=-=.
- *       . .-=-...:--=+*+-+=:.
- *        \     .-=+:'       .:
- *         .':-==-"  .:-=+#%@@@*
- *       .'      :+#@@@@@@@@@@@@+
- *    .=#%#. :-+#%@@@@@@@@@@@@@@@:
- *  -+%##*+#***%@%####%@@@@@@@@@@@*.
- * 
- *                           <3 Nikolai
- */
-
 /*!
  * Generates the Lightning Infill pattern.
  *
@@ -71,7 +33,7 @@
  * Printing of Hollowed Objects" by Tricard, Claux and Lefebvre:
  * https://www.researchgate.net/publication/333808588_Ribbed_Support_Vaults_for_3D_Printing_of_Hollowed_Objects
  */
-class LightningGenerator
+class LightningGenerator  // "Just like Nicola used to make!"
 {
 public:
     /*!
@@ -93,8 +55,7 @@
      * \return A tree structure representing paths to print to create the
      * Lightning Infill pattern.
      */
-    const LightningLayer& getTreesForLayer(const size_t& layer_id);
->>>>>>> 5504b037
+    const LightningLayer& getTreesForLayer(const size_t& layer_id) const;
 
 protected:
     /*!
