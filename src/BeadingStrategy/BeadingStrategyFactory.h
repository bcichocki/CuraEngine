--- conflicted
+++ resolved
@@ -36,11 +36,7 @@
 class BeadingStrategyFactory
 {
 public:
-<<<<<<< HEAD
-    static BeadingStrategy* makeStrategy(StrategyType type, coord_t preferred_bead_width = MM2INT(0.5), coord_t preferred_transition_length = 400, float transitioning_angle = M_PI / 4, const std::unique_ptr<coord_t>& min_bead_width = nullptr, const std::unique_ptr<coord_t>& min_feature_size = nullptr,  const coord_t max_bead_count = 0);
-=======
-    static BeadingStrategy* makeStrategy(StrategyType type, coord_t preferred_bead_width_outer = MM2INT(0.5), coord_t preferred_bead_width_inner = MM2INT(0.5), coord_t preferred_transition_length = 400, float transitioning_angle = M_PI / 4, const coord_t* min_bead_width = nullptr, const coord_t* min_feature_size = nullptr, int max_bead_count = -1);
->>>>>>> f89dfcee
+    static BeadingStrategy* makeStrategy(StrategyType type, coord_t preferred_bead_width_outer = MM2INT(0.5), coord_t preferred_bead_width_inner = MM2INT(0.5), coord_t preferred_transition_length = 400, float transitioning_angle = M_PI / 4, const std::unique_ptr<coord_t>& min_bead_width = nullptr, const std::unique_ptr<coord_t>& min_feature_size = nullptr,  const coord_t max_bead_count = 0);
 };
 
 } // namespace cura
