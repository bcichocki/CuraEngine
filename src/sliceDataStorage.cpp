//Copyright (c) 2018 Ultimaker B.V.
//CuraEngine is released under the terms of the AGPLv3 or higher.

#include "sliceDataStorage.h"

#include "FffProcessor.h" //To create a mesh group with if none is provided.
#include "infill/SubDivCube.h" // For the destructor
#include "infill/DensityProvider.h" // for destructor


namespace cura
{

SupportStorage::SupportStorage()
: generated(false)
, layer_nr_max_filled_layer(-1)
, cross_fill_provider(nullptr)
{
}

SupportStorage::~SupportStorage()
{
    supportLayers.clear(); 
    if (cross_fill_provider)
    {
        delete cross_fill_provider;
    }
}

Polygons& SliceLayerPart::getOwnInfillArea()
{
    return const_cast<Polygons&>(const_cast<const SliceLayerPart*>(this)->getOwnInfillArea());
}

const Polygons& SliceLayerPart::getOwnInfillArea() const
{
    if (infill_area_own)
    {
        return *infill_area_own;
    }
    else
    {
        return infill_area;
    }
}

SliceLayer::~SliceLayer()
{
}

Polygons SliceLayer::getOutlines(bool external_polys_only) const
{
    Polygons ret;
    getOutlines(ret, external_polys_only);
    return ret;
}

void SliceLayer::getOutlines(Polygons& result, bool external_polys_only) const
{
    for (const SliceLayerPart& part : parts)
    {
        if (external_polys_only)
        {
            result.add(part.outline.outerPolygon());
        }
        else 
        {
            result.add(part.print_outline);
        }
    }
}

void SliceLayer::getInnermostWalls(Polygons& layer_walls, int max_inset, const SliceMeshStorage& mesh) const
{
    const coord_t half_line_width_0 = mesh.getSettingInMicrons("wall_line_width_0") / 2;
    const coord_t half_line_width_x = mesh.getSettingInMicrons("wall_line_width_x") / 2;

    for (const SliceLayerPart& part : parts)
    {
        Polygons outer; // outer boundary limit (centre of 1st wall where present, otherwise part's outline)

        if (part.insets.size() > 0)
        {
            // part has at least one wall, test if it is complete

            if (part.insets[0].size() == part.outline.size())
            {
                // 1st wall is complete, use it for the outer boundary
                outer = part.insets[0];
            }
            else
            {
                // 1st wall is incomplete, merge the 1st wall with the part's outline (where the 1st wall is missing)

                // first we calculate the part outline for those portions of the part where the 1st wall is missing
                // this is done by shrinking the part outline so that it is very slightly smaller than the 1st wall outline, then expanding it again so it is very
                // slightly larger than its original size and subtracting that from the original part outline
                // NOTE - the additional small shrink/expands are required to ensure that the polygons overlap a little so we do not rely on exact results

                Polygons outline_where_there_are_no_inner_insets(part.outline.difference(part.outline.offset(-(half_line_width_0+5)).offset(half_line_width_0+10)));

                // merge the 1st wall outline with the portions of the part outline we just calculated
                // the trick here is to expand the outlines sufficiently so that they overlap when unioned and then the result is shrunk back to the correct size

                outer = part.insets[0].offset(half_line_width_0).unionPolygons(outline_where_there_are_no_inner_insets.offset(half_line_width_0)).offset(-half_line_width_0);
            }
        }
        else
        {
            // part has no walls, just use its outline
            outer = part.outline;
        }

        if (max_inset >= 2 && part.insets.size() >= 2)
        {
            // use the 2nd wall - if the 2nd wall is incomplete because the part is narrow, we use the 2nd wall where it does exist
            // and where it is missing, we use outer instead

            const coord_t inset_spacing = half_line_width_0 + half_line_width_x; // distance between the centre lines of the 1st and 2nd walls

            // first we calculate the regions of outer that correspond to where the 2nd wall is missing using a similar technique to what we used to calculate outer

            Polygons outer_where_there_are_no_inner_insets(outer.difference(outer.offset(-(inset_spacing+5)).offset(inset_spacing+10)));

            if (outer_where_there_are_no_inner_insets.size() > 0)
            {
                // there are some regions where the 2nd wall is missing so we must merge the 2nd wall outline
                // with the portions of outer we just calculated

                layer_walls.add(part.insets[1].offset(half_line_width_x).unionPolygons(outer_where_there_are_no_inner_insets.offset(half_line_width_0+15)).offset(-std::min(half_line_width_0, half_line_width_x)));
            }
            else
            {
                // the 2nd wall is complete so use it verbatim
                layer_walls.add(part.insets[1]);
            }
        }
        else
        {
            // fall back to using outer computed above
            layer_walls.add(outer);
        }
    }
}

SliceMeshStorage::SliceMeshStorage(SliceDataStorage* p_slice_data_storage, Mesh* mesh, unsigned int slice_layer_count)
: SettingsMessenger(mesh)
, p_slice_data_storage(p_slice_data_storage)
, layer_nr_max_filled_layer(0)
, bounding_box(mesh->getAABB())
, base_subdiv_cube(nullptr)
, cross_fill_provider(nullptr)
{
    layers.resize(slice_layer_count);
}

SliceMeshStorage::~SliceMeshStorage()
{
    if (base_subdiv_cube)
    {
        delete base_subdiv_cube;
    }
    if (cross_fill_provider)
    {
        delete cross_fill_provider;
    }
}

bool SliceMeshStorage::getExtruderIsUsed(int extruder_nr) const
{
    if (getSettingBoolean("magic_spiralize"))
    {
        if (getSettingAsExtruderNr("wall_0_extruder_nr") == extruder_nr)
        {
            return true;
        }
        else
        {
            return false;
        }
    }
    if (getSettingAsCount("wall_line_count") > 0 && getSettingAsExtruderNr("wall_0_extruder_nr") == extruder_nr)
    {
        return true;
    }
    if ((getSettingAsCount("wall_line_count") > 1 || getSettingBoolean("alternate_extra_perimeter") || getSettingBoolean("fill_perimeter_gaps"))
        && getSettingAsExtruderNr("wall_x_extruder_nr") == extruder_nr)
    {
        return true;
    }
    if (getSettingInMicrons("infill_line_distance") > 0 && getSettingAsExtruderNr("infill_extruder_nr") == extruder_nr)
    {
        return true;
    }
    if ((getSettingAsCount("top_layers") > 0 || getSettingAsCount("bottom_layers") > 0) && getSettingAsExtruderNr("top_bottom_extruder_nr") == extruder_nr)
    {
        return true;
    }
    if ((getSettingAsCount("top_layers") > 0 || getSettingAsCount("bottom_layers") > 0) && getSettingAsCount("roofing_layer_count") > 0 && getSettingAsExtruderNr("roofing_extruder_nr") == extruder_nr)
    {
        return true;
    }
    return false;
}

bool SliceMeshStorage::getExtruderIsUsed(int extruder_nr, int layer_nr) const
{
    if (layer_nr < 0 || layer_nr >= static_cast<int>(layers.size()))
    {
        return false;
    }
    if (getSettingBoolean("anti_overhang_mesh")
        || getSettingBoolean("support_mesh"))
    { // object is not printed as object, but as support.
        return false;
    }
    const SliceLayer& layer = layers[layer_nr];
    if (getSettingAsExtruderNr("wall_0_extruder_nr") == extruder_nr && (getSettingAsCount("wall_line_count") > 0 || getSettingAsCount("skin_outline_count") > 0))
    {
        for (const SliceLayerPart& part : layer.parts)
        {
            if (part.insets.size() > 0 && part.insets[0].size() > 0)
            {
                return true;
            }
            for (const SkinPart& skin_part : part.skin_parts)
            {
                if (!skin_part.insets.empty())
                {
                    return true;
                }
            }
        }
    }
    if (getSettingAsFillPerimeterGapMode("fill_perimeter_gaps") != FillPerimeterGapMode::NOWHERE
        && (getSettingAsCount("wall_line_count") > 0 || getSettingAsCount("skin_outline_count") > 0)
        && getSettingAsExtruderNr("wall_0_extruder_nr") == extruder_nr)
    {
        for (const SliceLayerPart& part : layer.parts)
        {
            if (part.perimeter_gaps.size() > 0)
            {
                return true;
            }
            for (const SkinPart& skin_part : part.skin_parts)
            {
                if (skin_part.perimeter_gaps.size() > 0)
                {
                    return true;
                }
            }
        }
    }
    if (getSettingBoolean("fill_outline_gaps")
        && getSettingAsCount("wall_line_count") > 0
        && getSettingAsExtruderNr("wall_0_extruder_nr") == extruder_nr)
    {
        for (const SliceLayerPart& part : layer.parts)
        {
            if (part.outline_gaps.size() > 0)
            {
                return true;
            }
        }
    }
    if ((getSettingAsCount("wall_line_count") > 1 || getSettingBoolean("alternate_extra_perimeter")) && getSettingAsExtruderNr("wall_x_extruder_nr") == extruder_nr)
    {
        for (const SliceLayerPart& part : layer.parts)
        {
            if (part.insets.size() > 1 && part.insets[1].size() > 0)
            {
                return true;
            }
        }
    }
    if (getSettingInMicrons("infill_line_distance") > 0 && getSettingAsExtruderNr("infill_extruder_nr") == extruder_nr)
    {
        for (const SliceLayerPart& part : layer.parts)
        {
            if (part.getOwnInfillArea().size() > 0)
            {
                return true;
            }
        }
    }
    if (getSettingAsExtruderNr("top_bottom_extruder_nr") == extruder_nr)
    {
        for (const SliceLayerPart& part : layer.parts)
        {
            for (const SkinPart& skin_part : part.skin_parts)
            {
                if (!skin_part.inner_infill.empty())
                {
                    return true;
                }
            }
        }
    }
    if (getSettingAsExtruderNr("roofing_extruder_nr") == extruder_nr)
    {
        for (const SliceLayerPart& part : layer.parts)
        {
            for (const SkinPart& skin_part : part.skin_parts)
            {
                if (!skin_part.roofing_fill.empty())
                {
                    return true;
                }
            }
        }
    }
    return false;
}

bool SliceMeshStorage::isPrinted() const
{
    return !getSettingBoolean("infill_mesh") && !getSettingBoolean("cutting_mesh") && !getSettingBoolean("anti_overhang_mesh");
}

Point SliceMeshStorage::getZSeamHint() const
{
    Point pos(getSettingInMicrons("z_seam_x"), getSettingInMicrons("z_seam_y"));
    if (getSettingBoolean("z_seam_relative"))
    {
        Point3 middle = bounding_box.getMiddle();
        pos += Point(middle.x, middle.y);
    }
    return pos;
}

std::vector<RetractionConfig> SliceDataStorage::initializeRetractionConfigs()
{
    std::vector<RetractionConfig> ret;
    ret.resize(meshgroup->getExtruderCount()); // initializes with constructor RetractionConfig()
    return ret;
}

SliceDataStorage::SliceDataStorage(MeshGroup* meshgroup) : SettingsMessenger(meshgroup),
    meshgroup(meshgroup != nullptr ? meshgroup : new MeshGroup(FffProcessor::getInstance())), //If no mesh group is provided, we roll our own.
    print_layer_count(0),
    retraction_config_per_extruder(initializeRetractionConfigs()),
    extruder_switch_retraction_config_per_extruder(initializeRetractionConfigs()),
    max_print_height_second_to_last_extruder(-1),
    primeTower(*this)
{
    Point3 machine_max(getSettingInMicrons("machine_width"), getSettingInMicrons("machine_depth"), getSettingInMicrons("machine_height"));
    Point3 machine_min(0, 0, 0);
    if (getSettingBoolean("machine_center_is_zero"))
    {
        machine_max /= 2;
        machine_min -= machine_max;
    }
    machine_size.include(machine_min);
    machine_size.include(machine_max);
}

Polygons SliceDataStorage::getLayerOutlines(int layer_nr, bool include_helper_parts, bool external_polys_only) const
{
    if (layer_nr < 0 && layer_nr < -Raft::getFillerLayerCount(*this))
    { // when processing raft
        if (include_helper_parts)
        {
            if (external_polys_only)
            {
                std::vector<PolygonsPart> parts = raftOutline.splitIntoParts();
                Polygons result;
                for (PolygonsPart& part : parts) 
                {
                    result.add(part.outerPolygon());
                }
                return result;
            }
            else 
            {
                return raftOutline;
            }
        }
        else 
        {
            return Polygons();
        }
    }
    else 
    {
        Polygons total;
        coord_t maximum_resolution = std::numeric_limits<coord_t>::max();
        if (layer_nr >= 0)
        {
            for (const SliceMeshStorage& mesh : meshes)
            {
                if (mesh.getSettingBoolean("infill_mesh") || mesh.getSettingBoolean("anti_overhang_mesh"))
                {
                    continue;
                }
                const SliceLayer& layer = mesh.layers[layer_nr];
                layer.getOutlines(total, external_polys_only);
                if (mesh.getSettingAsSurfaceMode("magic_mesh_surface_mode") != ESurfaceMode::NORMAL)
                {
                    total = total.unionPolygons(layer.openPolyLines.offsetPolyLine(100));
                }
                maximum_resolution = std::min(maximum_resolution, mesh.getSettingInMicrons("meshfix_maximum_resolution"));
            }
        }
        if (include_helper_parts)
        {
            const SupportLayer& support_layer = support.supportLayers[std::max(0, layer_nr)];
            if (support.generated) 
            {
                for (const SupportInfillPart& support_infill_part : support_layer.support_infill_parts)
                {
                    total.add(support_infill_part.outline);
                }
                total.add(support_layer.support_bottom);
                total.add(support_layer.support_roof);
            }
            if (primeTower.enabled)
            {
                total.add(primeTower.outer_poly);
            }
        }
        total.simplify(maximum_resolution, maximum_resolution);
        return total;
    }
}

<<<<<<< HEAD
Polygons SliceDataStorage::getLayerSecondOrInnermostWalls(int layer_nr, bool include_helper_parts) const
{
    if (layer_nr < 0 && layer_nr < -Raft::getFillerLayerCount(*this))
    { // when processing raft
        if (include_helper_parts)
        {
            return raftOutline;
        }
        else 
        {
            return Polygons();
        }
    }
    else 
    {
        Polygons total;
        if (layer_nr >= 0)
        {
            for (const SliceMeshStorage& mesh : meshes)
            {
                const SliceLayer& layer = mesh.layers[layer_nr];
                layer.getInnermostWalls(total, 2, mesh);
                if (mesh.getSettingAsSurfaceMode("magic_mesh_surface_mode") != ESurfaceMode::NORMAL)
                {
                    total = total.unionPolygons(layer.openPolyLines.offsetPolyLine(100));
                }
            }
        }
        if (include_helper_parts)
        {
            if (support.generated) 
            {
                const SupportLayer& support_layer = support.supportLayers[std::max(0, layer_nr)];
                for (const SupportInfillPart& support_infill_part : support_layer.support_infill_parts)
                {
                    total.add(support_infill_part.outline);
                }
                total.add(support.supportLayers[std::max(0, layer_nr)].support_bottom);
                total.add(support.supportLayers[std::max(0, layer_nr)].support_roof);
            }
            if (primeTower.enabled)
            {
                total.add(primeTower.outer_poly);
            }
        }
        return total;
    }

}

=======
>>>>>>> bb5cbbd5
std::vector<bool> SliceDataStorage::getExtrudersUsed() const
{

    std::vector<bool> ret;
    ret.resize(meshgroup->getExtruderCount(), false);

    if (getSettingAsPlatformAdhesion("adhesion_type") != EPlatformAdhesion::NONE)
    {
        ret[getSettingAsIndex("adhesion_extruder_nr")] = true;
        { // process brim/skirt
            for (unsigned int extr_nr = 0; extr_nr < meshgroup->getExtruderCount(); extr_nr++)
            {
                if (skirt_brim[extr_nr].size() > 0)
                {
                    ret[extr_nr] = true;
                    continue;
                }
            }
        }
    }

    // TODO: ooze shield, draft shield ..?

    // support
    // support is presupposed to be present...
    for (const SliceMeshStorage& mesh : meshes)
    {
        if (mesh.getSettingBoolean("support_enable") || mesh.getSettingBoolean("support_tree_enable") || mesh.getSettingBoolean("support_mesh"))
        {
            ret[getSettingAsIndex("support_extruder_nr_layer_0")] = true;
            ret[getSettingAsIndex("support_infill_extruder_nr")] = true;
            if (getSettingBoolean("support_roof_enable"))
            {
                ret[getSettingAsIndex("support_roof_extruder_nr")] = true;
            }
            if (getSettingBoolean("support_bottom_enable"))
            {
                ret[getSettingAsIndex("support_bottom_extruder_nr")] = true;
            }
        }
    }

    // all meshes are presupposed to actually have content
    for (const SliceMeshStorage& mesh : meshes)
    {
        for (unsigned int extruder_nr = 0; extruder_nr < ret.size(); extruder_nr++)
        {
            ret[extruder_nr] = ret[extruder_nr] || mesh.getExtruderIsUsed(extruder_nr);
        }
    }
    return ret;
}

std::vector<bool> SliceDataStorage::getExtrudersUsed(int layer_nr) const
{

    std::vector<bool> ret;
    ret.resize(meshgroup->getExtruderCount(), false);

    bool include_adhesion = true;
    bool include_helper_parts = true;
    bool include_models = true;
    if (layer_nr < 0)
    {
        include_models = false;
        if (layer_nr < -Raft::getFillerLayerCount(*this))
        {
            include_helper_parts = false;
        }
        else
        {
            layer_nr = 0; // because the helper parts are copied from the initial layer in the filler layer
            include_adhesion = false;
        }
    }
    else if (layer_nr > 0 || getSettingAsPlatformAdhesion("adhesion_type") == EPlatformAdhesion::RAFT)
    { // only include adhesion only for layers where platform adhesion actually occurs
        // i.e. layers < 0 are for raft, layer 0 is for brim/skirt
        include_adhesion = false;
    }
    if (include_adhesion && getSettingAsPlatformAdhesion("adhesion_type") != EPlatformAdhesion::NONE)
    {
        ret[getSettingAsIndex("adhesion_extruder_nr")] = true;
        { // process brim/skirt
            for (unsigned int extr_nr = 0; extr_nr < meshgroup->getExtruderCount(); extr_nr++)
            {
                if (skirt_brim[extr_nr].size() > 0)
                {
                    ret[extr_nr] = true;
                    continue;
                }
            }
        }
    }

    // TODO: ooze shield, draft shield ..?

    if (include_helper_parts)
    {
        // support
        if (layer_nr < int(support.supportLayers.size()))
        {
            const SupportLayer& support_layer = support.supportLayers[layer_nr];
            if (layer_nr == 0)
            {
                if (!support_layer.support_infill_parts.empty())
                {
                    ret[getSettingAsIndex("support_extruder_nr_layer_0")] = true;
                }
            }
            else
            {
                if (!support_layer.support_infill_parts.empty())
                {
                    ret[getSettingAsIndex("support_infill_extruder_nr")] = true;
                }
            }
            if (!support_layer.support_bottom.empty())
            {
                ret[getSettingAsIndex("support_bottom_extruder_nr")] = true;
            }
            if (!support_layer.support_roof.empty())
            {
                ret[getSettingAsIndex("support_roof_extruder_nr")] = true;
            }
        }
    }

    if (include_models)
    {
        for (const SliceMeshStorage& mesh : meshes)
        {
            for (unsigned int extruder_nr = 0; extruder_nr < ret.size(); extruder_nr++)
            {
                ret[extruder_nr] = ret[extruder_nr] || mesh.getExtruderIsUsed(extruder_nr, layer_nr);
            }
        }
    }
    return ret;
}

bool SliceDataStorage::getExtruderPrimeBlobEnabled(const unsigned int extruder_nr) const
{
    if (extruder_nr >= meshgroup->getExtruderCount())
    {
        return false;
    }

    const ExtruderTrain *train = meshgroup->getExtruderTrain(extruder_nr);
    return train->getSettingBoolean("prime_blob_enable");
}


void SupportLayer::excludeAreasFromSupportInfillAreas(const Polygons& exclude_polygons, const AABB& exclude_polygons_boundary_box)
{
    // record the indexes that need to be removed and do that after
    std::list<size_t> to_remove_part_indices;  // LIFO for removing

    unsigned int part_count_to_check = this->support_infill_parts.size(); // note that support_infill_parts.size() changes during the computation below
    for (size_t part_idx = 0; part_idx < part_count_to_check; ++part_idx)
    {
        SupportInfillPart& support_infill_part = this->support_infill_parts[part_idx];

        // if the areas don't overlap, do nothing
        if (!exclude_polygons_boundary_box.hit(support_infill_part.outline_boundary_box))
        {
            continue;
        }

        Polygons result_polygons = support_infill_part.outline.difference(exclude_polygons);

        // if no smaller parts get generated, this mean this part should be removed.
        if (result_polygons.empty())
        {
            to_remove_part_indices.push_back(part_idx);
            continue;
        }

        std::vector<PolygonsPart> smaller_support_islands = result_polygons.splitIntoParts();

        // there are one or more smaller parts.
        // we first replace the current part with one of the smaller parts,
        // the rest we add to the support_infill_parts (but after part_count_to_check)
        support_infill_part.outline = smaller_support_islands[0];

        for (size_t support_island_idx = 1; support_island_idx < smaller_support_islands.size(); ++support_island_idx)
        {
            const PolygonsPart& smaller_island = smaller_support_islands[support_island_idx];
            this->support_infill_parts.emplace_back(smaller_island, support_infill_part.support_line_width, support_infill_part.inset_count_to_generate);
        }
    }

    // remove the ones that need to be removed (LIFO)
    while (!to_remove_part_indices.empty())
    {
        const size_t remove_idx = to_remove_part_indices.back();
        to_remove_part_indices.pop_back();

        if (remove_idx < this->support_infill_parts.size() - 1)
        { // move last element to the to-be-removed element so that we can erase the last place in the vector
            this->support_infill_parts[remove_idx] = std::move(this->support_infill_parts.back());
        }
        this->support_infill_parts.pop_back(); // always erase last place in the vector
    }
}

} // namespace cura<|MERGE_RESOLUTION|>--- conflicted
+++ resolved
@@ -423,59 +423,6 @@
     }
 }
 
-<<<<<<< HEAD
-Polygons SliceDataStorage::getLayerSecondOrInnermostWalls(int layer_nr, bool include_helper_parts) const
-{
-    if (layer_nr < 0 && layer_nr < -Raft::getFillerLayerCount(*this))
-    { // when processing raft
-        if (include_helper_parts)
-        {
-            return raftOutline;
-        }
-        else 
-        {
-            return Polygons();
-        }
-    }
-    else 
-    {
-        Polygons total;
-        if (layer_nr >= 0)
-        {
-            for (const SliceMeshStorage& mesh : meshes)
-            {
-                const SliceLayer& layer = mesh.layers[layer_nr];
-                layer.getInnermostWalls(total, 2, mesh);
-                if (mesh.getSettingAsSurfaceMode("magic_mesh_surface_mode") != ESurfaceMode::NORMAL)
-                {
-                    total = total.unionPolygons(layer.openPolyLines.offsetPolyLine(100));
-                }
-            }
-        }
-        if (include_helper_parts)
-        {
-            if (support.generated) 
-            {
-                const SupportLayer& support_layer = support.supportLayers[std::max(0, layer_nr)];
-                for (const SupportInfillPart& support_infill_part : support_layer.support_infill_parts)
-                {
-                    total.add(support_infill_part.outline);
-                }
-                total.add(support.supportLayers[std::max(0, layer_nr)].support_bottom);
-                total.add(support.supportLayers[std::max(0, layer_nr)].support_roof);
-            }
-            if (primeTower.enabled)
-            {
-                total.add(primeTower.outer_poly);
-            }
-        }
-        return total;
-    }
-
-}
-
-=======
->>>>>>> bb5cbbd5
 std::vector<bool> SliceDataStorage::getExtrudersUsed() const
 {
 
