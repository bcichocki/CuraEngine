//Copyright (c) 2023 UltiMaker
//CuraEngine is released under the terms of the AGPLv3 or higher.

#include "layerPart.h"
#include "sliceDataStorage.h"
#include "slicer.h"
#include "settings/EnumSettings.h" //For ESurfaceMode.
#include "settings/Settings.h"
#include "progress/Progress.h"
#include "utils/ThreadPool.h"

#include "utils/PolylineStitcher.h"
#include "utils/Simplify.h" //Simplifying the layers after creating them.

/*
The layer-part creation step is the first step in creating actual useful data for 3D printing.
It takes the result of the Slice step, which is an unordered list of polygons, and makes groups of polygons,
each of these groups is called a "part", which sometimes are also known as "islands". These parts represent
isolated areas in the 2D layer with possible holes.

Creating "parts" is an important step, as all elements in a single part should be printed before going to another part.
And all every bit inside a single part can be printed without the nozzle leaving the boundary of this part.

It's also the first step that stores the result in the "data storage" so all other steps can access it.
*/

namespace cura {

void createLayerWithParts(const Settings& settings, SliceLayer& storageLayer, SlicerLayer* layer)
{
    PolylineStitcher<Polygons, Polygon, Point>::stitch(layer->openPolylines, storageLayer.openPolyLines, layer->polygons, settings.get<coord_t>("wall_line_width_0"));

    storageLayer.openPolyLines = Simplify(settings).polyline(storageLayer.openPolyLines);

    const bool union_all_remove_holes = settings.get<bool>("meshfix_union_all_remove_holes");
    if (union_all_remove_holes)
    {
        for(unsigned int i=0; i<layer->polygons.size(); i++)
        {
            if (layer->polygons[i].orientation())
                layer->polygons[i].reverse();
        }
    }

    std::vector<PolygonsPart> result;
    const bool union_layers = settings.get<bool>("meshfix_union_all");
    const ESurfaceMode surface_only = settings.get<ESurfaceMode>("magic_mesh_surface_mode");
    if (surface_only == ESurfaceMode::SURFACE && !union_layers)
    { // Don't do anything with overlapping areas; no union nor xor
        result.reserve(layer->polygons.size());
        for (const PolygonRef poly : layer->polygons)
        {
            result.emplace_back();
            result.back().add(poly);
        }
    }
    else
    {
        result = layer->polygons.splitIntoParts(union_layers || union_all_remove_holes);
    }
<<<<<<< HEAD
    const coord_t hole_offset = settings.get<coord_t>("hole_xy_offset");
    const coord_t hole_offset_max_diameter = settings.get<coord_t>("hole_xy_offset_max_diameter");
    for(auto & part : result)
    {
        storageLayer.parts.emplace_back();
        if (hole_offset != 0)
        {
            // holes are to be expanded or shrunk
            Polygons outline;
            Polygons holes;
            for (const PolygonRef poly : part)
            {
                if (poly.orientation())
                {
                    outline.add(poly);
                }
                else
                {
                    if (hole_offset_max_diameter > 0)
                    {
                        // only apply offset to small holes
                        const coord_t hole_size = poly.polygonLength();
                        if (hole_size < hole_offset_max_diameter * 3.1415)
                        {
                            holes.add(poly.offset(hole_offset * (1 - hole_size / (hole_offset_max_diameter * 3.1415))));
                        }
                        else
                        {
                            holes.add(poly);
                        }
                    }
                    else
                    {
                        holes.add(poly.offset(hole_offset));
                    }
                }
            }
            storageLayer.parts.back().outline.add(outline.difference(holes.unionPolygons()));
        }
        else
        {
            storageLayer.parts.back().outline = part;
        }
=======

    for(auto & part : result)
    {
        storageLayer.parts.emplace_back();
        storageLayer.parts.back().outline = part;
>>>>>>> 9fddd288
        storageLayer.parts.back().boundaryBox.calculate(storageLayer.parts.back().outline);
        if (storageLayer.parts.back().outline.empty())
        {
            storageLayer.parts.pop_back();
        }
    }
}

void createLayerParts(SliceMeshStorage& mesh, Slicer* slicer)
{
    const auto total_layers = slicer->layers.size();
    assert(mesh.layers.size() == total_layers);

    cura::parallel_for<size_t>(0, total_layers, [slicer, &mesh](size_t layer_nr)
    {
        SliceLayer& layer_storage = mesh.layers[layer_nr];
        SlicerLayer& slice_layer = slicer->layers[layer_nr];
        createLayerWithParts(mesh.settings, layer_storage, &slice_layer);
    });

    for (LayerIndex layer_nr = total_layers - 1; layer_nr >= 0; layer_nr--)
    {
        SliceLayer& layer_storage = mesh.layers[layer_nr];
        if (layer_storage.parts.size() > 0 || (mesh.settings.get<ESurfaceMode>("magic_mesh_surface_mode") != ESurfaceMode::NORMAL && layer_storage.openPolyLines.size() > 0))
        {
            mesh.layer_nr_max_filled_layer = layer_nr; // last set by the highest non-empty layer
            break;
        }
    }
}

}//namespace cura<|MERGE_RESOLUTION|>--- conflicted
+++ resolved
@@ -58,7 +58,6 @@
     {
         result = layer->polygons.splitIntoParts(union_layers || union_all_remove_holes);
     }
-<<<<<<< HEAD
     const coord_t hole_offset = settings.get<coord_t>("hole_xy_offset");
     const coord_t hole_offset_max_diameter = settings.get<coord_t>("hole_xy_offset_max_diameter");
     for(auto & part : result)
@@ -102,13 +101,6 @@
         {
             storageLayer.parts.back().outline = part;
         }
-=======
-
-    for(auto & part : result)
-    {
-        storageLayer.parts.emplace_back();
-        storageLayer.parts.back().outline = part;
->>>>>>> 9fddd288
         storageLayer.parts.back().boundaryBox.calculate(storageLayer.parts.back().outline);
         if (storageLayer.parts.back().outline.empty())
         {
