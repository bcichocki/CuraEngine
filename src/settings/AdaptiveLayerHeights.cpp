--- conflicted
+++ resolved
@@ -19,12 +19,8 @@
 AdaptiveLayer::AdaptiveLayer(const coord_t layer_height) : layer_height(layer_height) { }
 
 AdaptiveLayerHeights::AdaptiveLayerHeights(const coord_t base_layer_height, const coord_t variation,
-<<<<<<< HEAD
-                                           const coord_t step_size, const double threshold,
+                                           const coord_t step_size, const coord_t threshold,
                                            const MeshGroup* meshgroup)
-=======
-                                           const coord_t step_size, const coord_t threshold)
->>>>>>> a5efb848
     : base_layer_height(base_layer_height)
     , max_variation(variation)
     , step_size(step_size)
