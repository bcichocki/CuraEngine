--- conflicted
+++ resolved
@@ -28,7 +28,7 @@
     std::vector<GCodePathConfig> prime_tower_config_per_extruder; //!< Configuration for the prime tower per extruder.
     std::vector<GCodePathConfig> prime_tower_config_per_extruder_layer0; //!< Configuration for the first layer of the prime tower per extruder.
 
-    GCodePathConfig support_infill_config; //!< The config used to print the normal support, rather than the support interface
+    std::vector<GCodePathConfig> support_infill_config; //!< The config used to print the normal support, rather than the support interface
     GCodePathConfig support_infill_config_layer0; //!< The config used to print the first layer of the normal support
     GCodePathConfig support_roof_config; //!< The config used to print the dense roofs of support.
     GCodePathConfig support_roof_config_layer0; //!< The config used to print the dense roofs of support if they are on the first layer
@@ -66,12 +66,6 @@
     std::vector<GCodePathConfig> travel_config_per_extruder; //!< The config used for travel moves (only speed is set!)
     std::vector<GCodePathConfig> skirt_brim_config_per_extruder; //!< Configuration for skirt and brim per extruder.
 
-<<<<<<< HEAD
-=======
-    GCodePathConfig support_infill_config; //!< The config used to print the normal support, rather than the support interface
-    std::vector<GCodePathConfig> support_infill_config_list;
-    GCodePathConfig support_roof_config; //!< The config used to print the dense roofs of support.
->>>>>>> 2a0445f5
     GCodePathConfig support_bottom_config; //!< The config to use to print the dense bottoms of support
 
     std::vector<MeshPathConfigs> mesh_configs; //!< For each meash the config for all its feature types
@@ -81,7 +75,7 @@
      */
     PathConfigStorage(const SliceDataStorage& storage, int layer_nr, int layer_thickness);
     const GCodePathConfig *getPrimeTowerConfig(const int layer_nr, const int extruder_nr) const;
-    const GCodePathConfig *getSupportInfillConfig(const int layer_nr) const;
+    const GCodePathConfig *getSupportInfillConfig(const int layer_nr, const int combine_count) const;
     const GCodePathConfig *getSupportRoofConfig(const int layer_nr) const;
 
 private:
