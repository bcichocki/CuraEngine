/** Copyright (C) 2013 David Braam - Released under terms of the AGPLv3 License */
#ifndef SUPPORT_H
#define SUPPORT_H

#include "sliceDataStorage.h"
#include "MeshGroup.h"
#include "commandSocket.h"
#include "slicer.h"

namespace cura {

class AreaSupport {
public:
    /*!
     * Move support mesh outlines from slicer data into the support storage
     * 
     * \param[out] storage Where to store the support areas
     * \param mesh Where to get the settings from what kind of support mesh it is.
     * \param slicer Where to get the outlines from
     * \return Whether the mesh is used up in support and no normal mesh processing is needed
     */
    static bool handleSupportModifierMesh(SliceDataStorage& storage, const SettingsBaseVirtual& mesh, const Slicer* slicer);

    /*!
     * Generate the support areas and support skin areas for all models.
     * \param storage data storage containing the input layer outline data and containing the output support storage per layer
     * \param layer_count total number of layers
     */
    static void generateSupportAreas(SliceDataStorage& storage, unsigned int layer_count);
private:
    /*!
     * Generate support polygons over all layers for one object.
     * 
     * This function also handles small overhang areas (creates towers with larger diameter than just the overhang area) and single walls which could otherwise fall over.
     * 
     * The anti_overhang areas are taken into account.
     * 
     * \warning This function should be called only once for handling support meshes.
     * The \p mesh_idx should then correspond to an empty \ref SliceMeshStorage
     * 
     * \param storage data storage containing the input layer outline data
     * \param infill_settings The settings base to get the settings from which are based on the infill of the support
     * \param interface_settings The settings base to get the settings from which are based on the interface of the support
     * \param mesh_idx The index of the object for which to generate support areas
     * \param layer_count total number of layers
     */
    static void generateSupportAreas(SliceDataStorage& storage, const SettingsBaseVirtual& infill_settings, const SettingsBaseVirtual& interface_settings, unsigned int mesh_idx, unsigned int layer_count, std::vector<Polygons>& supportAreas);



    /*!
     * Generate support skin areas and non-skin areas for a given mesh.
     * 
     * \param storage Output storage: support area + support skin area output
     * \param mesh The mesh to generate support skins for.
     * \param layer_count The number of layers in this mesh group.
     */
    static void generateSupportInterface(SliceDataStorage& storage, const SliceMeshStorage& mesh, const unsigned int layer_count);

    /*!
     * Join current support layer with the support of the layer above, (make support conical) and perform smoothing etc operations.
     * 
     * \param supportLayer_up The support areas the layer above
     * \param supportLayer_this The overhang areas of the current layer at hand
     * \param supportJoinDistance The distance to be filled between two support areas
     * \param smoothing_distance Maximal distance in the X/Y directions of a line segment which is to be smoothed out. 
     * \param min_smoothing_area  minimal area for which to perform smoothing
     * \param conical_support Whether the support should be conical instead of cylindrical
     * \param conical_support_offset The offset determining the angle of the conical support
     * \param conical_smallest_breadth The breadth of the smallest support area which is not to be redoces to a smaller size due to conical support.
     * 
     * \return The joined support areas for this layer.
     */
    static Polygons join(Polygons& supportLayer_up, Polygons& supportLayer_this, int64_t supportJoinDistance, int64_t smoothing_distance, int min_smoothing_area, bool conical_support, int64_t conical_support_offset, int64_t conical_smallest_breadth);

    /*!
     * Joins the layerpart outlines of all meshes and collects the overhang points (small areas).
     * \param storage input layer outline information
     * \param overhang_points stores overhang_points of each layer
     * \param layer_count total number of layers
     * \param supportMinAreaSqrt diameter of the minimal area which can be supported without a specialized strut
     */
    static void detectOverhangPoints(
<<<<<<< HEAD
        SliceDataStorage& storage,
        SliceMeshStorage& mesh,
        std::vector<std::vector<Polygons>>& overhang_points,
=======
        const SliceDataStorage& storage,
        const SliceMeshStorage& mesh,
        std::vector<std::pair<int, std::vector<Polygons>>>& overhang_points, 
>>>>>>> 20cf4749
        int layer_count,
        int supportMinAreaSqrt
    );
    
    /*!
     * Compute the basic overhang and full overhang of a layer. 
     * The basic overhang consists of the parts of this layer which are too far away from the layer below to be supported.
     * The full overhang consists of the basic overhang extended toward the border of the layer below.
     * 
     *             layer 2
     * layer 1 ______________|
     * _______|         ^^^^^ basic overhang
     *         ^^^^^^^^^^^^^^ full overhang
     * 
     * \param storage The slice data storage
     * \param mesh The mesh for which to compute the basic overhangs
     * \param layer_idx The layer for which to compute the overhang
     * \param max_dist_from_lower_layer The outward distance from the layer below which can be supported by it
     * \return a pair of basic overhang and full overhang
     */
    static std::pair<Polygons, Polygons> computeBasicAndFullOverhang(const SliceDataStorage& storage, const SliceMeshStorage& mesh, const unsigned int layer_idx, const int64_t max_dist_from_lower_layer);
    
    /*!
     * Adds tower pieces to the current support layer.
     * From below the roof, the towers are added to the normal support layer and handled as normal support area.
     * \param supportLayer_this The support areas in the layer for which we are creating towers/struts
     * \param towerRoofs The parts of roofs which need to expand downward until they have the required diameter
     * \param overhang_points stores overhang_points of each layer
     * \param layer_idx The index of the layer at which to handle towers
     * \param towerRoofExpansionDistance The offset distance which determines the angle of the tower roof tops
     * \param supportTowerDiameter The diameter of the eventual tower, below the roof
     * \param supportMinAreaSqrt diameter of the minimal area which can be supported without a specialized strut
     * \param layer_count total number of layers
     * \param z_layer_distance_tower The number of layers between an overhang point and the top of a support tower
     */
    static void handleTowers(
        Polygons& supportLayer_this,
        std::vector<Polygons>& towerRoofs,
        std::vector<std::vector<Polygons>>& overhang_points,
        int layer_idx,
        int towerRoofExpansionDistance,
        int supportTowerDiameter,
        int supportMinAreaSqrt,
        int layer_count,
        int z_layer_distance_tower
    );
    
    /*!
     * Adds struts (towers against a wall) to the current layer.
     * \param supportLayer_this The areas of the layer for which to handle the wall struts.
     * \param supportMinAreaSqrt The minimal diameter of a wall which doesn't need a strut for reinforcement
     * \param suportTowerDiameter The diameter of the strut
     */
    static void handleWallStruts(
        Polygons& supportLayer_this,
        int supportMinAreaSqrt,
        int supportTowerDiameter
    );
};


}//namespace cura

#endif//SUPPORT_H<|MERGE_RESOLUTION|>--- conflicted
+++ resolved
@@ -81,15 +81,9 @@
      * \param supportMinAreaSqrt diameter of the minimal area which can be supported without a specialized strut
      */
     static void detectOverhangPoints(
-<<<<<<< HEAD
-        SliceDataStorage& storage,
-        SliceMeshStorage& mesh,
-        std::vector<std::vector<Polygons>>& overhang_points,
-=======
         const SliceDataStorage& storage,
         const SliceMeshStorage& mesh,
-        std::vector<std::pair<int, std::vector<Polygons>>>& overhang_points, 
->>>>>>> 20cf4749
+        std::vector<std::vector<Polygons>>& overhang_points,
         int layer_count,
         int supportMinAreaSqrt
     );
