--- conflicted
+++ resolved
@@ -1,22 +1,11 @@
 // Copyright (c) 2023 UltiMaker
 // CuraEngine is released under the terms of the AGPLv3 or higher
 
-<<<<<<< HEAD
-#include <algorithm> //For std::partition_copy and std::min_element.
-#include <unordered_set>
-
-#include <scripta/logger.h>
-#include <spdlog/spdlog.h>
-
-=======
->>>>>>> 0c3e9d0c
 #include "WallToolPaths.h"
 
 #include "ExtruderTrain.h"
 #include "SkeletalTrapezoidation.h"
 #include "utils/PolylineStitcher.h"
-#include "utils/BoundedAreaHierarchy.h"
-
 #include "utils/Simplify.h"
 #include "utils/SparsePointGrid.h" //To stitch the inner contour.
 #include "utils/actions/smooth.h"
@@ -89,44 +78,6 @@
     // with half the minimum printable feature size or minimum line width, these slivers are removed, while still
     // keeping enough information to not degrade the print quality;
     // These features can't be printed anyhow. See PR CuraEngine#1811 for some screenshots
-<<<<<<< HEAD
-    const coord_t close_distance = settings.get<bool>("fill_outline_gaps") ? settings.get<coord_t>("min_feature_size") / 2 - 3 : settings.get<coord_t>("min_wall_line_width") / 2 - 3;
-    const coord_t open_distance = close_distance;
-    const AngleRadians transitioning_angle = settings.get<AngleRadians>("wall_transition_angle");
-    constexpr coord_t discretization_step_size = MM2INT(0.8);
-
-    {
-        AABB aabb;
-        aabb.include(outline);
-        aabb.expand(1000);
-        SVG svg("output.svg", aabb);
-        svg.writePolygons(outline);
-    }
-
-    // Simplify outline for boost::voronoi consumption. Absolutely no
-    // - self intersections,
-    // - near-self intersections or
-    // - collinear points
-    // allowed:
-    cura::Polygons prepared_outline = outline.offset(open_distance);
-
-//    cura::Polygons prepared_outline = outline
-//                                          .offset(-close_distance)
-//                                          .offset(open_distance + close_distance)
-//                                          .offset(-open_distance);
-//    prepared_outline.removeSmallAreas(small_area_length * small_area_length, false);
-//    prepared_outline.removeSmallEdges(10);
-//    prepared_outline.removeCollinearPoints(cura::AngleRadians(0.01));
-
-    {
-        AABB aabb;
-        aabb.include(prepared_outline);
-        aabb.expand(1000);
-        SVG svg("output2.svg", aabb);
-        svg.writePolygons(prepared_outline);
-    }
-
-=======
     const coord_t open_close_distance
         = settings.get<bool>("fill_outline_gaps") ? settings.get<coord_t>("min_feature_size") / 2 - 5 : settings.get<coord_t>("min_wall_line_width") / 2 - 5;
     const coord_t epsilon_offset = (allowed_distance / 2) - 1;
@@ -157,7 +108,6 @@
     prepared_outline.removeDegenerateVerts();
     prepared_outline = prepared_outline.unionPolygons();
     prepared_outline = Simplify(settings).polygon(prepared_outline);
->>>>>>> 0c3e9d0c
 
     if (prepared_outline.area() <= 0)
     {
