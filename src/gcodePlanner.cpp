--- conflicted
+++ resolved
@@ -318,10 +318,6 @@
     orderOptimizer.optimize();
     for (int poly_idx : orderOptimizer.polyOrder)
     {
-<<<<<<< HEAD
-=======
-//         addPolygon(polygons[poly_idx], orderOptimizer.polyStart[poly_idx], config); // adds line as polygon; old code
->>>>>>> 46c793e7
         PolygonRef polygon = polygons[poly_idx];
         int start = orderOptimizer.polyStart[poly_idx];
         int end = 1 - start;
