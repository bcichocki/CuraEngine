#include <cstring>
#include "gcodePlanner.h"
#include "pathOrderOptimizer.h"
#include "sliceDataStorage.h"
#include "debug.h" // debugging
#include "utils/polygonUtils.h"
#include "MergeInfillLines.h"

namespace cura {

TimeMaterialEstimates TimeMaterialEstimates::operator-(const TimeMaterialEstimates& other)
{
    return TimeMaterialEstimates(extrude_time - other.extrude_time,unretracted_travel_time - other.unretracted_travel_time,retracted_travel_time - other.retracted_travel_time,material - other.material);
}

TimeMaterialEstimates& TimeMaterialEstimates::operator-=(const TimeMaterialEstimates& other)
{
    extrude_time -= other.extrude_time;
    unretracted_travel_time -= other.unretracted_travel_time;
    retracted_travel_time -= other.retracted_travel_time;
    material -= other.material;
    return *this;
}

ExtruderPlan::ExtruderPlan(int extruder, Point start_position, int layer_nr, int layer_thickness, FanSpeedLayerTimeSettings& fan_speed_layer_time_settings)
: extruder(extruder)
, required_temp(-1)
, start_position(start_position)
, layer_nr(layer_nr)
, layer_thickness(layer_thickness)
, fan_speed_layer_time_settings(fan_speed_layer_time_settings)
, extrudeSpeedFactor(1.0)
, travelSpeedFactor(1.0)
, extraTime(0.0)
, totalPrintTime(0)
{
}

void ExtruderPlan::setExtrudeSpeedFactor(double speedFactor)
{
    this->extrudeSpeedFactor = speedFactor;
}
double ExtruderPlan::getExtrudeSpeedFactor()
{
    return this->extrudeSpeedFactor;
}
void ExtruderPlan::setTravelSpeedFactor(double speedFactor)
{
    if (speedFactor < 1) speedFactor = 1.0;
    this->travelSpeedFactor = speedFactor;
}
double ExtruderPlan::getTravelSpeedFactor()
{
    return this->travelSpeedFactor;
}

void ExtruderPlan::setFanSpeed(double _fan_speed)
{
    fan_speed = _fan_speed;
}
double ExtruderPlan::getFanSpeed()
{
    return fan_speed;
}


GCodePath* GCodePlanner::getLatestPathWithConfig(GCodePathConfig* config, SpaceFillType space_fill_type, float flow, bool spiralize)
{
    std::vector<GCodePath>& paths = extruder_plans.back().paths;
    if (paths.size() > 0 && paths.back().config == config && !paths.back().done && paths.back().flow == flow) // spiralize can only change when a travel path is in between
        return &paths.back();
    paths.emplace_back();
    GCodePath* ret = &paths.back();
    ret->retract = false;
    ret->perform_z_hop = false;
    ret->config = config;
    ret->done = false;
    ret->flow = flow;
    ret->spiralize = spiralize;
    ret->space_fill_type = space_fill_type;
    return ret;
}

void GCodePlanner::forceNewPathStart()
{
    std::vector<GCodePath>& paths = extruder_plans.back().paths;
    if (paths.size() > 0)
        paths[paths.size()-1].done = true;
}

GCodePlanner::GCodePlanner(SliceDataStorage& storage, unsigned int layer_nr, int z, int layer_thickness, Point last_position, int current_extruder, bool is_inside_mesh, std::vector<FanSpeedLayerTimeSettings>& fan_speed_layer_time_settings_per_extruder, CombingMode combing_mode, int64_t comb_boundary_offset, bool travel_avoid_other_parts, int64_t travel_avoid_distance)
: storage(storage)
, layer_nr(layer_nr)
, z(z)
, layer_thickness(layer_thickness)
, start_position(last_position)
, lastPosition(last_position)
, last_extruder_previous_layer(current_extruder)
, last_planned_extruder_setting_base(storage.meshgroup->getExtruderTrain(current_extruder))
, comb_boundary_inside(computeCombBoundaryInside(combing_mode))
, fan_speed_layer_time_settings_per_extruder(fan_speed_layer_time_settings_per_extruder)
{
    extruder_plans.reserve(storage.meshgroup->getExtruderCount());
    extruder_plans.emplace_back(current_extruder, start_position, layer_nr, layer_thickness, fan_speed_layer_time_settings_per_extruder[current_extruder]);
    comb = nullptr;
    was_inside = is_inside_mesh; 
    is_inside = false; // assumes the next move will not be to inside a layer part (overwritten just before going into a layer part)
<<<<<<< HEAD
    last_retraction_config = &storage.retraction_config_per_extruder[current_extruder]; // start with general config
=======
    setExtrudeSpeedFactor(1.0);
    setTravelSpeedFactor(1.0);
    extraTime = 0.0;
    totalPrintTime = 0.0;
>>>>>>> a7720bcf
    if (combing_mode != CombingMode::OFF)
    {
        comb = new Comb(storage, layer_nr, comb_boundary_inside, comb_boundary_offset, travel_avoid_other_parts, travel_avoid_distance);
    }
    else
        comb = nullptr;
}

GCodePlanner::~GCodePlanner()
{
    if (comb)
        delete comb;
}

SettingsBaseVirtual* GCodePlanner::getLastPlannedExtruderTrainSettings()
{
    return last_planned_extruder_setting_base;
}


Polygons GCodePlanner::computeCombBoundaryInside(CombingMode combing_mode)
{
    if (combing_mode == CombingMode::OFF)
    {
        return Polygons();
    }
    if (layer_nr < 0)
    { // when a raft is present
        if (combing_mode == CombingMode::NO_SKIN)
        {
            return Polygons();
        }
        else
        {
            return storage.raftOutline.offset(MM2INT(0.1));
        }
    }
    else 
    {
        Polygons layer_walls;
        for (SliceMeshStorage& mesh : storage.meshes)
        {
            SliceLayer& layer = mesh.layers[layer_nr];
            if (mesh.getSettingAsCombingMode("retraction_combing") == CombingMode::NO_SKIN)
            {
                for (SliceLayerPart& part : layer.parts)
                {
                    layer_walls.add(part.infill_area);
                }
            }
            else
            {
                layer.getSecondOrInnermostWalls(layer_walls);
            }
        }
        return layer_walls;
    }
}

void GCodePlanner::setIsInside(bool _is_inside)
{
    is_inside = _is_inside;
}

bool GCodePlanner::setExtruder(int extruder)
{
    if (extruder == getExtruder())
    {
        return false;
    }
    setIsInside(false);
    { // handle end position of the prev extruder
        SettingsBaseVirtual* train = getLastPlannedExtruderTrainSettings();
        bool end_pos_absolute = train->getSettingBoolean("machine_extruder_end_pos_abs");
        Point end_pos(train->getSettingInMicrons("machine_extruder_end_pos_x"), train->getSettingInMicrons("machine_extruder_end_pos_y"));
        if (!end_pos_absolute)
        {
            end_pos += lastPosition;
        }
        else 
        {
            Point extruder_offset(train->getSettingInMicrons("machine_nozzle_offset_x"), train->getSettingInMicrons("machine_nozzle_offset_y"));
            end_pos += extruder_offset; // absolute end pos is given as a head position
        }
        addTravel(end_pos); //  + extruder_offset cause it 
    }
    if (extruder_plans.back().paths.empty() && extruder_plans.back().inserts.empty())
    { // first extruder plan in a layer might be empty, cause it is made with the last extruder planned in the previous layer
        extruder_plans.back().extruder = extruder;
    }
    else 
    {
        extruder_plans.emplace_back(extruder, lastPosition, layer_nr, layer_thickness, fan_speed_layer_time_settings_per_extruder[extruder]);
    }
    last_planned_extruder_setting_base = storage.meshgroup->getExtruderTrain(extruder);

//     forceNewPathStart(); // automatic by the fact that we start a new ExtruderPlan

    { // handle starting pos of the new extruder
        SettingsBaseVirtual* train = getLastPlannedExtruderTrainSettings();
        bool start_pos_absolute = train->getSettingBoolean("machine_extruder_start_pos_abs");
        Point start_pos(train->getSettingInMicrons("machine_extruder_start_pos_x"), train->getSettingInMicrons("machine_extruder_start_pos_y"));
        if (!start_pos_absolute)
        {
            start_pos += lastPosition;
        }
        else 
        {
            Point extruder_offset(train->getSettingInMicrons("machine_nozzle_offset_x"), train->getSettingInMicrons("machine_nozzle_offset_y"));
            start_pos += extruder_offset; // absolute start pos is given as a head position
        }
        lastPosition = start_pos;
    }
    return true;
}

void GCodePlanner::moveInsideCombBoundary(int distance)
{
    int max_dist2 = MM2INT(2.0) * MM2INT(2.0); // if we are further than this distance, we conclude we are not inside even though we thought we were.
    // this function is to be used to move from the boudary of a part to inside the part
    Point p = lastPosition; // copy, since we are going to move p
    if (PolygonUtils::moveInside(comb_boundary_inside, p, distance, max_dist2) != NO_INDEX)
    {
        //Move inside again, so we move out of tight 90deg corners
        PolygonUtils::moveInside(comb_boundary_inside, p, distance, max_dist2);
        if (comb_boundary_inside.inside(p))
        {
            addTravel_simple(p);
            //Make sure the that any retraction happens after this move, not before it by starting a new move path.
            forceNewPathStart();
        }
    }
}

void GCodePlanner::addTravel(Point p)
{
    GCodePath* path = nullptr;
    GCodePathConfig& travel_config = storage.travel_config_per_extruder[getExtruder()];
    RetractionConfig& retraction_config = storage.retraction_config_per_extruder[getExtruder()];
    
    bool combed = false;

    SettingsBaseVirtual* extr = getLastPlannedExtruderTrainSettings();

    const bool perform_z_hops = extr->getSettingBoolean("retraction_hop_enabled");

    const bool is_first_travel_of_extruder_after_switch = extruder_plans.back().paths.size() == 0 && (extruder_plans.size() > 1 || last_extruder_previous_layer != getExtruder());
    const bool bypass_combing = is_first_travel_of_extruder_after_switch && extr->getSettingBoolean("retraction_hop_after_extruder_switch");

    if (comb != nullptr && !bypass_combing && lastPosition != no_point)
    {
        const bool perform_z_hops_only_when_collides = extr->getSettingBoolean("retraction_hop_only_when_collides");

        CombPaths combPaths;
        bool via_outside_makes_combing_fail = perform_z_hops && !perform_z_hops_only_when_collides;
        bool fail_on_unavoidable_obstacles = perform_z_hops && perform_z_hops_only_when_collides;
        combed = comb->calc(lastPosition, p, combPaths, was_inside, is_inside, retraction_config.retraction_min_travel_distance, via_outside_makes_combing_fail, fail_on_unavoidable_obstacles);
        if (combed)
        {
            bool retract = combPaths.size() > 1;
            if (!retract)
            { // check whether we want to retract
                if (combPaths.throughAir)
                {
                    retract = true;
                }
                else
                {
                    for (CombPath& combPath : combPaths)
                    { // retract when path moves through a boundary
                        if (combPath.cross_boundary)
                        {
                            retract = true;
                            break;
                        }
                    }
                }
                if (combPaths.size() == 1)
                {
                    CombPath path = combPaths[0];
                    if (combPaths.throughAir && !path.cross_boundary && path.size() == 2 && path[0] == lastPosition && path[1] == p)
                    { // limit the retractions from support to support, which didn't cross anything
                        retract = false;
                    }
                }
            }

            for (CombPath& combPath : combPaths)
            { // add all comb paths (don't do anything special for paths which are moving through air)
                if (combPath.size() == 0)
                {
                    continue;
                }
                path = getLatestPathWithConfig(&travel_config, SpaceFillType::None);
                path->retract = retract;
                // don't perform a z-hop
                for (Point& combPoint : combPath)
                {
                    path->points.push_back(combPoint);
                }
                lastPosition = combPath.back();
            }
        }
    }
    
    if (!combed) {
        // no combing? always retract!
        if (!shorterThen(lastPosition - p, retraction_config.retraction_min_travel_distance))
        {
            if (was_inside) // when the previous location was from printing something which is considered inside (not support or prime tower etc)
            {               // then move inside the printed part, so that we don't ooze on the outer wall while retraction, but on the inside of the print.
                assert (extr != nullptr);
                moveInsideCombBoundary(extr->getSettingInMicrons((extr->getSettingAsCount("wall_line_count") > 1) ? "wall_line_width_x" : "wall_line_width_0") * 1);
            }
            path = getLatestPathWithConfig(&travel_config, SpaceFillType::None);
            path->retract = true;
            path->perform_z_hop = perform_z_hops;
        }
    }

    addTravel_simple(p, path);
    was_inside = is_inside;
}

void GCodePlanner::addTravel_simple(Point p, GCodePath* path)
{
    if (path == nullptr)
    {
        path = getLatestPathWithConfig(&storage.travel_config_per_extruder[getExtruder()], SpaceFillType::None);
    }
    path->points.push_back(p);
    lastPosition = p;
}


void GCodePlanner::addExtrusionMove(Point p, GCodePathConfig* config, SpaceFillType space_fill_type, float flow, bool spiralize)
{
    getLatestPathWithConfig(config, space_fill_type, flow, spiralize)->points.push_back(p);
    lastPosition = p;
}

void GCodePlanner::addPolygon(PolygonRef polygon, int startIdx, GCodePathConfig* config, WallOverlapComputation* wall_overlap_computation, bool spiralize)
{
    Point p0 = polygon[startIdx];
    addTravel(p0);
    for(unsigned int i=1; i<polygon.size(); i++)
    {
        Point p1 = polygon[(startIdx + i) % polygon.size()];
        float flow = (wall_overlap_computation)? wall_overlap_computation->getFlow(p0, p1) : 1.0;
        addExtrusionMove(p1, config, SpaceFillType::Polygons, flow, spiralize);
        p0 = p1;
    }
    if (polygon.size() > 2)
    {
        Point& p1 = polygon[startIdx];
        float flow = (wall_overlap_computation)? wall_overlap_computation->getFlow(p0, p1) : 1.0;
        addExtrusionMove(p1, config, SpaceFillType::Polygons, flow, spiralize);
    }
    else 
    {
        logWarning("WARNING: line added as polygon! (gcodePlanner)\n");
    }
}

void GCodePlanner::addPolygonsByOptimizer(Polygons& polygons, GCodePathConfig* config, WallOverlapComputation* wall_overlap_computation, EZSeamType z_seam_type, bool spiralize)
{
    if (polygons.size() == 0)
    {
        return;
    }
    PathOrderOptimizer orderOptimizer(lastPosition, z_seam_type);
    for (unsigned int poly_idx = 0; poly_idx < polygons.size(); poly_idx++)
    {
        orderOptimizer.addPolygon(polygons[poly_idx]);
    }
    orderOptimizer.optimize();
    for (unsigned int poly_idx : orderOptimizer.polyOrder)
    {
        addPolygon(polygons[poly_idx], orderOptimizer.polyStart[poly_idx], config, wall_overlap_computation, spiralize);
    }
}
void GCodePlanner::addLinesByOptimizer(Polygons& polygons, GCodePathConfig* config, SpaceFillType space_fill_type, int wipe_dist)
{
    LineOrderOptimizer orderOptimizer(lastPosition);
    for (unsigned int line_idx = 0; line_idx < polygons.size(); line_idx++)
    {
        orderOptimizer.addPolygon(polygons[line_idx]);
    }
    orderOptimizer.optimize();
    for (int poly_idx : orderOptimizer.polyOrder)
    {
        PolygonRef polygon = polygons[poly_idx];
        int start = orderOptimizer.polyStart[poly_idx];
        int end = 1 - start;
        Point& p0 = polygon[start];
        addTravel(p0);
        Point& p1 = polygon[end];
        addExtrusionMove(p1, config, space_fill_type);
        if (wipe_dist != 0)
        {
            int line_width = config->getLineWidth();
            if (vSize2(p1-p0) > line_width * line_width * 4)
            { // otherwise line will get optimized by combining multiple into a single extrusion move
                addExtrusionMove(p1 + normal(p1-p0, wipe_dist), config, space_fill_type, 0.0);
            }
        }
    }
}


void ExtruderPlan::forceMinimalLayerTime(double minTime, double minimalSpeed, double travelTime, double extrudeTime)
{
    double totalTime = travelTime + extrudeTime; 
    if (totalTime < minTime && extrudeTime > 0.0)
    {
        double minExtrudeTime = minTime - travelTime;
        if (minExtrudeTime < 1)
            minExtrudeTime = 1;
        double factor = extrudeTime / minExtrudeTime;
        for (GCodePath& path : paths)
        {
            if (path.isTravelPath())
                continue;
            double speed = path.config->getSpeed() * factor;
            if (speed < minimalSpeed)
                factor = minimalSpeed / path.config->getSpeed();
        }

        //Only slow down for the minimal time if that will be slower.
        assert(getExtrudeSpeedFactor() == 1.0); // The extrude speed factor is assumed not to be changed yet
        if (factor < 1.0)
        {
            setExtrudeSpeedFactor(factor);
        }
        else 
        {
            factor = 1.0;
        }
        
        double inv_factor = 1.0 / factor; // cause multiplication is faster than division
        
        // Adjust stored naive time estimates
        estimates.extrude_time *= inv_factor;
        for (GCodePath& path : paths)
        {
            path.estimates.extrude_time *= inv_factor;
        }

        if (minTime - (extrudeTime * inv_factor) - travelTime > 0.1)
        {
            this->extraTime = minTime - (extrudeTime * inv_factor) - travelTime;
        }
        this->totalPrintTime = (extrudeTime * inv_factor) + travelTime;
    }
}
TimeMaterialEstimates ExtruderPlan::computeNaiveTimeEstimates()
{
    TimeMaterialEstimates ret;
    Point p0 = start_position;

    bool was_retracted = false; // wrong assumption; won't matter that much. (TODO)
<<<<<<< HEAD
    RetractionConfig* last_retraction_config = nullptr;
    for (GCodePath& path : paths)
=======
    for(ExtruderPlan& extr_plan : extruder_plans)
>>>>>>> a7720bcf
    {
        bool is_extrusion_path = false;
        double* path_time_estimate;
        double& material_estimate = path.estimates.material;
        if (!path.isTravelPath())
        {
            is_extrusion_path = true;
            path_time_estimate = &path.estimates.extrude_time;
        }
        else 
        {
            if (path.retract)
            {
                path_time_estimate = &path.estimates.retracted_travel_time;
            }
            else 
            {
                path_time_estimate = &path.estimates.unretracted_travel_time;
            }
            if (path.retract != was_retracted && last_retraction_config != nullptr)
            { // handle retraction times
                double retract_unretract_time;
                assert(last_retraction_config != nullptr);
                RetractionConfig& retraction_config = *last_retraction_config;
                if (path.retract)
                {
                    retract_unretract_time = retraction_config.distance / retraction_config.speed;
                }
                else 
                {
<<<<<<< HEAD
                    retract_unretract_time = retraction_config.distance / retraction_config.primeSpeed;
=======
                    path_time_estimate = &path.estimates.unretracted_travel_time;
                }
                if (path.retract != was_retracted)
                { // handle retraction times
                    double retract_unretract_time;
                    RetractionConfig& retraction_config = storage.retraction_config_per_extruder[extr_plan.extruder];
                    if (path.retract)
                    {
                        retract_unretract_time = retraction_config.distance / retraction_config.speed;
                    }
                    else 
                    {
                        retract_unretract_time = retraction_config.distance / retraction_config.primeSpeed;
                    }
                    path.estimates.retracted_travel_time += 0.5 * retract_unretract_time;
                    path.estimates.unretracted_travel_time += 0.5 * retract_unretract_time;
>>>>>>> a7720bcf
                }
                path.estimates.retracted_travel_time += 0.5 * retract_unretract_time;
                path.estimates.unretracted_travel_time += 0.5 * retract_unretract_time;
            }
<<<<<<< HEAD
        }
        for(Point& p1 : path.points)
        {
            double length = vSizeMM(p0 - p1);
            if (is_extrusion_path)
            {
                material_estimate += length * INT2MM(layer_thickness) * INT2MM(path.config->getLineWidth());
            }
            double thisTime = length / path.config->getSpeed();
            *path_time_estimate += thisTime;
            p0 = p1;
        }
        estimates += path.estimates;
        if (is_extrusion_path)
        {
            last_retraction_config = path.config->retraction_config;
=======
            for(Point& p1 : path.points)
            {
                double length = vSizeMM(p0 - p1);
                if (is_extrusion_path)
                {
                    material_estimate += length * INT2MM(layer_thickness) * INT2MM(path.config->getLineWidth());
                }
                double thisTime = length / path.config->getSpeed();
                *path_time_estimate += thisTime;
                p0 = p1;
            }
            extr_plan.estimates += path.estimates;
>>>>>>> a7720bcf
        }
    }
    return estimates;
}

void ExtruderPlan::processFanSpeedAndMinimalLayerTime(bool force_minimal_layer_time)
{
    FanSpeedLayerTimeSettings& fsml = fan_speed_layer_time_settings;
    TimeMaterialEstimates estimates = computeNaiveTimeEstimates();
    totalPrintTime = estimates.getTotalTime();
    if (force_minimal_layer_time)
    {
        forceMinimalLayerTime(fsml.cool_min_layer_time, fsml.cool_min_speed, estimates.getTravelTime(), estimates.getExtrudeTime());
    }

    /*
                   min layer time
                   :
                   :  min layer time fan speed min
                |  :  :
      ^    max..|__:  :
                |  \  :
     fan        |   \ :
    speed  min..|... \:___________
                |________________
                  layer time >


    */
    // interpolate fan speed (for cool_fan_full_layer and for cool_min_layer_time_fan_speed_max)
    fan_speed = fsml.cool_fan_speed_min;
    double totalLayerTime = estimates.unretracted_travel_time + estimates.extrude_time;
    if (force_minimal_layer_time && totalLayerTime < fsml.cool_min_layer_time)
    {
        fan_speed = fsml.cool_fan_speed_max;
    }
    else if (force_minimal_layer_time && totalLayerTime < fsml.cool_min_layer_time_fan_speed_max)
    { 
        // when forceMinimalLayerTime didn't change the extrusionSpeedFactor, we adjust the fan speed
        double fan_speed_diff = fsml.cool_fan_speed_max - fsml.cool_fan_speed_min;
        double layer_time_diff = fsml.cool_min_layer_time_fan_speed_max - fsml.cool_min_layer_time;
        double fraction_of_slope = (totalLayerTime - fsml.cool_min_layer_time) / layer_time_diff;
        fan_speed = fsml.cool_fan_speed_max - fan_speed_diff * fraction_of_slope;
    }
    /*
    Supposing no influence of minimal layer time; i.e. layer time > min layer time fan speed min:
    
           max..   fan 'full' on layer
                |  :
                |  :
      ^    min..|..:________________
     fan        |  / 
    speed       | / 
          zero..|/__________________
                  layer nr >
                  
       
    */
    if (layer_nr < fsml.cool_fan_full_layer)
    {
        //Slow down the fan on the layers below the [cool_fan_full_layer], where layer 0 is speed 0.
        fan_speed = fan_speed * layer_nr / fsml.cool_fan_full_layer;
    }
}

TimeMaterialEstimates GCodePlanner::computeNaiveTimeEstimates()
{
    TimeMaterialEstimates ret;
    for (ExtruderPlan& extruder_plan : extruder_plans)
    {
        ret += extruder_plan.computeNaiveTimeEstimates();
    }
    return ret;
}

void GCodePlanner::processFanSpeedAndMinimalLayerTime()
{
    for (unsigned int extr_plan_idx = 0; extr_plan_idx < extruder_plans.size(); extr_plan_idx++)
    {
        ExtruderPlan& extruder_plan = extruder_plans[extr_plan_idx];
        bool force_minimal_layer_time = extr_plan_idx == extruder_plans.size() - 1;
        extruder_plan.processFanSpeedAndMinimalLayerTime(force_minimal_layer_time);
    }
}



void GCodePlanner::writeGCode(GCodeExport& gcode)
{
    completeConfigs();
    
    gcode.setLayerNr(layer_nr);
    
    gcode.writeLayerComment(layer_nr);
    
    gcode.setZ(z);
    
    
    GCodePathConfig* last_extrusion_config = nullptr; // used to check whether we need to insert a TYPE comment in the gcode.

    int extruder = gcode.getExtruderNr();

    for(unsigned int extruder_plan_idx = 0; extruder_plan_idx < extruder_plans.size(); extruder_plan_idx++)
    {
        ExtruderPlan& extruder_plan = extruder_plans[extruder_plan_idx];
        if (extruder != extruder_plan.extruder)
        {
            int prev_extruder = extruder;
            extruder = extruder_plan.extruder;
            gcode.switchExtruder(extruder, storage.extruder_switch_retraction_config_per_extruder[prev_extruder]);

            { // require printing temperature to be met
                constexpr bool wait = true;
                gcode.writeTemperatureCommand(extruder, extruder_plan.required_temp, wait);
            }
            if (extruder_plan.prev_extruder_standby_temp)
            { // turn off previous extruder
                constexpr bool wait = false;
                gcode.writeTemperatureCommand(prev_extruder, *extruder_plan.prev_extruder_standby_temp, wait);
            }
        }
        gcode.writeFanCommand(extruder_plan.getFanSpeed());
        std::vector<GCodePath>& paths = extruder_plan.paths;

        RetractionConfig& retraction_config = storage.retraction_config_per_extruder[gcode.getExtruderNr()];

        extruder_plan.inserts.sort([](const NozzleTempInsert& a, const NozzleTempInsert& b) -> bool { 
                return  a.path_idx < b.path_idx; 
            } );
        
        for(unsigned int path_idx = 0; path_idx < paths.size(); path_idx++)
        {
            extruder_plan.handleInserts(path_idx, gcode);
            
            GCodePath& path = paths[path_idx];

            if (storage.getSettingBoolean("acceleration_enabled"))
            {
                gcode.writeAcceleration(path.config->getAcceleration());
            }
            if (storage.getSettingBoolean("jerk_enabled"))
            {
                gcode.writeJerk(path.config->getJerk());
            }

            if (path.retract)
            {
                gcode.writeRetraction(&retraction_config);
                if (path.perform_z_hop)
                {
                    gcode.writeZhopStart(retraction_config.zHop);
                }
            }
            if (!path.config->isTravelPath() && last_extrusion_config != path.config)
            {
                gcode.writeTypeComment(path.config->type);
                last_extrusion_config = path.config;
            }
            double speed = path.config->getSpeed();

            if (path.isTravelPath())// Only apply the extrudeSpeed to extrusion moves
                speed *= extruder_plan.getTravelSpeedFactor();
            else
                speed *= extruder_plan.getExtrudeSpeedFactor();
            
            int64_t nozzle_size = 400; // TODO
            
            if (MergeInfillLines(gcode, layer_nr, paths, extruder_plan, storage.travel_config_per_extruder[extruder], nozzle_size).mergeInfillLines(speed, path_idx)) // !! has effect on path_idx !!
            { // !! has effect on path_idx !!
                // works when path_idx is the index of the travel move BEFORE the infill lines to be merged
                continue;
            }
            
            if (path.config->isTravelPath())
            { // early comp for travel paths, which are handled more simply
                for(unsigned int point_idx = 0; point_idx < path.points.size(); point_idx++)
                {
                    gcode.writeMove(path.points[point_idx], speed, path.getExtrusionMM3perMM());
                    if (point_idx == path.points.size() - 1)
                    {
                        gcode.setZ(z); // go down to extrusion level when we spiralized before on this layer
                        gcode.writeMove(gcode.getPositionXY(), speed, path.getExtrusionMM3perMM());
                    }
                }
                continue;
            }
            
            bool spiralize = path.spiralize;
            if (!spiralize) // normal (extrusion) move (with coasting
            {
                CoastingConfig& coasting_config = storage.coasting_config[extruder];
                bool coasting = coasting_config.coasting_enable; 
                if (coasting)
                {
                    coasting = writePathWithCoasting(gcode, extruder_plan_idx, path_idx, layer_thickness, coasting_config.coasting_volume, coasting_config.coasting_speed, coasting_config.coasting_min_volume);
                }
                if (! coasting) // not same as 'else', cause we might have changed [coasting] in the line above...
                { // normal path to gcode algorithm
                    if (  // change infill  ||||||   to  /\/\/\/\/ ...
                        false &&
                        path_idx + 2 < paths.size() // has a next move
                        && paths[path_idx+1].points.size() == 1 // is single extruded line
                        && !paths[path_idx+1].config->isTravelPath() // next move is extrusion
                        && paths[path_idx+2].config->isTravelPath() // next next move is travel
                        && shorterThen(path.points.back() - gcode.getPositionXY(), 2 * nozzle_size) // preceding extrusion is close by
                        && shorterThen(paths[path_idx+1].points.back() - path.points.back(), 2 * nozzle_size) // extrusion move is small
                        && shorterThen(paths[path_idx+2].points.back() - paths[path_idx+1].points.back(), 2 * nozzle_size) // consecutive extrusion is close by
                    )
                    {
                        sendPolygon(paths[path_idx+2].config->type, gcode.getPositionXY(), paths[path_idx+2].points.back(), paths[path_idx+2].getLineWidth());
                        gcode.writeMove(paths[path_idx+2].points.back(), speed, paths[path_idx+1].getExtrusionMM3perMM());
                        path_idx += 2;
                    }
                    else 
                    {
                        for(unsigned int point_idx = 0; point_idx < path.points.size(); point_idx++)
                        {
                            sendPolygon(path.config->type, gcode.getPositionXY(), path.points[point_idx], path.getLineWidth());
                            gcode.writeMove(path.points[point_idx], speed, path.getExtrusionMM3perMM());
                        }
                    }
                }
            }
            else
            { // SPIRALIZE
                //If we need to spiralize then raise the head slowly by 1 layer as this path progresses.
                float totalLength = 0.0;
                Point p0 = gcode.getPositionXY();
                for (unsigned int _path_idx = path_idx; _path_idx < paths.size() && !paths[_path_idx].isTravelPath(); _path_idx++)
                {
                    GCodePath& _path = paths[_path_idx];
                    for (unsigned int point_idx = 0; point_idx < _path.points.size(); point_idx++)
                    {
                        Point p1 = _path.points[point_idx];
                        totalLength += vSizeMM(p0 - p1);
                        p0 = p1;
                    }
                }

                float length = 0.0;
                p0 = gcode.getPositionXY();
                for (; path_idx < paths.size() && paths[path_idx].spiralize; path_idx++)
                { // handle all consecutive spiralized paths > CHANGES path_idx!
                    GCodePath& path = paths[path_idx];
                    for (unsigned int point_idx = 0; point_idx < path.points.size(); point_idx++)
                    {
                        Point p1 = path.points[point_idx];
                        length += vSizeMM(p0 - p1);
                        p0 = p1;
                        gcode.setZ(z + layer_thickness * length / totalLength);
                        sendPolygon(path.config->type, gcode.getPositionXY(), path.points[point_idx], path.getLineWidth());
                        gcode.writeMove(path.points[point_idx], speed, path.getExtrusionMM3perMM());
                    }
                }
                path_idx--; // the last path_idx didnt spiralize, so it's not part of the current spiralize path
            }
        } // paths for this extruder /\  .

        ExtruderTrain* train = storage.meshgroup->getExtruderTrain(extruder);
        if (train->getSettingBoolean("cool_lift_head") && extruder_plan.extraTime > 0.0)
        {
            gcode.writeComment("Small layer, adding delay");
            if (extruder_plan_idx == extruder_plans.size() - 1 || !train->getSettingBoolean("machine_extruder_end_pos_abs"))
            { // only move the head if it's the last extruder plan; otherwise it's already at the switching bay area 
                // or do it anyway when we switch extruder in-place
                if (last_extrusion_config)
                {
                    bool extruder_switch_retract = false;// TODO: check whether we should do a retractoin_extruderSwitch; is the next path with a different extruder?
                    writeRetraction(gcode, extruder_switch_retract, last_extrusion_config->retraction_config);
                }
                gcode.setZ(gcode.getPositionZ() + MM2INT(3.0));
                gcode.writeMove(gcode.getPositionXY(), storage.travel_config_per_extruder[extruder].getSpeed(), 0);
                // TODO: is this safe?! wouldn't the head move into the sides then?!
                gcode.writeMove(gcode.getPositionXY() - Point(-MM2INT(20.0), 0), storage.travel_config_per_extruder[extruder].getSpeed(), 0);
            }
            gcode.writeDelay(extruder_plan.extraTime);
        }

        extruder_plan.handleAllRemainingInserts(gcode);
    } // extruder plans /\  .
    
    gcode.updateTotalPrintTime();
}

void GCodePlanner::overrideFanSpeeds(double speed)
{
    for (ExtruderPlan& extruder_plan : extruder_plans)
    {
<<<<<<< HEAD
        extruder_plan.setFanSpeed(speed);
=======
        gcode.writeComment("Small layer, adding delay");
        RetractionConfig& retraction_config = storage.retraction_config_per_extruder[gcode.getExtruderNr()];
        gcode.writeRetraction(&retraction_config);
        gcode.setZ(gcode.getPositionZ() + MM2INT(3.0));
        gcode.writeMove(gcode.getPositionXY(), storage.travel_config_per_extruder[extruder].getSpeed(), 0);
        gcode.writeMove(gcode.getPositionXY() - Point(-MM2INT(20.0), 0), storage.travel_config_per_extruder[extruder].getSpeed(), 0); // TODO: is this safe?! wouldn't the head move into the sides then?!
        gcode.writeDelay(extraTime);
>>>>>>> a7720bcf
    }
}


void GCodePlanner::completeConfigs()
{
    storage.support_config.setLayerHeight(layer_thickness);
    storage.support_roof_config.setLayerHeight(layer_thickness);
    
    for (SliceMeshStorage& mesh : storage.meshes)
    {
        mesh.inset0_config.setLayerHeight(layer_thickness);

        mesh.insetX_config.setLayerHeight(layer_thickness);
        mesh.skin_config.setLayerHeight(layer_thickness);
        for(unsigned int idx=0; idx<MAX_INFILL_COMBINE; idx++)
        {
            mesh.infill_config[idx].setLayerHeight(layer_thickness);
        }
    }
    
    storage.primeTower.setConfigs(storage.meshgroup, layer_thickness);
    
    processInitialLayersSpeedup();
}


void GCodePlanner::processInitialLayersSpeedup()
{
    int initial_speedup_layers = storage.getSettingAsCount("speed_slowdown_layers");
    if (static_cast<int>(layer_nr) < initial_speedup_layers)
    {
        GCodePathConfig::BasicConfig initial_layer_speed_config;
        int extruder_nr_support_infill = storage.getSettingAsIndex((layer_nr == 0)? "support_extruder_nr_layer_0" : "support_infill_extruder_nr");
        initial_layer_speed_config.speed = storage.meshgroup->getExtruderTrain(extruder_nr_support_infill)->getSettingInMillimetersPerSecond("speed_layer_0");
        initial_layer_speed_config.acceleration = storage.meshgroup->getExtruderTrain(extruder_nr_support_infill)->getSettingInMillimetersPerSecond("acceleration_layer_0");
        initial_layer_speed_config.jerk = storage.meshgroup->getExtruderTrain(extruder_nr_support_infill)->getSettingInMillimetersPerSecond("jerk_layer_0");

        storage.support_config.smoothSpeed(initial_layer_speed_config, layer_nr, initial_speedup_layers);

        int extruder_nr_support_roof = storage.getSettingAsIndex("support_roof_extruder_nr");
        initial_layer_speed_config.speed = storage.meshgroup->getExtruderTrain(extruder_nr_support_roof)->getSettingInMillimetersPerSecond("speed_layer_0");
        initial_layer_speed_config.acceleration = storage.meshgroup->getExtruderTrain(extruder_nr_support_roof)->getSettingInMillimetersPerSecond("acceleration_layer_0");
        initial_layer_speed_config.jerk = storage.meshgroup->getExtruderTrain(extruder_nr_support_roof)->getSettingInMillimetersPerSecond("jerk_layer_0");
        storage.support_roof_config.smoothSpeed(initial_layer_speed_config, layer_nr, initial_speedup_layers);
        for (SliceMeshStorage& mesh : storage.meshes)
        {
            initial_layer_speed_config.speed = mesh.getSettingInMillimetersPerSecond("speed_layer_0");
            initial_layer_speed_config.acceleration = mesh.getSettingInMillimetersPerSecond("acceleration_layer_0");
            initial_layer_speed_config.jerk = mesh.getSettingInMillimetersPerSecond("jerk_layer_0");
            mesh.inset0_config.smoothSpeed(initial_layer_speed_config, layer_nr, initial_speedup_layers);
            mesh.insetX_config.smoothSpeed(initial_layer_speed_config, layer_nr, initial_speedup_layers);
            mesh.skin_config.smoothSpeed(initial_layer_speed_config, layer_nr, initial_speedup_layers);
            for (unsigned int idx = 0; idx < MAX_INFILL_COMBINE; idx++)
            {
                mesh.infill_config[idx].smoothSpeed(initial_layer_speed_config, layer_nr, initial_speedup_layers);
            }
        }
    }
    else if (static_cast<int>(layer_nr) == initial_speedup_layers)
    {
        storage.support_config.setSpeedIconic();
        storage.support_roof_config.setSpeedIconic();
        for (SliceMeshStorage& mesh : storage.meshes)
        {
            mesh.inset0_config.setSpeedIconic();
            mesh.insetX_config.setSpeedIconic();
            mesh.skin_config.setSpeedIconic();
            for (unsigned int idx = 0; idx < MAX_INFILL_COMBINE; idx++)
            {
                mesh.infill_config[idx].setSpeedIconic();
            }
        }
    }
}



bool GCodePlanner::makeRetractSwitchRetract(GCodeExport& gcode, unsigned int extruder_plan_idx, unsigned int path_idx)
{
    std::vector<GCodePath>& paths = extruder_plans[extruder_plan_idx].paths;
    for (unsigned int path_idx2 = path_idx + 1; path_idx2 < paths.size(); path_idx2++)
    {
        if (paths[path_idx2].getExtrusionMM3perMM() > 0) 
        {
            return false; 
        }
    }
    
    if (extruder_plans.size() <= extruder_plan_idx+1)
    {
        return false; // TODO: check first extruder of the next layer! (generally only on the last layer of the second extruder)
    }
        
    if (extruder_plans[extruder_plan_idx + 1].extruder != extruder_plans[extruder_plan_idx].extruder)
    {
        return true;
    }
    else 
    {
        return false;
    }
}
    
bool GCodePlanner::writePathWithCoasting(GCodeExport& gcode, unsigned int extruder_plan_idx, unsigned int path_idx, int64_t layerThickness, double coasting_volume, double coasting_speed, double coasting_min_volume)
{
    if (coasting_volume <= 0) 
    { 
        return false; 
    }
    ExtruderPlan& extruder_plan = extruder_plans[extruder_plan_idx];
    std::vector<GCodePath>& paths = extruder_plan.paths;
    GCodePath& path = paths[path_idx];
    if (path_idx + 1 >= paths.size()
        ||
        ! (!path.isTravelPath() &&  paths[path_idx + 1].config->isTravelPath()) 
        ||
        path.points.size() < 2
        )
    {
        return false;
    }

    int64_t coasting_min_dist_considered = 100; // hardcoded setting for when to not perform coasting

    
    double extrude_speed = path.config->getSpeed() * extruder_plan.getExtrudeSpeedFactor(); // travel speed 
    
    int64_t coasting_dist = MM2INT(MM2_2INT(coasting_volume) / layerThickness) / path.config->getLineWidth(); // closing brackets of MM2INT at weird places for precision issues
    int64_t coasting_min_dist = MM2INT(MM2_2INT(coasting_min_volume + coasting_volume) / layerThickness) / path.config->getLineWidth(); // closing brackets of MM2INT at weird places for precision issues
    //           /\ the minimal distance when coasting will coast the full coasting volume instead of linearly less with linearly smaller paths
    
    
    std::vector<int64_t> accumulated_dist_per_point; // the first accumulated dist is that of the last point! (that of the last point is always zero...)
    accumulated_dist_per_point.push_back(0);
    
    int64_t accumulated_dist = 0;
    
    bool length_is_less_than_min_dist = true;
    
    unsigned int acc_dist_idx_gt_coast_dist = NO_INDEX; // the index of the first point with accumulated_dist more than coasting_dist (= index into accumulated_dist_per_point)
     // == the point printed BEFORE the start point for coasting
    
    
    Point* last = &path.points[path.points.size() - 1];
    for (unsigned int backward_point_idx = 1; backward_point_idx < path.points.size(); backward_point_idx++)
    {
        Point& point = path.points[path.points.size() - 1 - backward_point_idx];
        int64_t dist = vSize(point - *last);
        accumulated_dist += dist;
        accumulated_dist_per_point.push_back(accumulated_dist);
        
        if (acc_dist_idx_gt_coast_dist == NO_INDEX && accumulated_dist >= coasting_dist)
        {
            acc_dist_idx_gt_coast_dist = backward_point_idx; // the newly added point
        }
        
        if (accumulated_dist >= coasting_min_dist)
        {
            length_is_less_than_min_dist = false;
            break;
        }
        
        last = &point;
    }
    
    if (accumulated_dist < coasting_min_dist_considered)
    {
        return false;
    }
    int64_t actual_coasting_dist = coasting_dist;
    if (length_is_less_than_min_dist)
    {
        // in this case accumulated_dist is the length of the whole path
        actual_coasting_dist = accumulated_dist * coasting_dist / coasting_min_dist;
        for (acc_dist_idx_gt_coast_dist = 0 ; acc_dist_idx_gt_coast_dist < accumulated_dist_per_point.size() ; acc_dist_idx_gt_coast_dist++)
        { // search for the correct coast_dist_idx
            if (accumulated_dist_per_point[acc_dist_idx_gt_coast_dist] > actual_coasting_dist)
            {
                break;
            }
        }
    }

    assert (acc_dist_idx_gt_coast_dist < accumulated_dist_per_point.size()); // something has gone wrong; coasting_min_dist < coasting_dist ?

    unsigned int point_idx_before_start = path.points.size() - 1 - acc_dist_idx_gt_coast_dist;

    Point start;
    { // computation of begin point of coasting
        int64_t residual_dist = actual_coasting_dist - accumulated_dist_per_point[acc_dist_idx_gt_coast_dist - 1];
        Point& a = path.points[point_idx_before_start];
        Point& b = path.points[point_idx_before_start + 1];
        start = b + normal(a-b, residual_dist);
    }

    { // write normal extrude path:
        for(unsigned int point_idx = 0; point_idx <= point_idx_before_start; point_idx++)
        {
            sendPolygon(path.config->type, gcode.getPositionXY(), path.points[point_idx], path.getLineWidth());
            gcode.writeMove(path.points[point_idx], extrude_speed, path.getExtrusionMM3perMM());
        }
        sendPolygon(path.config->type, gcode.getPositionXY(), start, path.getLineWidth());
        gcode.writeMove(start, extrude_speed, path.getExtrusionMM3perMM());
    }

    // write coasting path
    for (unsigned int point_idx = point_idx_before_start + 1; point_idx < path.points.size(); point_idx++)
    {
        gcode.writeMove(path.points[point_idx], coasting_speed * path.config->getSpeed(), 0);
    }

    gcode.addLastCoastedVolume(path.getExtrusionMM3perMM() * INT2MM(actual_coasting_dist));
    return true;
}

}//namespace cura<|MERGE_RESOLUTION|>--- conflicted
+++ resolved
@@ -22,13 +22,14 @@
     return *this;
 }
 
-ExtruderPlan::ExtruderPlan(int extruder, Point start_position, int layer_nr, int layer_thickness, FanSpeedLayerTimeSettings& fan_speed_layer_time_settings)
+ExtruderPlan::ExtruderPlan(int extruder, Point start_position, int layer_nr, int layer_thickness, FanSpeedLayerTimeSettings& fan_speed_layer_time_settings, const RetractionConfig& retraction_config)
 : extruder(extruder)
 , required_temp(-1)
 , start_position(start_position)
 , layer_nr(layer_nr)
 , layer_thickness(layer_thickness)
 , fan_speed_layer_time_settings(fan_speed_layer_time_settings)
+, retraction_config(retraction_config)
 , extrudeSpeedFactor(1.0)
 , travelSpeedFactor(1.0)
 , extraTime(0.0)
@@ -101,18 +102,10 @@
 , fan_speed_layer_time_settings_per_extruder(fan_speed_layer_time_settings_per_extruder)
 {
     extruder_plans.reserve(storage.meshgroup->getExtruderCount());
-    extruder_plans.emplace_back(current_extruder, start_position, layer_nr, layer_thickness, fan_speed_layer_time_settings_per_extruder[current_extruder]);
+    extruder_plans.emplace_back(current_extruder, start_position, layer_nr, layer_thickness, fan_speed_layer_time_settings_per_extruder[current_extruder], storage.retraction_config_per_extruder[current_extruder]);
     comb = nullptr;
     was_inside = is_inside_mesh; 
     is_inside = false; // assumes the next move will not be to inside a layer part (overwritten just before going into a layer part)
-<<<<<<< HEAD
-    last_retraction_config = &storage.retraction_config_per_extruder[current_extruder]; // start with general config
-=======
-    setExtrudeSpeedFactor(1.0);
-    setTravelSpeedFactor(1.0);
-    extraTime = 0.0;
-    totalPrintTime = 0.0;
->>>>>>> a7720bcf
     if (combing_mode != CombingMode::OFF)
     {
         comb = new Comb(storage, layer_nr, comb_boundary_inside, comb_boundary_offset, travel_avoid_other_parts, travel_avoid_distance);
@@ -205,7 +198,7 @@
     }
     else 
     {
-        extruder_plans.emplace_back(extruder, lastPosition, layer_nr, layer_thickness, fan_speed_layer_time_settings_per_extruder[extruder]);
+        extruder_plans.emplace_back(extruder, lastPosition, layer_nr, layer_thickness, fan_speed_layer_time_settings_per_extruder[extruder], storage.retraction_config_per_extruder[extruder]);
     }
     last_planned_extruder_setting_base = storage.meshgroup->getExtruderTrain(extruder);
 
@@ -474,12 +467,7 @@
     Point p0 = start_position;
 
     bool was_retracted = false; // wrong assumption; won't matter that much. (TODO)
-<<<<<<< HEAD
-    RetractionConfig* last_retraction_config = nullptr;
     for (GCodePath& path : paths)
-=======
-    for(ExtruderPlan& extr_plan : extruder_plans)
->>>>>>> a7720bcf
     {
         bool is_extrusion_path = false;
         double* path_time_estimate;
@@ -499,42 +487,20 @@
             {
                 path_time_estimate = &path.estimates.unretracted_travel_time;
             }
-            if (path.retract != was_retracted && last_retraction_config != nullptr)
+            if (path.retract != was_retracted)
             { // handle retraction times
                 double retract_unretract_time;
-                assert(last_retraction_config != nullptr);
-                RetractionConfig& retraction_config = *last_retraction_config;
                 if (path.retract)
                 {
                     retract_unretract_time = retraction_config.distance / retraction_config.speed;
                 }
                 else 
                 {
-<<<<<<< HEAD
                     retract_unretract_time = retraction_config.distance / retraction_config.primeSpeed;
-=======
-                    path_time_estimate = &path.estimates.unretracted_travel_time;
-                }
-                if (path.retract != was_retracted)
-                { // handle retraction times
-                    double retract_unretract_time;
-                    RetractionConfig& retraction_config = storage.retraction_config_per_extruder[extr_plan.extruder];
-                    if (path.retract)
-                    {
-                        retract_unretract_time = retraction_config.distance / retraction_config.speed;
-                    }
-                    else 
-                    {
-                        retract_unretract_time = retraction_config.distance / retraction_config.primeSpeed;
-                    }
-                    path.estimates.retracted_travel_time += 0.5 * retract_unretract_time;
-                    path.estimates.unretracted_travel_time += 0.5 * retract_unretract_time;
->>>>>>> a7720bcf
                 }
                 path.estimates.retracted_travel_time += 0.5 * retract_unretract_time;
                 path.estimates.unretracted_travel_time += 0.5 * retract_unretract_time;
             }
-<<<<<<< HEAD
         }
         for(Point& p1 : path.points)
         {
@@ -548,24 +514,6 @@
             p0 = p1;
         }
         estimates += path.estimates;
-        if (is_extrusion_path)
-        {
-            last_retraction_config = path.config->retraction_config;
-=======
-            for(Point& p1 : path.points)
-            {
-                double length = vSizeMM(p0 - p1);
-                if (is_extrusion_path)
-                {
-                    material_estimate += length * INT2MM(layer_thickness) * INT2MM(path.config->getLineWidth());
-                }
-                double thisTime = length / path.config->getSpeed();
-                *path_time_estimate += thisTime;
-                p0 = p1;
-            }
-            extr_plan.estimates += path.estimates;
->>>>>>> a7720bcf
-        }
     }
     return estimates;
 }
@@ -827,14 +775,11 @@
         if (train->getSettingBoolean("cool_lift_head") && extruder_plan.extraTime > 0.0)
         {
             gcode.writeComment("Small layer, adding delay");
+            RetractionConfig& retraction_config = storage.retraction_config_per_extruder[gcode.getExtruderNr()];
+            gcode.writeRetraction(&retraction_config);
             if (extruder_plan_idx == extruder_plans.size() - 1 || !train->getSettingBoolean("machine_extruder_end_pos_abs"))
             { // only move the head if it's the last extruder plan; otherwise it's already at the switching bay area 
                 // or do it anyway when we switch extruder in-place
-                if (last_extrusion_config)
-                {
-                    bool extruder_switch_retract = false;// TODO: check whether we should do a retractoin_extruderSwitch; is the next path with a different extruder?
-                    writeRetraction(gcode, extruder_switch_retract, last_extrusion_config->retraction_config);
-                }
                 gcode.setZ(gcode.getPositionZ() + MM2INT(3.0));
                 gcode.writeMove(gcode.getPositionXY(), storage.travel_config_per_extruder[extruder].getSpeed(), 0);
                 // TODO: is this safe?! wouldn't the head move into the sides then?!
@@ -853,17 +798,7 @@
 {
     for (ExtruderPlan& extruder_plan : extruder_plans)
     {
-<<<<<<< HEAD
         extruder_plan.setFanSpeed(speed);
-=======
-        gcode.writeComment("Small layer, adding delay");
-        RetractionConfig& retraction_config = storage.retraction_config_per_extruder[gcode.getExtruderNr()];
-        gcode.writeRetraction(&retraction_config);
-        gcode.setZ(gcode.getPositionZ() + MM2INT(3.0));
-        gcode.writeMove(gcode.getPositionXY(), storage.travel_config_per_extruder[extruder].getSpeed(), 0);
-        gcode.writeMove(gcode.getPositionXY() - Point(-MM2INT(20.0), 0), storage.travel_config_per_extruder[extruder].getSpeed(), 0); // TODO: is this safe?! wouldn't the head move into the sides then?!
-        gcode.writeDelay(extraTime);
->>>>>>> a7720bcf
     }
 }
 
