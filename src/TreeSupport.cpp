--- conflicted
+++ resolved
@@ -87,22 +87,14 @@
     {
         known_z[z] = layer.printZ;
     }
-<<<<<<< HEAD
 
     for (auto& mesh : grouped_meshes)
     {
         mesh.first.setActualZ(known_z);
     }
-=======
-
-    for (auto& mesh : grouped_meshes)
-    {
-        mesh.first.setActualZ(known_z);
-    }
 
     placed_support_lines_support_areas = std::vector<Polygons>(storage.support.supportLayers.size(),Polygons());
 
->>>>>>> 20829bc9
 }
 
 void TreeSupport::generateSupportAreas(SliceDataStorage& storage)
@@ -238,20 +230,6 @@
             }
         }
     }
-<<<<<<< HEAD
-
-    // ### The actual precalculation happens in TreeModelVolumes.
-    volumes_.precalculate(max_layer);
-}
-
-
-void TreeSupport::generateInitialAreas(const SliceMeshStorage& mesh, std::vector<std::set<TreeSupportElement*>>& move_bounds, SliceDataStorage& storage)
-{
-
-    TreeSupportTipGenerator tip_gen(storage,mesh,volumes_);
-    tip_gen.generateTips(storage,mesh,move_bounds,additional_required_support_area);
-
-=======
 
     // ### The actual precalculation happens in TreeModelVolumes.
     volumes_.precalculate(max_layer);
@@ -262,7 +240,6 @@
 {
     TreeSupportTipGenerator tip_gen(storage, mesh, volumes_);
     tip_gen.generateTips(storage, mesh, move_bounds, additional_required_support_area, placed_support_lines_support_areas);
->>>>>>> 20829bc9
 }
 
 void TreeSupport::mergeHelper
@@ -315,7 +292,6 @@
                     if (reduced_check.first.to_buildplate != influence.first.to_buildplate)
                     {
                         if (reduced_check.first.to_buildplate)
-<<<<<<< HEAD
                         {
                             if (infl_radius < redu_radius)
                             {
@@ -324,16 +300,6 @@
                         }
                         else
                         {
-=======
-                        {
-                            if (infl_radius < redu_radius)
-                            {
-                                increased_to_model_radius = influence.first.increased_to_model_radius + redu_radius - infl_radius;
-                            }
-                        }
-                        else
-                        {
->>>>>>> 20829bc9
                             if (infl_radius > redu_radius)
                             {
                                 increased_to_model_radius = reduced_check.first.increased_to_model_radius + infl_radius - redu_radius;
@@ -526,7 +492,6 @@
         }
     }
 }
-<<<<<<< HEAD
 
 void TreeSupport::mergeInfluenceAreas
 (
@@ -543,24 +508,6 @@
      * The actual merge logic is found in mergeHelper. This function only manages parallelization of different mergeHelper calls.
      */
 
-=======
-
-void TreeSupport::mergeInfluenceAreas
-(
-    PropertyAreasUnordered& to_bp_areas,
-    PropertyAreas& to_model_areas,
-    PropertyAreas& influence_areas,
-    LayerIndex layer_idx
-)
-{
-    /*
-     * Idea behind this is that the calculation of merges can be accelerated a bit using divide and conquer:
-     * If two groups of areas are already merged, only all elements in group 2 have to be merged into group one.
-     * This can only accelerate by factor 2 (as half the work is merging the last two groups).
-     * The actual merge logic is found in mergeHelper. This function only manages parallelization of different mergeHelper calls.
-     */
-
->>>>>>> 20829bc9
     const size_t input_size = influence_areas.size();
     size_t num_threads = std::max(size_t(1), size_t(std::thread::hardware_concurrency())); // For some reason hardware concurrency can return 0;
 
@@ -569,7 +516,6 @@
         return;
     }
     constexpr int min_elements_per_bucket = 2;
-<<<<<<< HEAD
 
     // max_bucket_count is input_size/min_elements_per_bucket round down to the next 2^n.
     // The rounding to 2^n is to ensure improved performance, as every iteration two buckets will be merged, halving the amount of buckets.
@@ -584,22 +530,6 @@
     std::vector<std::map<TreeSupportElement, AABB>> buckets_aabb(2 * bucket_count);
 
 
-=======
-
-    // max_bucket_count is input_size/min_elements_per_bucket round down to the next 2^n.
-    // The rounding to 2^n is to ensure improved performance, as every iteration two buckets will be merged, halving the amount of buckets.
-    // If halving would cause an uneven count, e.g. 3 Then bucket 0 and 1 would have to be merged, and in the next iteration the last remaining buckets. This is assumed to not be optimal performance-wise.
-    const size_t max_bucket_count = std::pow(2, std::floor(std::log(round_up_divide(input_size, min_elements_per_bucket))));
-    int bucket_count = std::min(max_bucket_count, num_threads); // do not use more buckets than available threads.
-
-    // To achieve that every element in a bucket is already correctly merged with other elements in this bucket
-    // an extra empty bucket is created for each bucket, and the elements are merged into the empty one.
-    // Each thread will then process two buckets by merging all elements in the second bucket into the first one as mergeHelper will disable not trying to merge elements from the same bucket in this case.
-    std::vector<PropertyAreas> buckets_area(2 * bucket_count);
-    std::vector<std::map<TreeSupportElement, AABB>> buckets_aabb(2 * bucket_count);
-
-
->>>>>>> 20829bc9
     size_t position = 0, counter = 0;
     const size_t over_elements = input_size % bucket_count;
     const size_t elements_per_step = input_size / bucket_count;
@@ -726,7 +656,6 @@
     {
         increased = relevant_offset;
         if (overspeed > 0)
-<<<<<<< HEAD
         {
             const coord_t safe_movement_distance =
                 (current_elem.use_min_xy_dist ? config.xy_min_distance : config.xy_distance) + (std::min(config.z_distance_top_layers, config.z_distance_bottom_layers) > 0 ? config.min_feature_size : 0);
@@ -768,49 +697,6 @@
     {
         if (mergelayer || current_elem.to_model_gracious)
         {
-=======
-        {
-            const coord_t safe_movement_distance =
-                (current_elem.use_min_xy_dist ? config.xy_min_distance : config.xy_distance) + (std::min(config.z_distance_top_layers, config.z_distance_bottom_layers) > 0 ? config.min_feature_size : 0);
-            // The difference to ensure that the result not only conforms to wall_restriction, but collision/avoidance is done later.
-            // The higher last_safe_step_movement_distance comes exactly from the fact that the collision will be subtracted later.
-            increased =
-                TreeSupportUtils::safeOffsetInc
-                (
-                    increased,
-                    overspeed,
-                    volumes_.getWallRestriction(config.getCollisionRadius(*parent), layer_idx, parent->use_min_xy_dist),
-                    safe_movement_distance,
-                    safe_movement_distance + radius,
-                    1,
-                    config.support_line_distance / 2,
-                    nullptr
-                );
-        }
-        if (settings.no_error && settings.move)
-        {
-            increased = config.simplifier.polygon(increased); // as ClipperLib::jtRound has to be used for offsets this simplify is VERY important for performance.
-        }
-    }
-    else // if no movement is done the areas keep parent area as no move == offset(0)
-    {
-        increased = *parent->area;
-    }
-
-    if ((mergelayer || current_elem.to_buildplate) && config.support_rest_preference == RestPreference::BUILDPLATE)
-    {
-        to_bp_data = TreeSupportUtils::safeUnion(increased.difference(volumes_.getAvoidance(radius, layer_idx - 1, settings.type, false, settings.use_min_distance)));
-        if (! current_elem.to_buildplate && to_bp_data.area() > 1) // mostly happening in the tip, but with merges one should check every time, just to be sure.
-        {
-            current_elem.to_buildplate = true; // sometimes nodes that can reach the buildplate are marked as cant reach, tainting subtrees. This corrects it.
-            spdlog::debug("Corrected taint leading to a wrong to model value on layer {} targeting {} with radius {}", layer_idx - 1, current_elem.target_height, radius);
-        }
-    }
-    if (config.support_rests_on_model)
-    {
-        if (mergelayer || current_elem.to_model_gracious)
-        {
->>>>>>> 20829bc9
             to_model_data = TreeSupportUtils::safeUnion(increased.difference(volumes_.getAvoidance(radius, layer_idx - 1, settings.type, true, settings.use_min_distance)));
         }
 
@@ -1720,8 +1606,6 @@
                         movement_directions.emplace_back(movement, std::max(config.getRadius(parent), config.support_line_width));
                         parent_uses_min |= parent->use_min_xy_dist;
                     }
-<<<<<<< HEAD
-=======
 
                     for (Point target: elem->additional_ovalization_targets)
                     {
@@ -1729,7 +1613,6 @@
                         movement_directions.emplace_back(movement, std::max(radius, config.support_line_width));
                     }
 
->>>>>>> 20829bc9
                 }
 
                 coord_t max_speed_sqd = 0;
@@ -1983,8 +1866,6 @@
     );
 }
 
-<<<<<<< HEAD
-=======
 
 void TreeSupport::filterFloatingLines(std::vector<Polygons>& support_layer_storage)
 {
@@ -2173,7 +2054,6 @@
 
 }
 
->>>>>>> 20829bc9
 void TreeSupport::finalizeInterfaceAndSupportAreas(std::vector<Polygons>& support_layer_storage, std::vector<Polygons>& support_roof_storage, SliceDataStorage& storage)
 {
     InterfacePreference interface_pref = config.interface_preference; // InterfacePreference::SUPPORT_LINES_OVERWRITE_INTERFACE;
@@ -2187,13 +2067,7 @@
         support_layer_storage.size(),
         [&](const LayerIndex layer_idx)
         {
-<<<<<<< HEAD
-            support_layer_storage[layer_idx] = config.simplifier.polygon(PolygonUtils::unionManySmall(support_layer_storage[layer_idx]).smooth(FUDGE_LENGTH)).getOutsidePolygons();
-            // ^^^ Most of the time in this function is this union call. It can take a relatively long time when a lot of areas are to be unioned.
-            //     Also simplify a bit, to ensure the output does not contain outrageous amounts of vertices. Should not be necessary, just a precaution.
-=======
             support_layer_storage[layer_idx] = support_layer_storage[layer_idx].difference(placed_support_lines_support_areas[layer_idx]);
->>>>>>> 20829bc9
 
             // Subtract support lines of the branches from the roof
             storage.support.supportLayers[layer_idx].support_roof = storage.support.supportLayers[layer_idx].support_roof.unionPolygons(support_roof_storage[layer_idx]);
@@ -2402,26 +2276,18 @@
         scripta::log("tree_support_layer_storage", support_layer_storage[layer_idx], SectionType::SUPPORT, layer_idx);
     }
 
-<<<<<<< HEAD
-=======
     filterFloatingLines(support_layer_storage);
     const auto t_filter = std::chrono::high_resolution_clock::now();
 
->>>>>>> 20829bc9
     finalizeInterfaceAndSupportAreas(support_layer_storage, support_roof_storage, storage);
     const auto t_end = std::chrono::high_resolution_clock::now();
 
     const auto dur_gen_tips = 0.001 * std::chrono::duration_cast<std::chrono::microseconds>(t_generate - t_start).count();
     const auto dur_smooth = 0.001 * std::chrono::duration_cast<std::chrono::microseconds>(t_smooth - t_generate).count();
     const auto dur_drop = 0.001 * std::chrono::duration_cast<std::chrono::microseconds>(t_drop - t_smooth).count();
-<<<<<<< HEAD
-    const auto dur_finalize = 0.001 * std::chrono::duration_cast<std::chrono::microseconds>(t_end - t_drop).count();
-    spdlog::info("Time used for drawing subfuctions: generateBranchAreas: {} ms smoothBranchAreas: {} ms dropNonGraciousAreas: {} ms finalizeInterfaceAndSupportAreas {} ms", dur_gen_tips, dur_smooth, dur_drop, dur_finalize);
-=======
     const auto dur_filter = 0.001 * std::chrono::duration_cast<std::chrono::microseconds>(t_filter - t_drop).count();
     const auto dur_finalize = 0.001 * std::chrono::duration_cast<std::chrono::microseconds>(t_end - t_filter).count();
     spdlog::info("Time used for drawing subfuctions: generateBranchAreas: {} ms smoothBranchAreas: {} ms dropNonGraciousAreas: {} ms filterFloatingLines: {} ms finalizeInterfaceAndSupportAreas {} ms", dur_gen_tips, dur_smooth, dur_drop, dur_filter, dur_finalize);
->>>>>>> 20829bc9
 }
 
 } // namespace cura