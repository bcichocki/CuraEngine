//Copyright (c) 2020 Ultimaker B.V.
//CuraEngine is released under the terms of the AGPLv3 or higher.

#include <cstring>

#include "Application.h" //To communicate layer view data.
#include "ExtruderTrain.h"
#include "LayerPlan.h"
#include "MergeInfillLines.h"
#include "raft.h" // getTotalExtraLayers
#include "Slice.h"
#include "sliceDataStorage.h"
#include "communication/Communication.h"
#include "pathPlanning/Comb.h"
#include "pathPlanning/CombPaths.h"
#include "settings/types/Ratio.h"
#include "utils/logoutput.h"
#include "utils/polygonUtils.h"
#include "utils/linearAlg2D.h"
#include "WipeScriptConfig.h"

namespace cura {

constexpr int MINIMUM_LINE_LENGTH = 5; // in uM. Generated lines shorter than this may be discarded
constexpr int MINIMUM_SQUARED_LINE_LENGTH = MINIMUM_LINE_LENGTH * MINIMUM_LINE_LENGTH;

ExtruderPlan::ExtruderPlan(const size_t extruder, const LayerIndex layer_nr, const bool is_initial_layer, const bool is_raft_layer, const coord_t layer_thickness, const FanSpeedLayerTimeSettings& fan_speed_layer_time_settings, const RetractionConfig& retraction_config)
: heated_pre_travel_time(0)
, required_start_temperature(-1)
, extruder_nr(extruder)
, layer_nr(layer_nr)
, is_initial_layer(is_initial_layer)
, is_raft_layer(is_raft_layer)
, layer_thickness(layer_thickness)
, fan_speed_layer_time_settings(fan_speed_layer_time_settings)
, retraction_config(retraction_config)
, extrudeSpeedFactor(1.0)
, extraTime(0.0)
, totalPrintTime(0)
{
}

void ExtruderPlan::setExtrudeSpeedFactor(const Ratio speed_factor)
{
    extrudeSpeedFactor = speed_factor;
}

double ExtruderPlan::getExtrudeSpeedFactor()
{
    return extrudeSpeedFactor;
}

void ExtruderPlan::setFanSpeed(double _fan_speed)
{
    fan_speed = _fan_speed;
}
double ExtruderPlan::getFanSpeed()
{
    return fan_speed;
}


GCodePath* LayerPlan::getLatestPathWithConfig(const GCodePathConfig& config, SpaceFillType space_fill_type, const Ratio flow, bool spiralize, const Ratio speed_factor)
{
    std::vector<GCodePath>& paths = extruder_plans.back().paths;
    if (paths.size() > 0 && paths.back().config == &config && !paths.back().done && paths.back().flow == flow && paths.back().speed_factor == speed_factor && paths.back().mesh_id == current_mesh) // spiralize can only change when a travel path is in between
    {
        return &paths.back();
    }
    paths.emplace_back(config, current_mesh, space_fill_type, flow, spiralize, speed_factor);
    GCodePath* ret = &paths.back();
    ret->skip_agressive_merge_hint = mode_skip_agressive_merge;
    return ret;
}

void LayerPlan::forceNewPathStart()
{
    std::vector<GCodePath>& paths = extruder_plans.back().paths;
    if (paths.size() > 0)
        paths[paths.size()-1].done = true;
}

LayerPlan::LayerPlan(const SliceDataStorage& storage, LayerIndex layer_nr, coord_t z, coord_t layer_thickness, size_t start_extruder, const std::vector<FanSpeedLayerTimeSettings>& fan_speed_layer_time_settings_per_extruder, coord_t comb_boundary_offset, coord_t comb_move_inside_distance, coord_t travel_avoid_distance)
: storage(storage)
, configs_storage(storage, layer_nr, layer_thickness)
, z(z)
, final_travel_z(z)
, mode_skip_agressive_merge(false)
, layer_nr(layer_nr)
, is_initial_layer(layer_nr == 0 - static_cast<LayerIndex>(Raft::getTotalExtraLayers()))
, is_raft_layer(layer_nr < 0 - static_cast<LayerIndex>(Raft::getFillerLayerCount()))
, layer_thickness(layer_thickness)
, has_prime_tower_planned_per_extruder(Application::getInstance().current_slice->scene.extruders.size(), false)
, current_mesh("NONMESH")
, last_extruder_previous_layer(start_extruder)
, last_planned_extruder(&Application::getInstance().current_slice->scene.extruders[start_extruder])
, first_travel_destination_is_inside(false) // set properly when addTravel is called for the first time (otherwise not set properly)
, comb_boundary_inside1(computeCombBoundaryInside(1))
, comb_boundary_inside2(computeCombBoundaryInside(2))
, comb_move_inside_distance(comb_move_inside_distance)
, fan_speed_layer_time_settings_per_extruder(fan_speed_layer_time_settings_per_extruder)
{
    size_t current_extruder = start_extruder;
    was_inside = true; // not used, because the first travel move is bogus
    is_inside = false; // assumes the next move will not be to inside a layer part (overwritten just before going into a layer part)
    if (Application::getInstance().current_slice->scene.current_mesh_group->settings.get<CombingMode>("retraction_combing") != CombingMode::OFF)
    {
        comb = new Comb(storage, layer_nr, comb_boundary_inside1, comb_boundary_inside2, comb_boundary_offset, travel_avoid_distance, comb_move_inside_distance);
    }
    else
    {
        comb = nullptr;
    }
    for (const ExtruderTrain& extruder : Application::getInstance().current_slice->scene.extruders)
    {
        layer_start_pos_per_extruder.emplace_back(extruder.settings.get<coord_t>("layer_start_x"), extruder.settings.get<coord_t>("layer_start_y"));
    }
    extruder_plans.reserve(Application::getInstance().current_slice->scene.extruders.size());
    extruder_plans.emplace_back(current_extruder, layer_nr, is_initial_layer, is_raft_layer, layer_thickness, fan_speed_layer_time_settings_per_extruder[current_extruder], storage.retraction_config_per_extruder[current_extruder]);

    for (size_t extruder_nr = 0; extruder_nr < Application::getInstance().current_slice->scene.extruders.size(); extruder_nr++)
    { //Skirt and brim.
        skirt_brim_is_processed[extruder_nr] = false;
    }
}

LayerPlan::~LayerPlan()
{
    if (comb)
        delete comb;
}

ExtruderTrain* LayerPlan::getLastPlannedExtruderTrain()
{
    return last_planned_extruder;
}


Polygons LayerPlan::computeCombBoundaryInside(const size_t max_inset)
{
    const CombingMode combing_mode = Application::getInstance().current_slice->scene.current_mesh_group->settings.get<CombingMode>("retraction_combing");
    if (combing_mode == CombingMode::OFF)
    {
        return Polygons();
    }
    if (layer_nr < 0)
    { // when a raft is present
        if (combing_mode == CombingMode::NO_SKIN)
        {
            return Polygons();
        }
        else
        {
            return storage.raftOutline.offset(MM2INT(0.1));
        }
    }
    else 
    {
        Polygons comb_boundary;
        for (const SliceMeshStorage& mesh : storage.meshes)
        {
            const SliceLayer& layer = mesh.layers[layer_nr];
            if (mesh.settings.get<bool>("infill_mesh")) {
                continue;
            }
            const CombingMode combing_mode = mesh.settings.get<CombingMode>("retraction_combing");
            if (combing_mode == CombingMode::NO_SKIN)
            {
                // we need to include the walls in the comb boundary otherwise it's not possible to tell if a travel move crosses a skin region

                const coord_t line_width_0 = mesh.settings.get<coord_t>("wall_line_width_0");

                for (const SliceLayerPart& part : layer.parts)
                {
                    const size_t num_insets = part.insets.size();
                    Polygons outer = part.outline; // outer boundary of wall combing region
                    coord_t outer_to_outline_dist = 0; // distance from outer to the part's outline

                    if (num_insets > 1 && part.insets[1].size() == part.outline.size())
                    {
                        // part's wall has multiple lines and the 2nd wall line is complete
                        // set the outer boundary to the inside edge of the outer wall

                        outer = part.insets[0].offset(-line_width_0/2);
                        outer_to_outline_dist = line_width_0;
                    }
                    else if (num_insets > 0)
                    {
                        // set the outer boundary to be 1/4 line width inside the centre line of the outer wall

                        outer = part.insets[0].offset(-line_width_0/4);
                        outer_to_outline_dist = line_width_0*3/4;
                    }

                    // finally, check that outer actually has the same number of polygons as the part's outline
                    // if it doesn't it means that the outer wall is missing where the part narrows so in those
                    // regions we need to use the part outline for the outer boundary of the combing region
                    // (expect poor results due to the nozzle being allowed to go right to the part's edge)

                    if (outer.size() != part.outline.size())
                    {
                        // first we calculate the part outline for those portions of the part where outer is missing
                        // this is done by shrinking the part outline so that it is very slightly smaller than outer, then expanding it again so it is very
                        // slightly larger than its original size and subtracting that from the original part outline
                        // NOTE - the additional small shrink/expands are required to ensure that the polygons overlap a little so we do not rely on exact results

                        Polygons outline_where_outer_is_missing(part.outline.difference(part.outline.offset(-(outer_to_outline_dist+5)).offset(outer_to_outline_dist+10)));

                        // merge outer with the portions of the part outline we just calculated
                        // the trick here is to expand the outlines sufficiently so that they overlap when unioned and then the result is shrunk back to the correct size

                        outer = outer.offset(outer_to_outline_dist/2+10).unionPolygons(outline_where_outer_is_missing.offset(outer_to_outline_dist/2+10)).offset(-(outer_to_outline_dist/2+10));
                    }

                    if (num_insets == 0)
                    {
                        comb_boundary.add(outer);
                    }
                    else
                    {
                        Polygons inner; // inner boundary of wall combing region

                        // the inside of the wall combing region is just inside the wall's inner edge so it can meet up with the infill (if any)

                        if (num_insets == 1)
                        {
                            inner = part.insets[0].offset(-10-line_width_0/2);
                        }
                        else
                        {
                            inner = part.insets[num_insets - 1].offset(-10 - mesh.settings.get<coord_t>("wall_line_width_x") / 2);
                        }

                        Polygons infill(part.infill_area);
                        if (part.perimeter_gaps.size() > 0)
                        {
                            infill = infill.unionPolygons(part.perimeter_gaps.offset(10)); // ensure polygons overlap slightly
                        }

                        // combine the wall combing region (outer - inner) with the infill (if any)
                        comb_boundary.add(infill.unionPolygons(outer.difference(inner)));
                    }
                }
            }
            else if (combing_mode == CombingMode::INFILL)
            {
                for (const SliceLayerPart& part : layer.parts)
                {
                    comb_boundary.add(part.infill_area);
                }
            }
            else
            {
                comb_boundary.add(layer.getInnermostWalls(max_inset, mesh));
            }
        }
        return comb_boundary;
    }
}

void LayerPlan::setIsInside(bool _is_inside)
{
    is_inside = _is_inside;
}

bool LayerPlan::setExtruder(const size_t extruder_nr)
{
    if (extruder_nr == getExtruder())
    {
        return false;
    }
    setIsInside(false);
    { // handle end position of the prev extruder
        ExtruderTrain* extruder = getLastPlannedExtruderTrain();
        const bool end_pos_absolute = extruder->settings.get<bool>("machine_extruder_end_pos_abs");
        Point end_pos(extruder->settings.get<coord_t>("machine_extruder_end_pos_x"), extruder->settings.get<coord_t>("machine_extruder_end_pos_y"));
        if (!end_pos_absolute)
        {
            end_pos += getLastPlannedPositionOrStartingPosition();
        }
        else 
        {
            const Point extruder_offset(extruder->settings.get<coord_t>("machine_nozzle_offset_x"), extruder->settings.get<coord_t>("machine_nozzle_offset_y"));
            end_pos += extruder_offset; // absolute end pos is given as a head position
        }
        if (end_pos_absolute || last_planned_position)
        {
            addTravel(end_pos); //  + extruder_offset cause it
        }
    }
    if (extruder_plans.back().paths.empty() && extruder_plans.back().inserts.empty())
    { // first extruder plan in a layer might be empty, cause it is made with the last extruder planned in the previous layer
        extruder_plans.back().extruder_nr = extruder_nr;
    }
    else 
    {
        extruder_plans.emplace_back(extruder_nr, layer_nr, is_initial_layer, is_raft_layer, layer_thickness, fan_speed_layer_time_settings_per_extruder[extruder_nr], storage.retraction_config_per_extruder[extruder_nr]);
        assert(extruder_plans.size() <= Application::getInstance().current_slice->scene.extruders.size() && "Never use the same extruder twice on one layer!");
    }
    last_planned_extruder = &Application::getInstance().current_slice->scene.extruders[extruder_nr];

    { // handle starting pos of the new extruder
        ExtruderTrain* extruder = getLastPlannedExtruderTrain();
        const bool start_pos_absolute = extruder->settings.get<bool>("machine_extruder_start_pos_abs");
        Point start_pos(extruder->settings.get<coord_t>("machine_extruder_start_pos_x"), extruder->settings.get<coord_t>("machine_extruder_start_pos_y"));
        if (!start_pos_absolute)
        {
            start_pos += getLastPlannedPositionOrStartingPosition();
        }
        else 
        {
            Point extruder_offset(extruder->settings.get<coord_t>("machine_nozzle_offset_x"), extruder->settings.get<coord_t>("machine_nozzle_offset_y"));
            start_pos += extruder_offset; // absolute start pos is given as a head position
        }
        if (start_pos_absolute || last_planned_position)
        {
            last_planned_position = start_pos;
        }
    }
    return true;
}
void LayerPlan::setMesh(const std::string mesh_id)
{
    current_mesh = mesh_id;
}

void LayerPlan::moveInsideCombBoundary(const coord_t distance)
{
    constexpr coord_t max_dist2 = MM2INT(2.0) * MM2INT(2.0); // if we are further than this distance, we conclude we are not inside even though we thought we were.
    // this function is to be used to move from the boudary of a part to inside the part
    Point p = getLastPlannedPositionOrStartingPosition(); // copy, since we are going to move p
    if (PolygonUtils::moveInside(comb_boundary_inside2, p, distance, max_dist2) != NO_INDEX)
    {
        //Move inside again, so we move out of tight 90deg corners
        PolygonUtils::moveInside(comb_boundary_inside2, p, distance, max_dist2);
        if (comb_boundary_inside2.inside(p))
        {
            addTravel_simple(p);
            //Make sure the that any retraction happens after this move, not before it by starting a new move path.
            forceNewPathStart();
        }
    }
}

bool LayerPlan::getPrimeTowerIsPlanned(unsigned int extruder_nr) const
{
    return has_prime_tower_planned_per_extruder[extruder_nr];
}

void LayerPlan::setPrimeTowerIsPlanned(unsigned int extruder_nr)
{
    has_prime_tower_planned_per_extruder[extruder_nr] = true;
}

std::optional<std::pair<Point, bool>> LayerPlan::getFirstTravelDestinationState() const
{
    std::optional<std::pair<Point, bool>> ret;
    if (first_travel_destination)
    {
        ret = std::make_pair(*first_travel_destination, first_travel_destination_is_inside);
    }
    return ret;
}

GCodePath& LayerPlan::addTravel(const Point p, const bool force_retract)
{
    const GCodePathConfig& travel_config = configs_storage.travel_config_per_extruder[getExtruder()];
    const RetractionConfig& retraction_config = storage.retraction_config_per_extruder[getExtruder()];

    GCodePath* path = getLatestPathWithConfig(travel_config, SpaceFillType::None);

    bool combed = false;

    const ExtruderTrain* extruder = getLastPlannedExtruderTrain();

    const bool is_first_travel_of_extruder_after_switch = extruder_plans.back().paths.size() == 1 && (extruder_plans.size() > 1 || last_extruder_previous_layer != getExtruder());
    bool bypass_combing = is_first_travel_of_extruder_after_switch && extruder->settings.get<bool>("retraction_hop_after_extruder_switch");

    const bool is_first_travel_of_layer = !static_cast<bool>(last_planned_position);
    const bool retraction_enable = extruder->settings.get<bool>("retraction_enable");
    if (is_first_travel_of_layer)
    {
        bypass_combing = true; // first travel move is bogus; it is added after this and the previous layer have been planned in LayerPlanBuffer::addConnectingTravelMove
        first_travel_destination = p;
        first_travel_destination_is_inside = is_inside;
        if (layer_nr == 0 && retraction_enable && extruder->settings.get<bool>("retraction_hop_enabled"))
        {
            path->retract = true;
            path->perform_z_hop = true;
        }
        forceNewPathStart(); // force a new travel path after this first bogus move
    }
    else if (force_retract && last_planned_position && !shorterThen(*last_planned_position - p, retraction_config.retraction_min_travel_distance))
    {
        // path is not shorter than min travel distance, force a retraction
        path->retract = true;
        if (comb == nullptr)
        {
            path->perform_z_hop = extruder->settings.get<bool>("retraction_hop_enabled");
        }
    }

    if (comb != nullptr && !bypass_combing)
    {
        CombPaths combPaths;

        // Divide by 2 to get the radius
        // Multiply by 2 because if two lines start and end points places very close then will be applied combing with retractions. (Ex: for brim)
        const coord_t max_distance_ignored = extruder->settings.get<coord_t>("machine_nozzle_tip_outer_diameter") / 2 * 2;

        combed = comb->calc(*extruder, *last_planned_position, p, combPaths, was_inside, is_inside, max_distance_ignored);
        if (combed)
        {
            bool retract = path->retract || (combPaths.size() > 1 && retraction_enable);
            if (!retract)
            { // check whether we want to retract
                if (combPaths.throughAir)
                {
                    retract = retraction_enable;
                }
                else
                {
                    for (CombPath& combPath : combPaths)
                    { // retract when path moves through a boundary
                        if (combPath.cross_boundary)
                        {
                            retract = retraction_enable;
                            break;
                        }
                    }
                }
                if (combPaths.size() == 1)
                {
                    CombPath comb_path = combPaths[0];
                    if (extruder->settings.get<bool>("limit_support_retractions") &&
                        combPaths.throughAir && !comb_path.cross_boundary && comb_path.size() == 2 && comb_path[0] == *last_planned_position && comb_path[1] == p)
                    { // limit the retractions from support to support, which didn't cross anything
                        retract = false;
                    }
                }
            }

            const coord_t maximum_travel_resolution = extruder->settings.get<coord_t>("meshfix_maximum_travel_resolution");
            coord_t distance = 0;
            Point last_point((last_planned_position) ? *last_planned_position : Point(0, 0));
            for (CombPath& combPath : combPaths)
            { // add all comb paths (don't do anything special for paths which are moving through air)
                if (combPath.size() == 0)
                {
                    continue;
                }
                for (Point& comb_point : combPath)
                {
                    if (path->points.empty() || vSize2(path->points.back() - comb_point) > maximum_travel_resolution * maximum_travel_resolution)
                    {
                        path->points.push_back(comb_point);
                        distance += vSize(last_point - comb_point);
                        last_point = comb_point;
                    }
                }
                distance += vSize(last_point - p);
                const coord_t retract_threshold = extruder->settings.get<coord_t>("retraction_combing_max_distance");
                path->retract = retract || (retract_threshold > 0 && distance > retract_threshold && retraction_enable);
                // don't perform a z-hop
            }
        }
    }

    // CURA-6675:
    // Retraction Minimal Travel Distance should work for all travel moves. If the travel move is shorter than the
    // Retraction Minimal Travel Distance, retraction should be disabled.
    if (!is_first_travel_of_layer && last_planned_position && shorterThen(*last_planned_position - p, retraction_config.retraction_min_travel_distance))
    {
        path->retract = false;
        path->perform_z_hop = false;
    }

    // no combing? retract only when path is not shorter than minimum travel distance
    if (!combed && !is_first_travel_of_layer && last_planned_position && !shorterThen(*last_planned_position - p, retraction_config.retraction_min_travel_distance))
    {
        if (was_inside) // when the previous location was from printing something which is considered inside (not support or prime tower etc)
        {               // then move inside the printed part, so that we don't ooze on the outer wall while retraction, but on the inside of the print.
            assert (extruder != nullptr);
            coord_t innermost_wall_line_width = extruder->settings.get<coord_t>((extruder->settings.get<size_t>("wall_line_count") > 1) ? "wall_line_width_x" : "wall_line_width_0");
            if (layer_nr == 0)
            {
                innermost_wall_line_width *= extruder->settings.get<Ratio>("initial_layer_line_width_factor");
            }
            moveInsideCombBoundary(innermost_wall_line_width);
        }
        path->retract = retraction_enable;
        path->perform_z_hop = retraction_enable && extruder->settings.get<bool>("retraction_hop_enabled");
    }

    // must start new travel path as retraction can be enabled or not depending on path length, etc.
    forceNewPathStart();

    GCodePath& ret = addTravel_simple(p, path);
    was_inside = is_inside;
    return ret;
}

GCodePath& LayerPlan::addTravel_simple(Point p, GCodePath* path)
{
    bool is_first_travel_of_layer = !static_cast<bool>(last_planned_position);
    if (is_first_travel_of_layer)
    { // spiralize calls addTravel_simple directly as the first travel move in a layer
        first_travel_destination = p;
        first_travel_destination_is_inside = is_inside;
    }
    if (path == nullptr)
    {
        path = getLatestPathWithConfig(configs_storage.travel_config_per_extruder[getExtruder()], SpaceFillType::None);
    }
    path->points.push_back(p);
    last_planned_position = p;
    return *path;
}

void LayerPlan::planPrime(const float& prime_blob_wipe_length)
{
    forceNewPathStart();
    GCodePath& prime_travel = addTravel_simple(getLastPlannedPositionOrStartingPosition() + Point(0, MM2INT(prime_blob_wipe_length)));
    prime_travel.retract = false;
    prime_travel.perform_z_hop = false;
    prime_travel.perform_prime = true;
    forceNewPathStart();
}

void LayerPlan::addExtrusionMove(Point p, const GCodePathConfig& config, SpaceFillType space_fill_type, const Ratio& flow, bool spiralize, Ratio speed_factor, double fan_speed)
{
    GCodePath* path = getLatestPathWithConfig(config, space_fill_type, flow, spiralize, speed_factor);
    path->points.push_back(p);
    path->setFanSpeed(fan_speed);
    last_planned_position = p;
}

<<<<<<< HEAD
void LayerPlan::addPolygon(ConstPolygonRef polygon, int start_idx, const GCodePathConfig& config, coord_t wall_0_wipe_dist, bool spiralize, const Ratio& flow_ratio, bool always_retract)
=======
void LayerPlan::addPolygon(ConstPolygonRef polygon, int start_idx, const bool backwards, const GCodePathConfig& config, WallOverlapComputation* wall_overlap_computation, coord_t wall_0_wipe_dist, bool spiralize, const Ratio& flow_ratio, bool always_retract)
>>>>>>> 01b178ad
{
    Point p0 = polygon[start_idx];
    addTravel(p0, always_retract);
    const int direction = backwards ? -1 : 1;
    for(size_t point_idx = 1; point_idx < polygon.size(); point_idx++)
    {
<<<<<<< HEAD
        Point p1 = polygon[(start_idx + point_idx) % polygon.size()];
        addExtrusionMove(p1, config, SpaceFillType::Polygons, flow_ratio, spiralize);
=======
        Point p1 = polygon[(start_idx + point_idx * direction + polygon.size()) % polygon.size()];
        const Ratio flow = (wall_overlap_computation) ? flow_ratio * wall_overlap_computation->getFlow(p0, p1) : flow_ratio;
        addExtrusionMove(p1, config, SpaceFillType::Polygons, flow, spiralize);
>>>>>>> 01b178ad
        p0 = p1;
    }
    if(polygon.size() > 2)
    {
        const Point& p1 = polygon[start_idx];
        addExtrusionMove(p1, config, SpaceFillType::Polygons, flow_ratio, spiralize);

        if(wall_0_wipe_dist > 0)
        { // apply outer wall wipe
            p0 = polygon[start_idx];
            int distance_traversed = 0;
            for(size_t point_idx = 1; ; point_idx++)
            {
                Point p1 = polygon[(start_idx + point_idx * direction + polygon.size()) % polygon.size()];
                int p0p1_dist = vSize(p1 - p0);
                if (distance_traversed + p0p1_dist >= wall_0_wipe_dist)
                {
                    Point vector = p1 - p0;
                    Point half_way = p0 + normal(vector, wall_0_wipe_dist - distance_traversed);
                    addTravel_simple(half_way);
                    break;
                }
                else
                {
                    addTravel_simple(p1);
                    distance_traversed += p0p1_dist;
                }
                p0 = p1;
            }
            forceNewPathStart();
        }
    }
    else 
    {
        logWarning("WARNING: line added as polygon! (LayerPlan)\n");
    }
}

void LayerPlan::addPolygonsByOptimizer(const Polygons& polygons, const GCodePathConfig& config, const ZSeamConfig& z_seam_config, coord_t wall_0_wipe_dist, bool spiralize, const Ratio flow_ratio, bool always_retract, bool reverse_order, const std::optional<Point> start_near_location)
{
    if(polygons.empty())
    {
        return;
    }
    PathOrderOptimizer<ConstPolygonRef> orderOptimizer(start_near_location ? start_near_location.value() : getLastPlannedPositionOrStartingPosition(), z_seam_config);
    for(size_t poly_idx = 0; poly_idx < polygons.size(); poly_idx++)
    {
        orderOptimizer.addPolygon(polygons[poly_idx]);
    }
    orderOptimizer.optimize();

    if(!reverse_order)
    {
        for(const PathOrderOptimizer<ConstPolygonRef>::Path& path : orderOptimizer.paths)
        {
<<<<<<< HEAD
            addPolygon(polygons[poly_idx], orderOptimizer.polyStart[poly_idx], config, wall_0_wipe_dist, spiralize, flow_ratio, always_retract);
=======
            addPolygon(*path.vertices, path.start_vertex, path.backwards, config, wall_overlap_computation, wall_0_wipe_dist, spiralize, flow_ratio, always_retract);
>>>>>>> 01b178ad
        }
    }
    else
    {
        for(int index = orderOptimizer.paths.size() - 1; index >= 0; --index)
        {
<<<<<<< HEAD
            int poly_idx = orderOptimizer.polyOrder[index];
            addPolygon(polygons[poly_idx], orderOptimizer.polyStart[poly_idx], config, wall_0_wipe_dist, spiralize, flow_ratio, always_retract);
=======
            const PathOrderOptimizer<ConstPolygonRef>::Path& path = orderOptimizer.paths[index];
            addPolygon(*path.vertices, path.start_vertex, path.backwards, config, wall_overlap_computation, wall_0_wipe_dist, spiralize, flow_ratio, always_retract);
>>>>>>> 01b178ad
        }
    }
}

static const float max_non_bridge_line_volume = 100000.0f; // limit to accumulated "volume" of non-bridge lines which is proportional to distance x extrusion rate

void LayerPlan::addWallLine(const Point& p0, const Point& p1, const SliceMeshStorage& mesh, const GCodePathConfig& non_bridge_config, const GCodePathConfig& bridge_config, float flow, float& non_bridge_line_volume, Ratio speed_factor, double distance_to_bridge_start)
{
    const coord_t min_line_len = 5; // we ignore lines less than 5um long
    const double acceleration_segment_len = 1000; // accelerate using segments of this length
    const double acceleration_factor = 0.75; // must be < 1, the larger the value, the slower the acceleration
    const bool spiralize = false;

    const coord_t min_bridge_line_len = mesh.settings.get<coord_t>("bridge_wall_min_length");
    const Ratio bridge_wall_coast = mesh.settings.get<Ratio>("bridge_wall_coast");
    const Ratio overhang_speed_factor = mesh.settings.get<Ratio>("wall_overhang_speed_factor");

    Point cur_point = p0;

    // helper function to add a single non-bridge line

    // If the line precedes a bridge line, it may be coasted to reduce the nozzle pressure before the bridge is reached

    // alternatively, if the line follows a bridge line, it may be segmented and the print speed gradually increased to reduce under-extrusion

    auto addNonBridgeLine = [&](const Point& line_end)
    {
        coord_t distance_to_line_end = vSize(cur_point - line_end);

        while (distance_to_line_end > min_line_len)
        {
            // if we are accelerating after a bridge line, the segment length is less than the whole line length
            Point segment_end = (speed_factor == 1 || distance_to_line_end < acceleration_segment_len) ? line_end : cur_point + (line_end - cur_point) * acceleration_segment_len / distance_to_line_end;

            // flow required for the next line segment - when accelerating after a bridge segment, the flow is increased in inverse proportion to the speed_factor
            // so the slower the feedrate, the greater the flow - the idea is to get the extruder back to normal pressure as quickly as possible
            const float segment_flow = (speed_factor < 1) ? flow * (1 / speed_factor) : flow;

            // if a bridge is present in this wall, this particular segment may need to be partially or wholely coasted
            if (distance_to_bridge_start > 0)
            {
                // speed_flow_factor approximates how the extrusion rate alters between the non-bridge wall line and the following bridge wall line
                // if the extrusion rates are the same, its value will be 1, if the bridge config extrusion rate is < the non-bridge config extrusion rate, the value is < 1

                const Ratio speed_flow_factor((bridge_config.getSpeed() * bridge_config.getFlowRatio()) / (non_bridge_config.getSpeed() * non_bridge_config.getFlowRatio()));

                // coast distance is proportional to distance, speed and flow of non-bridge segments just printed and is throttled by speed_flow_factor
                const double coast_dist = std::min(non_bridge_line_volume, max_non_bridge_line_volume) * (1 - speed_flow_factor) * bridge_wall_coast / 40;

                if ((distance_to_bridge_start - distance_to_line_end) <= coast_dist)
                {
                    // coast takes precedence over acceleration
                    segment_end = line_end;
                }

                const coord_t len = vSize(cur_point - segment_end);
                if (coast_dist > 0 && ((distance_to_bridge_start - len) <= coast_dist))
                {
                    if ((len - coast_dist) > min_line_len)
                    {
                        // segment is longer than coast distance so extrude using non-bridge config to start of coast
                        addExtrusionMove(segment_end + coast_dist * (cur_point - segment_end) / len, non_bridge_config, SpaceFillType::Polygons, segment_flow, spiralize, speed_factor);
                    }
                    // then coast to start of bridge segment
                    addExtrusionMove(segment_end, non_bridge_config, SpaceFillType::Polygons, 0, spiralize, speed_factor);
                }
                else
                {
                    // no coasting required, just normal segment using non-bridge config
                    addExtrusionMove(segment_end, non_bridge_config, SpaceFillType::Polygons, segment_flow, spiralize,
                        (overhang_mask.empty() || (!overhang_mask.inside(p0, true) && !overhang_mask.inside(p1, true))) ? speed_factor : overhang_speed_factor);
                }

                distance_to_bridge_start -= len;
            }
            else
            {
                // no coasting required, just normal segment using non-bridge config
                addExtrusionMove(segment_end, non_bridge_config, SpaceFillType::Polygons, segment_flow, spiralize,
                    (overhang_mask.empty() || (!overhang_mask.inside(p0, true) && !overhang_mask.inside(p1, true))) ? speed_factor : overhang_speed_factor);
            }
            non_bridge_line_volume += vSize(cur_point - segment_end) * segment_flow * speed_factor * non_bridge_config.getSpeed();
            cur_point = segment_end;
            speed_factor = 1 - (1 - speed_factor) * acceleration_factor;
            if (speed_factor >= 0.9)
            {
                speed_factor = 1;
            }
            distance_to_line_end = vSize(cur_point - line_end);
        }
    };

    if (bridge_wall_mask.empty())
    {
        // no bridges required
        addExtrusionMove(p1, non_bridge_config, SpaceFillType::Polygons, flow, spiralize,
            (overhang_mask.empty() || (!overhang_mask.inside(p0, true) && !overhang_mask.inside(p1, true))) ? 1.0_r : overhang_speed_factor);
    }
    else
    {
        // bridges may be required
        if (PolygonUtils::polygonCollidesWithLineSegment(bridge_wall_mask, p0, p1))
        {
            // the line crosses the boundary between supported and non-supported regions so one or more bridges are required

            // determine which segments of the line are bridges

            Polygon line_poly;
            line_poly.add(p0);
            line_poly.add(p1);
            Polygons line_polys;
            line_polys.add(line_poly);
            line_polys = bridge_wall_mask.intersectionPolyLines(line_polys);

            // line_polys now contains the wall lines that need to be printed using bridge_config

            while (line_polys.size() > 0)
            {
                // find the bridge line segment that's nearest to the current point
                int nearest = 0;
                float smallest_dist2 = vSize2f(cur_point - line_polys[0][0]);
                for(unsigned i = 1; i < line_polys.size(); ++i)
                {
                    float dist2 = vSize2f(cur_point - line_polys[i][0]);
                    if (dist2 < smallest_dist2)
                    {
                        nearest = i;
                        smallest_dist2 = dist2;
                    }
                }
                ConstPolygonRef bridge = line_polys[nearest];

                // set b0 to the nearest vertex and b1 the furthest
                Point b0 = bridge[0];
                Point b1 = bridge[1];

                if (vSize2f(cur_point - b1) < vSize2f(cur_point - b0))
                {
                    // swap vertex order
                    b0 = bridge[1];
                    b1 = bridge[0];
                }

                // extrude using non_bridge_config to the start of the next bridge segment

                addNonBridgeLine(b0);

                const double bridge_line_len = vSize(b1 - cur_point);

                if (bridge_line_len >= min_bridge_line_len)
                {
                    // extrude using bridge_config to the end of the next bridge segment

                    if (bridge_line_len > min_line_len)
                    {
                        addExtrusionMove(b1, bridge_config, SpaceFillType::Polygons, flow);
                        non_bridge_line_volume = 0;
                        cur_point = b1;
                        // after a bridge segment, start slow and accelerate to avoid under-extrusion due to extruder lag
                        speed_factor = std::max(std::min(Ratio(bridge_config.getSpeed() / non_bridge_config.getSpeed()), 1.0_r), 0.5_r);
                    }
                }
                else
                {
                    // treat the short bridge line just like a normal line

                    addNonBridgeLine(b1);
                }

                // finished with this segment
                line_polys.remove(nearest);
            }

            // if we haven't yet reached p1, fill the gap with non_bridge_config line
            addNonBridgeLine(p1);
        }
        else if (bridge_wall_mask.inside(p0, true) && vSize(p0 - p1) >= min_bridge_line_len)
        {
            // both p0 and p1 must be above air (the result will be ugly!)
            addExtrusionMove(p1, bridge_config, SpaceFillType::Polygons, flow);
            non_bridge_line_volume = 0;
        }
        else
        {
            // no part of the line is above air or the line is too short to print as a bridge line
            addNonBridgeLine(p1);
        }
    }
}

void LayerPlan::addWall(ConstPolygonRef wall, int start_idx, const SliceMeshStorage& mesh, const GCodePathConfig& non_bridge_config, const GCodePathConfig& bridge_config, coord_t wall_0_wipe_dist, float flow_ratio, bool always_retract)
{
    //TODO: Deprecated in favor of ExtrusionJunction version below.
    if (wall.size() < 3)
    {
        logWarning("WARNING: point, or line added as (polygon) wall sequence! (LayerPlan)\n");
    }

    constexpr size_t dummy_perimeter_id = 0;  // <-- Here, don't care about which perimeter any more.
    const coord_t nominal_line_width = non_bridge_config.getLineWidth();  // <-- The line width which it's 'supposed to' be will be used to adjust the flow ratio each time, this'll give a flow-ratio-multiplier of 1.

    std::vector<ExtrusionJunction> ewall;
    std::for_each(wall.begin(), wall.end(), [&dummy_perimeter_id, &nominal_line_width, &ewall](const Point& p)
    {
        ewall.emplace_back(p, nominal_line_width, dummy_perimeter_id);
    });
    ewall.emplace_back(*wall.begin(), nominal_line_width, dummy_perimeter_id);

<<<<<<< HEAD
    addWall(ewall, start_idx, mesh, non_bridge_config, bridge_config, wall_0_wipe_dist, flow_ratio, always_retract);
}

void LayerPlan::addWall(const std::vector<ExtrusionJunction>& wall, int start_idx, const SliceMeshStorage& mesh, const GCodePathConfig& non_bridge_config, const GCodePathConfig& bridge_config, coord_t wall_0_wipe_dist, float flow_ratio, bool always_retract)
=======
    addWall(ewall, start_idx, mesh, non_bridge_config, bridge_config, wall_overlap_computation, wall_0_wipe_dist, flow_ratio, always_retract, true, false);
}

void LayerPlan::addWall(const std::vector<ExtrusionJunction>& wall, int start_idx, const SliceMeshStorage& mesh, const GCodePathConfig& non_bridge_config, const GCodePathConfig& bridge_config, WallOverlapComputation* wall_overlap_computation, coord_t wall_0_wipe_dist, float flow_ratio, bool always_retract, const bool is_closed, const bool is_reversed)
>>>>>>> 01b178ad
{
    if(is_closed)
    {
        // make sure wall start point is not above air!
        start_idx = locateFirstSupportedVertex(wall, start_idx);
    }

    float non_bridge_line_volume = max_non_bridge_line_volume; // assume extruder is fully pressurised before first non-bridge line is output
    double speed_factor = 1.0; // start first line at normal speed
    coord_t distance_to_bridge_start = 0; // will be updated before each line is processed

    const coord_t min_bridge_line_len = mesh.settings.get<coord_t>("bridge_wall_min_length");
    const Ratio wall_min_flow = mesh.settings.get<Ratio>("wall_min_flow");
    const bool wall_min_flow_retract = mesh.settings.get<bool>("wall_min_flow_retract");
    const coord_t small_feature_max_length = mesh.settings.get<coord_t>("small_feature_max_length");
    const bool is_small_feature = (small_feature_max_length > 0) && cura::shorterThan(wall, small_feature_max_length);
    Ratio small_feature_speed_factor = mesh.settings.get<Ratio>((layer_nr == 0) ? "small_feature_speed_factor_0" : "small_feature_speed_factor");
    const Velocity min_speed = fan_speed_layer_time_settings_per_extruder[getLastPlannedExtruderTrain()->extruder_nr].cool_min_speed;
    small_feature_speed_factor = std::max((double)small_feature_speed_factor, (double)(min_speed / non_bridge_config.getSpeed()));

    const Ratio nominal_line_width_multiplier = 1.0 / Ratio(non_bridge_config.getLineWidth()); // we multiply the flow with the actual wanted line width (for that junction), and then multiply with this

    // helper function to calculate the distance from the start of the current wall line to the first bridge segment

    auto computeDistanceToBridgeStart = [&](unsigned current_index)
    {
        distance_to_bridge_start = 0;

        if (!bridge_wall_mask.empty())
        {
            // there is air below the part so iterate through the lines that have not yet been output accumulating the total distance to the first bridge segment
            for (unsigned point_idx = current_index; point_idx < wall.size(); ++point_idx)
            {
                const ExtrusionJunction& p0 = wall[point_idx];
                const ExtrusionJunction& p1 = wall[(point_idx + 1) % wall.size()];

                if (PolygonUtils::polygonCollidesWithLineSegment(bridge_wall_mask, p0.p, p1.p))
                {
                    // the line crosses the boundary between supported and non-supported regions so it will contain one or more bridge segments

                    // determine which segments of the line are bridges

                    Polygon line_poly;
                    line_poly.add(p0.p);
                    line_poly.add(p1.p);
                    Polygons line_polys;
                    line_polys.add(line_poly);
                    line_polys = bridge_wall_mask.intersectionPolyLines(line_polys);

                    while (line_polys.size() > 0)
                    {
                        // find the bridge line segment that's nearest to p0
                        int nearest = 0;
                        float smallest_dist2 = vSize2f(p0.p - line_polys[0][0]);
                        for(unsigned i = 1; i < line_polys.size(); ++i)
                        {
                            float dist2 = vSize2f(p0.p - line_polys[i][0]);
                            if (dist2 < smallest_dist2)
                            {
                                nearest = i;
                                smallest_dist2 = dist2;
                            }
                        }
                        ConstPolygonRef bridge = line_polys[nearest];

                        // set b0 to the nearest vertex and b1 the furthest
                        Point b0 = bridge[0];
                        Point b1 = bridge[1];

                        if (vSize2f(p0.p - b1) < vSize2f(p0.p - b0))
                        {
                            // swap vertex order
                            b0 = bridge[1];
                            b1 = bridge[0];
                        }

                        distance_to_bridge_start += vSize(b0 - p0.p);

                        const double bridge_line_len = vSize(b1 - b0);

                        if (bridge_line_len >= min_bridge_line_len)
                        {
                            // job done, we have found the first bridge line
                            return;
                        }

                        distance_to_bridge_start += bridge_line_len;

                        // finished with this segment
                        line_polys.remove(nearest);
                    }
                }
                else if (!bridge_wall_mask.inside(p0.p, true))
                {
                    // none of the line is over air
                    distance_to_bridge_start += vSize(p1.p - p0.p);
                }
            }

            // we have got all the way to the end of the wall without finding a bridge segment so disable coasting by setting distance_to_bridge_start back to 0

            distance_to_bridge_start = 0;
        }
    };

    bool travel_required = false; // true when a wall has been omitted due to its flow being less than the minimum required

    bool first_line = true;

    ExtrusionJunction p0 = wall[start_idx];

    const int direction = is_reversed ? -1 : 1;
    const size_t max_index = is_closed ? wall.size() + 1 : wall.size();
    for(size_t point_idx = 1; point_idx < max_index; point_idx++)
    {
<<<<<<< HEAD
        const ExtrusionJunction& p1 = wall[(start_idx + point_idx) % wall.size()];
        const float flow = flow_ratio;
=======
        const ExtrusionJunction& p1 = wall[(wall.size() + start_idx + point_idx * direction) % wall.size()];
        const float flow = (wall_overlap_computation) ? flow_ratio * wall_overlap_computation->getFlow(p0.p, p1.p) : flow_ratio;
>>>>>>> 01b178ad

        if (!bridge_wall_mask.empty())
        {
            computeDistanceToBridgeStart((wall.size() + start_idx + point_idx * direction - 1) % wall.size());
        }

        if (flow >= wall_min_flow)
        {
            if (first_line || travel_required)
            {
                addTravel(p0.p, (first_line) ? always_retract : wall_min_flow_retract);
                first_line = false;
                travel_required = false;
            }
            if (is_small_feature)
            {
                constexpr bool spiralize = false;
                addExtrusionMove(p1.p, non_bridge_config, SpaceFillType::Polygons, flow * (p1.w * nominal_line_width_multiplier), spiralize, small_feature_speed_factor);
            }
            else
            {
                addWallLine(p0.p, p1.p, mesh, non_bridge_config, bridge_config, flow * (p1.w * nominal_line_width_multiplier), non_bridge_line_volume, speed_factor, distance_to_bridge_start);
            }
        }
        else
        {
            travel_required = true;
        }

        p0 = p1;
    }

    if (travel_required)
    {
        addTravel(p0.p, wall_min_flow_retract);
    }

    if (wall.size() >= 2)
    {
        const ExtrusionJunction& p1 = wall[start_idx];
        const float flow = flow_ratio;

        if (!bridge_wall_mask.empty())
        {
            computeDistanceToBridgeStart((start_idx + wall.size() - 1) % wall.size());
        }

        if (flow >= wall_min_flow)
        {
            if (wall_0_wipe_dist > 0)
            { // apply outer wall wipe
                p0 = wall[start_idx];
                int distance_traversed = 0;
                for (unsigned int point_idx = 1; ; point_idx++)
                {
                    ExtrusionJunction p1 = wall[(start_idx + point_idx) % wall.size()];
                    int p0p1_dist = vSize(p1 - p0);
                    if (distance_traversed + p0p1_dist >= wall_0_wipe_dist)
                    {
                        Point vector = p1.p - p0.p;
                        Point half_way = p0.p + normal(vector, wall_0_wipe_dist - distance_traversed);
                        addTravel_simple(half_way);
                        break;
                    }
                    else
                    {
                        addTravel_simple(p1.p);
                        distance_traversed += p0p1_dist;
                    }
                    p0 = p1;
                }
                forceNewPathStart();
            }
        }
    }
    else
    {
        logWarning("WARNING: point added as wall sequence! (LayerPlan)\n");
    }
}

void LayerPlan::addWalls(const Polygons& walls, const SliceMeshStorage& mesh, const GCodePathConfig& non_bridge_config, const GCodePathConfig& bridge_config, const ZSeamConfig& z_seam_config, coord_t wall_0_wipe_dist, float flow_ratio, bool always_retract)
{
    //TODO: Deprecated in favor of ExtrusionJunction version below.
    PathOrderOptimizer<ConstPolygonRef> orderOptimizer(getLastPlannedPositionOrStartingPosition(), z_seam_config);
    for(size_t poly_idx = 0; poly_idx < walls.size(); poly_idx++)
    {
        orderOptimizer.addPolygon(walls[poly_idx]);
    }
    orderOptimizer.optimize();
    for(const PathOrderOptimizer<ConstPolygonRef>::Path& path : orderOptimizer.paths)
    {
        addWall(*path.vertices, path.start_vertex, mesh, non_bridge_config, bridge_config, wall_overlap_computation, wall_0_wipe_dist, flow_ratio, always_retract);
    }
}

void LayerPlan::addWalls(const std::vector<std::vector<ExtrusionJunction>>& walls, const SliceMeshStorage& mesh, const GCodePathConfig& non_bridge_config, const GCodePathConfig& bridge_config, WallOverlapComputation* wall_overlap_computation, const ZSeamConfig& z_seam_config, coord_t wall_0_wipe_dist, float flow_ratio, bool always_retract)
{
    constexpr bool detect_loops = true;
    PathOrderOptimizer<const std::vector<ExtrusionJunction>*> order_optimizer(getLastPlannedPositionOrStartingPosition(), z_seam_config, detect_loops);
    for(const std::vector<ExtrusionJunction>& wall : walls)
    {
<<<<<<< HEAD
        addWall(walls[poly_idx], orderOptimizer.polyStart[poly_idx], mesh, non_bridge_config, bridge_config, wall_0_wipe_dist, flow_ratio, always_retract);
=======
        order_optimizer.addPolyline(&wall);
    }
    order_optimizer.optimize();
    for(const PathOrderOptimizer<const std::vector<ExtrusionJunction>*>::Path& path : order_optimizer.paths)
    {
        addWall(*path.vertices, path.start_vertex, mesh, non_bridge_config, bridge_config, wall_overlap_computation, wall_0_wipe_dist, flow_ratio, always_retract, path.is_closed, path.backwards);
>>>>>>> 01b178ad
    }
}

void LayerPlan::addLinesByOptimizer(const Polygons& polygons, const GCodePathConfig& config, SpaceFillType space_fill_type, bool enable_travel_optimization, int wipe_dist, float flow_ratio, std::optional<Point> near_start_location, double fan_speed)
{
    Polygons boundary;
    if (enable_travel_optimization && comb_boundary_inside2.size() > 0)
    {
        // use the combing boundary inflated so that all infill lines are inside the boundary
        int dist = 0;
        if (layer_nr >= 0)
        {
            // determine how much the skin/infill lines overlap the combing boundary
            for (const SliceMeshStorage& mesh : storage.meshes)
            {
                const coord_t overlap = std::max(mesh.settings.get<coord_t>("skin_overlap_mm"), mesh.settings.get<coord_t>("infill_overlap_mm"));
                if (overlap > dist)
                {
                    dist = overlap;
                }
            }
            dist += 100; // ensure boundary is slightly outside all skin/infill lines
        }
        boundary.add(comb_boundary_inside2.offset(dist));
        // simplify boundary to cut down processing time
        boundary.simplify(100, 100);
    }
    constexpr bool detect_loops = true;
    PathOrderOptimizer<ConstPolygonRef> order_optimizer(near_start_location.value_or(getLastPlannedPositionOrStartingPosition()), ZSeamConfig(), detect_loops, &boundary);
    for(size_t line_idx = 0; line_idx < polygons.size(); line_idx++)
    {
        order_optimizer.addPolyline(polygons[line_idx]);
    }
    order_optimizer.optimize();

    for(size_t order_idx = 0; order_idx < order_optimizer.paths.size(); order_idx++)
    {
        const PathOrderOptimizer<ConstPolygonRef>::Path& path = order_optimizer.paths[order_idx];
        ConstPolygonRef polygon = *path.vertices;
        const size_t start = path.start_vertex;
        const size_t end = 1 - start;
        const Point& p0 = polygon[start];
        const Point& p1 = polygon[end];
        // ignore line segments that are less than 5uM long
        if(vSize2(p1 - p0) < MINIMUM_SQUARED_LINE_LENGTH)
        {
            continue;
        }
        addTravel(p0);
        addExtrusionMove(p1, config, space_fill_type, flow_ratio, false, 1.0, fan_speed);

        // Wipe
        if(wipe_dist != 0)
        {
            bool wipe = true;
            int line_width = config.getLineWidth();

            // Don't wipe is current extrusion is too small
            if(vSize2(p1 - p0) <= line_width * line_width * 4)
            {
                wipe = false;
            }

            // Don't wipe if next starting point is very near
            if(wipe && (order_idx < order_optimizer.paths.size() - 1))
            {
                const PathOrderOptimizer<ConstPolygonRef>::Path& next_path = order_optimizer.paths[order_idx + 1];
                ConstPolygonRef next_polygon = *next_path.vertices;
                const size_t next_start = next_path.start_vertex;
                const Point& next_p0 = next_polygon[next_start];
                if (vSize2(next_p0 - p1) <= line_width * line_width * 4)
                {
                    wipe = false;
                }
            }

            if(wipe)
            {
                addExtrusionMove(p1 + normal(p1 - p0, wipe_dist), config, space_fill_type, 0.0, false, 1.0, fan_speed);
            }
        }
    }
}

void LayerPlan::spiralizeWallSlice(const GCodePathConfig& config, ConstPolygonRef wall, ConstPolygonRef last_wall, const int seam_vertex_idx, const int last_seam_vertex_idx, const bool is_top_layer, const bool is_bottom_layer)
{
    const bool smooth_contours = Application::getInstance().current_slice->scene.current_mesh_group->settings.get<bool>("smooth_spiralized_contours");

    // once we are into the spiral we always start at the end point of the last layer (if any)
    const Point origin = (last_seam_vertex_idx >= 0 && !is_bottom_layer) ? last_wall[last_seam_vertex_idx] : wall[seam_vertex_idx];
    addTravel_simple(origin);

    if (!smooth_contours && last_seam_vertex_idx >= 0) {
        // when not smoothing, we get to the (unchanged) outline for this layer as quickly as possible so that the remainder of the
        // outline wall has the correct direction - although this creates a little step, the end result is generally better because when the first
        // outline wall has the wrong direction (due to it starting from the finish point of the last layer) the visual effect is very noticeable
        Point join_first_wall_at = LinearAlg2D::getClosestOnLineSegment(origin, wall[seam_vertex_idx], wall[(seam_vertex_idx + 1) % wall.size()]);
        if (vSize(join_first_wall_at - origin) > 10)
        {
            addExtrusionMove(join_first_wall_at, config, SpaceFillType::Polygons, 1.0, true);
        }
    }

    const int n_points = wall.size();
    Polygons last_wall_polygons;
    last_wall_polygons.add(last_wall);
    const int max_dist2 = config.getLineWidth() * config.getLineWidth() * 4; // (2 * lineWidth)^2;

    double total_length = 0.0; // determine the length of the complete wall
    Point p0 = origin;
    for (int wall_point_idx = 1; wall_point_idx <= n_points; ++wall_point_idx)
    {
        const Point& p1 = wall[(seam_vertex_idx + wall_point_idx) % n_points];
        total_length += vSizeMM(p1 - p0);
        p0 = p1;
    }

    if (total_length == 0.0)
    {
        // nothing to do
        return;
    }

    // if this is the bottom layer, avoid creating a big elephants foot by starting with a reduced flow and increasing the flow
    // so that by the time the end of the first spiral is complete the flow is 100% - note that immediately before the spiral
    // is output, the extruder will be printing a normal wall line and so will be fully pressurised so that will tend to keep the
    // flow going

    // if this is the top layer, avoid an abrupt end by printing the same outline again but this time taper the spiral by reducing
    // the flow whilst keeping the same height - once the flow is down to a minimum allowed value, coast a little further

    const double min_bottom_layer_flow = 0.25; // start the bottom spiral at this flow rate
    const double min_top_layer_flow = 0.25; // lowest allowed flow while tapering the last spiral

    double speed_factor = 1; // may be reduced when printing the top layer so as to avoid a jump in extrusion rate as the layer starts

    if (is_top_layer)
    {
        // HACK ALERT - the last layer is approx 50% longer than the previous layer so it should take longer to print but the
        // normal slow down for quick layers mechanism can kick in and speed this layer up (because it is longer) but we prefer
        // the layer to be printed at a similar speed to the previous layer to avoid abrupt changes in extrusion rate so we slow it down

        const FanSpeedLayerTimeSettings& layer_time_settings = extruder_plans.back().fan_speed_layer_time_settings;
        const double min_time = layer_time_settings.cool_min_layer_time;
        const double normal_layer_time = total_length / config.getSpeed();

        // would this layer's speed normally get reduced to satisfy the min layer time?
        if (normal_layer_time < min_time)
        {
            // yes, so the extended version will not get slowed down so much and we want to compensate for that
            const double extended_layer_time = (total_length * (2 - min_top_layer_flow)) / config.getSpeed();

            // modify the speed factor to cancel out the speed increase that would normally happen due to the longer layer time
            speed_factor = normal_layer_time / std::min(extended_layer_time, min_time);
        }
    }

    // extrude to the points following the seam vertex
    // the last point is the seam vertex as the polygon is a loop
    double wall_length = 0.0;
    p0 = origin;
    for (int wall_point_idx = 1; wall_point_idx <= n_points; ++wall_point_idx)
    {
        // p is a point from the current wall polygon
        const Point& p = wall[(seam_vertex_idx + wall_point_idx) % n_points];
        wall_length += vSizeMM(p - p0);
        p0 = p;

        const double flow = (is_bottom_layer) ? (min_bottom_layer_flow + ((1 - min_bottom_layer_flow) * wall_length / total_length)) : 1.0;

        // if required, use interpolation to smooth the x/y coordinates between layers but not for the first spiralized layer
        // as that lies directly on top of a non-spiralized wall with exactly the same outline and not for the last point in each layer
        // because we want that to be numerically exactly the same as the starting point on the next layer (not subject to any rounding)
        if (smooth_contours && !is_bottom_layer && wall_point_idx < n_points)
        {
            // now find the point on the last wall that is closest to p
            ClosestPolygonPoint cpp = PolygonUtils::findClosest(p, last_wall_polygons);

            // if we found a point and it's not further away than max_dist2, use it
            if (cpp.isValid() && vSize2(cpp.location - p) <= max_dist2)
            {
                // interpolate between cpp.location and p depending on how far we have progressed along wall
                addExtrusionMove(cpp.location + (p - cpp.location) * (wall_length / total_length), config, SpaceFillType::Polygons, flow, true, speed_factor);
            }
            else
            {
                // no point in the last wall was found close enough to the current wall point so don't interpolate
                addExtrusionMove(p, config, SpaceFillType::Polygons, flow, true, speed_factor);
            }
        }
        else
        {
            // no smoothing, use point verbatim
            addExtrusionMove(p, config, SpaceFillType::Polygons, flow, true, speed_factor);
        }
    }

    if (is_top_layer)
    {
        // add the tapering spiral
        const double min_spiral_coast_dist = 10; // mm
        double distance_coasted = 0;
        wall_length = 0;
        for (int wall_point_idx = 1; wall_point_idx <= n_points && distance_coasted < min_spiral_coast_dist; wall_point_idx++)
        {
            const Point& p = wall[(seam_vertex_idx + wall_point_idx) % n_points];
            const double seg_length = vSizeMM(p - p0);
            wall_length += seg_length;
            p0 = p;
            // flow is reduced in step with the distance travelled so the wall width should remain roughly constant
            double flow = 1 - (wall_length / total_length);
            if (flow < min_top_layer_flow)
            {
                flow = 0;
                distance_coasted += seg_length;
            }
            // reduce number of paths created when polygon has many points by limiting precision of flow
            addExtrusionMove(p, config, SpaceFillType::Polygons, ((int)(flow * 20)) / 20.0, false, speed_factor);
        }
    }
}

void ExtruderPlan::forceMinimalLayerTime(double minTime, double minimalSpeed, double travelTime, double extrudeTime)
{
    double totalTime = travelTime + extrudeTime; 
    if (totalTime < minTime && extrudeTime > 0.0)
    {
        double minExtrudeTime = minTime - travelTime;
        if (minExtrudeTime < 1)
            minExtrudeTime = 1;
        double factor = extrudeTime / minExtrudeTime;
        for (GCodePath& path : paths)
        {
            if (path.isTravelPath())
                continue;
            double speed = path.config->getSpeed() * path.speed_factor * factor;
            if (speed < minimalSpeed)
                factor = minimalSpeed / (path.config->getSpeed() * path.speed_factor);
        }

        //Only slow down for the minimal time if that will be slower.
        assert(getExtrudeSpeedFactor() == 1.0); // The extrude speed factor is assumed not to be changed yet
        if (factor < 1.0)
        {
            setExtrudeSpeedFactor(factor);
        }
        else 
        {
            factor = 1.0;
        }
        
        double inv_factor = 1.0 / factor; // cause multiplication is faster than division
        
        // Adjust stored naive time estimates
        estimates.extrude_time *= inv_factor;
        for (GCodePath& path : paths)
        {
            path.estimates.extrude_time *= inv_factor;
        }

        if (minTime - (extrudeTime * inv_factor) - travelTime > 0.1)
        {
            extraTime = minTime - (extrudeTime * inv_factor) - travelTime;
        }
        totalPrintTime = (extrudeTime * inv_factor) + travelTime;
    }
}
TimeMaterialEstimates ExtruderPlan::computeNaiveTimeEstimates(Point starting_position)
{
    TimeMaterialEstimates ret;
    Point p0 = starting_position;

    bool was_retracted = false; // wrong assumption; won't matter that much. (TODO)
    for (GCodePath& path : paths)
    {
        bool is_extrusion_path = false;
        double* path_time_estimate;
        double& material_estimate = path.estimates.material;
        if (!path.isTravelPath())
        {
            is_extrusion_path = true;
            path_time_estimate = &path.estimates.extrude_time;
        }
        else 
        {
            if (path.retract)
            {
                path_time_estimate = &path.estimates.retracted_travel_time;
            }
            else 
            {
                path_time_estimate = &path.estimates.unretracted_travel_time;
            }
            if (path.retract != was_retracted)
            { // handle retraction times
                double retract_unretract_time;
                if (path.retract)
                {
                    retract_unretract_time = retraction_config.distance / retraction_config.speed;
                }
                else 
                {
                    retract_unretract_time = retraction_config.distance / retraction_config.primeSpeed;
                }
                path.estimates.retracted_travel_time += 0.5 * retract_unretract_time;
                path.estimates.unretracted_travel_time += 0.5 * retract_unretract_time;
            }
        }
        for(Point& p1 : path.points)
        {
            double length = vSizeMM(p0 - p1);
            if (is_extrusion_path)
            {
                material_estimate += length * INT2MM(layer_thickness) * INT2MM(path.config->getLineWidth());
            }
            double thisTime = length / (path.config->getSpeed() * path.speed_factor);
            *path_time_estimate += thisTime;
            p0 = p1;
        }
        estimates += path.estimates;
    }
    return estimates;
}

void ExtruderPlan::processFanSpeedAndMinimalLayerTime(bool force_minimal_layer_time, Point starting_position)
{
    TimeMaterialEstimates estimates = computeNaiveTimeEstimates(starting_position);
    totalPrintTime = estimates.getTotalTime();
    if (force_minimal_layer_time)
    {
        forceMinimalLayerTime(fan_speed_layer_time_settings.cool_min_layer_time, fan_speed_layer_time_settings.cool_min_speed, estimates.getTravelTime(), estimates.getExtrudeTime());
    }

    /*
                   min layer time
                   :
                   :  min layer time fan speed min
                |  :  :
      ^    max..|__:  :
                |  \  :
     fan        |   \ :
    speed  min..|... \:___________
                |________________
                  layer time >


    */
    // interpolate fan speed (for cool_fan_full_layer and for cool_min_layer_time_fan_speed_max)
    fan_speed = fan_speed_layer_time_settings.cool_fan_speed_min;
    double totalLayerTime = estimates.unretracted_travel_time + estimates.extrude_time;
    if (force_minimal_layer_time && totalLayerTime < fan_speed_layer_time_settings.cool_min_layer_time)
    {
        fan_speed = fan_speed_layer_time_settings.cool_fan_speed_max;
    }
    else if (fan_speed_layer_time_settings.cool_min_layer_time >= fan_speed_layer_time_settings.cool_min_layer_time_fan_speed_max)
    {
        fan_speed = fan_speed_layer_time_settings.cool_fan_speed_min;
    }
    else if (force_minimal_layer_time && totalLayerTime < fan_speed_layer_time_settings.cool_min_layer_time_fan_speed_max)
    {
        // when forceMinimalLayerTime didn't change the extrusionSpeedFactor, we adjust the fan speed
        double fan_speed_diff = fan_speed_layer_time_settings.cool_fan_speed_max - fan_speed_layer_time_settings.cool_fan_speed_min;
        double layer_time_diff = fan_speed_layer_time_settings.cool_min_layer_time_fan_speed_max - fan_speed_layer_time_settings.cool_min_layer_time;
        double fraction_of_slope = (totalLayerTime - fan_speed_layer_time_settings.cool_min_layer_time) / layer_time_diff;
        fan_speed = fan_speed_layer_time_settings.cool_fan_speed_max - fan_speed_diff * fraction_of_slope;
    }
    /*
    Supposing no influence of minimal layer time;
    i.e. layer time > min layer time fan speed min:

              max..   fan 'full' on layer
                   |  :
                   |  :
      ^       min..|..:________________
     fan           |  /
    speed          | /
          speed_0..|/
                   |
                   |__________________
                     layer nr >

    */
    if (layer_nr < fan_speed_layer_time_settings.cool_fan_full_layer
        && fan_speed_layer_time_settings.cool_fan_full_layer > 0 // don't apply initial layer fan speed speedup if disabled.
        && !is_raft_layer // don't apply initial layer fan speed speedup to raft, but to model layers
    )
    {
        //Slow down the fan on the layers below the [cool_fan_full_layer], where layer 0 is speed 0.
        fan_speed = fan_speed_layer_time_settings.cool_fan_speed_0 + (fan_speed - fan_speed_layer_time_settings.cool_fan_speed_0) * std::max(LayerIndex(0), layer_nr) / fan_speed_layer_time_settings.cool_fan_full_layer;
    }
}

void LayerPlan::processFanSpeedAndMinimalLayerTime(Point starting_position)
{
    for (unsigned int extr_plan_idx = 0; extr_plan_idx < extruder_plans.size(); extr_plan_idx++)
    {
        ExtruderPlan& extruder_plan = extruder_plans[extr_plan_idx];
        bool force_minimal_layer_time = extr_plan_idx == extruder_plans.size() - 1;
        extruder_plan.processFanSpeedAndMinimalLayerTime(force_minimal_layer_time, starting_position);
        if (!extruder_plan.paths.empty() && !extruder_plan.paths.back().points.empty())
        {
            starting_position = extruder_plan.paths.back().points.back();
        }
    }
}



void LayerPlan::writeGCode(GCodeExport& gcode)
{
    Communication* communication = Application::getInstance().communication;
    communication->setLayerForSend(layer_nr);
    communication->sendCurrentPosition(gcode.getPositionXY());
    gcode.setLayerNr(layer_nr);
    
    gcode.writeLayerComment(layer_nr);

    // flow-rate compensation
    const Settings& mesh_group_settings = Application::getInstance().current_slice->scene.current_mesh_group->settings;
    gcode.setFlowRateExtrusionSettings(mesh_group_settings.get<double>("flow_rate_max_extrusion_offset"), mesh_group_settings.get<Ratio>("flow_rate_extrusion_offset_factor")); //Offset is in mm.

    static LayerIndex layer_1 {1 - static_cast<LayerIndex>(Raft::getTotalExtraLayers())};
    if (layer_nr == layer_1 && mesh_group_settings.get<bool>("machine_heated_bed") && mesh_group_settings.get<Temperature>("material_bed_temperature") != mesh_group_settings.get<Temperature>("material_bed_temperature_layer_0"))
    {
        constexpr bool wait = false;
        gcode.writeBedTemperatureCommand(mesh_group_settings.get<Temperature>("material_bed_temperature"), wait);
    }

    gcode.setZ(z);

    const GCodePathConfig* last_extrusion_config = nullptr; // used to check whether we need to insert a TYPE comment in the gcode.

    size_t extruder_nr = gcode.getExtruderNr();
    const bool acceleration_enabled = mesh_group_settings.get<bool>("acceleration_enabled");
    const bool jerk_enabled = mesh_group_settings.get<bool>("jerk_enabled");
    std::string current_mesh = "NONMESH";

    for(size_t extruder_plan_idx = 0; extruder_plan_idx < extruder_plans.size(); extruder_plan_idx++)
    {
        ExtruderPlan& extruder_plan = extruder_plans[extruder_plan_idx];
        const RetractionConfig& retraction_config = storage.retraction_config_per_extruder[extruder_plan.extruder_nr];
        coord_t z_hop_height = retraction_config.zHop;

        if (extruder_nr != extruder_plan.extruder_nr)
        {
            int prev_extruder = extruder_nr;
            extruder_nr = extruder_plan.extruder_nr;

            gcode.ResetLastEValueAfterWipe(prev_extruder);

            const ExtruderTrain& prev_extruder_train = Application::getInstance().current_slice->scene.extruders[prev_extruder];
            if (prev_extruder_train.settings.get<bool>("retraction_hop_after_extruder_switch"))
            {
                z_hop_height = storage.extruder_switch_retraction_config_per_extruder[prev_extruder].zHop;
                gcode.switchExtruder(extruder_nr, storage.extruder_switch_retraction_config_per_extruder[prev_extruder], z_hop_height);
            }
            else
            {
                gcode.switchExtruder(extruder_nr, storage.extruder_switch_retraction_config_per_extruder[prev_extruder]);
            }

            const ExtruderTrain& extruder = Application::getInstance().current_slice->scene.extruders[extruder_nr];

            { // require printing temperature to be met
                constexpr bool wait = true;
                gcode.writeTemperatureCommand(extruder_nr, extruder_plan.required_start_temperature, wait);
            }

            if (extruder_plan.prev_extruder_standby_temp)
            { // turn off previous extruder
                constexpr bool wait = false;
                Temperature prev_extruder_temp = *extruder_plan.prev_extruder_standby_temp;
                const LayerIndex prev_layer_nr = (extruder_plan_idx == 0) ? layer_nr - 1 : layer_nr;
                if (prev_layer_nr == storage.max_print_height_per_extruder[prev_extruder])
                {
                    prev_extruder_temp = 0; // TODO ? should there be a setting for extruder_off_temperature ?
                }
                gcode.writeTemperatureCommand(prev_extruder, prev_extruder_temp, wait);
            }

            const double extra_prime_amount = extruder.settings.get<bool>("retraction_enable") ? extruder.settings.get<double>("switch_extruder_extra_prime_amount") : 0;
            gcode.addExtraPrimeAmount(extra_prime_amount);
        }
        else if (extruder_plan_idx == 0)
        {
            const WipeScriptConfig& wipe_config = storage.wipe_config_per_extruder[extruder_plan.extruder_nr];
            if (wipe_config.clean_between_layers && gcode.getExtrudedVolumeAfterLastWipe(extruder_nr) > wipe_config.max_extrusion_mm3)
            {
                gcode.insertWipeScript(wipe_config);
                gcode.ResetLastEValueAfterWipe(extruder_nr);
            }
            else if (layer_nr != 0 && Application::getInstance().current_slice->scene.extruders[extruder_nr].settings.get<bool>("retract_at_layer_change"))
            {
                // only do the retract if the paths are not spiralized
                if (!mesh_group_settings.get<bool>("magic_spiralize"))
                {
                    gcode.writeRetraction(retraction_config);
                }
            }
        }
        gcode.writeFanCommand(extruder_plan.getFanSpeed());
        std::vector<GCodePath>& paths = extruder_plan.paths;

        extruder_plan.inserts.sort([](const NozzleTempInsert& a, const NozzleTempInsert& b) -> bool
            {
                return  a.path_idx < b.path_idx; 
            });

        const ExtruderTrain& extruder = Application::getInstance().current_slice->scene.extruders[extruder_nr];

        bool update_extrusion_offset = true;

        for(unsigned int path_idx = 0; path_idx < paths.size(); path_idx++)
        {
            extruder_plan.handleInserts(path_idx, gcode);
            
            GCodePath& path = paths[path_idx];

            if (path.perform_prime)
            {
                gcode.writePrimeTrain(extruder.settings.get<Velocity>("speed_travel"));
                gcode.writeRetraction(retraction_config);
            }

            if (!path.retract && path.config->isTravelPath() && path.points.size() == 1 && path.points[0] == gcode.getPositionXY() && z == gcode.getPositionZ())
            {
                // ignore travel moves to the current location to avoid needless change of acceleration/jerk
                continue;
            }

            if (acceleration_enabled)
            {
                if (path.config->isTravelPath())
                {
                    gcode.writeTravelAcceleration(path.config->getAcceleration());
                }
                else
                {
                    gcode.writePrintAcceleration(path.config->getAcceleration());
                }
            }
            if (jerk_enabled)
            {
                gcode.writeJerk(path.config->getJerk());
            }

            if (path.retract)
            {
                gcode.writeRetraction(retraction_config);
                if (path.perform_z_hop)
                {
                    gcode.writeZhopStart(z_hop_height);
                    z_hop_height = retraction_config.zHop; // back to normal z hop
                }
                else
                {
                    gcode.writeZhopEnd();
                }
            }
            if (!path.config->isTravelPath() && last_extrusion_config != path.config)
            {
                gcode.writeTypeComment(path.config->type);
                if (path.config->isBridgePath())
                {
                    gcode.writeComment("BRIDGE");
                }
                last_extrusion_config = path.config;
                update_extrusion_offset = true;
            }
            else
            {
                update_extrusion_offset = false;
            }

            double speed = path.config->getSpeed();

            // for some movements such as prime tower purge, the speed may get changed by this factor
            speed *= path.speed_factor;

            //Apply the extrusion speed factor if it's an extrusion move.
            if (!path.config->isTravelPath())
            {
                speed *= extruder_plan.getExtrudeSpeedFactor();
            }
            //This seems to be the best location to place this, but still not ideal.
            if (path.mesh_id != current_mesh)
            {
                current_mesh = path.mesh_id;
                std::stringstream ss;
                ss << "MESH:" << current_mesh;
                gcode.writeComment(ss.str());
            }
            if (path.config->isTravelPath())
            { // early comp for travel paths, which are handled more simply
                if (!path.perform_z_hop && final_travel_z != z && extruder_plan_idx == (extruder_plans.size() - 1) && path_idx == (paths.size() - 1))
                {
                    // Before the final travel, move up to the next layer height, on the current spot, with a sensible speed.
                    Point3 current_position = gcode.getPosition();
                    current_position.z = final_travel_z;
                    gcode.writeTravel(current_position, extruder.settings.get<Velocity>("speed_z_hop"));

                    // Prevent the final travel(s) from resetting to the 'previous' layer height.
                    gcode.setZ(final_travel_z);
                }
                for(unsigned int point_idx = 0; point_idx < path.points.size(); point_idx++)
                {
                    gcode.writeTravel(path.points[point_idx], speed);
                }
                continue;
            }

            bool spiralize = path.spiralize;
            if (!spiralize) // normal (extrusion) move (with coasting)
            {
                // if path provides a valid (in range 0-100) fan speed, use it
                const double path_fan_speed = path.getFanSpeed();
                gcode.writeFanCommand(path_fan_speed != GCodePathConfig::FAN_SPEED_DEFAULT ? path_fan_speed : extruder_plan.getFanSpeed());

                bool coasting = extruder.settings.get<bool>("coasting_enable");
                if (coasting)
                {
                    coasting = writePathWithCoasting(gcode, extruder_plan_idx, path_idx, layer_thickness);
                }
                if (!coasting) // not same as 'else', cause we might have changed [coasting] in the line above...
                { // normal path to gcode algorithm
                    for(unsigned int point_idx = 0; point_idx < path.points.size(); point_idx++)
                    {
                        communication->sendLineTo(path.config->type, path.points[point_idx], path.getLineWidthForLayerView(), path.config->getLayerThickness(), speed);
                        gcode.writeExtrusion(path.points[point_idx], speed, path.getExtrusionMM3perMM(), path.config->type, update_extrusion_offset);
                    }
                }
            }
            else
            { // SPIRALIZE
                //If we need to spiralize then raise the head slowly by 1 layer as this path progresses.
                float totalLength = 0.0;
                Point p0 = gcode.getPositionXY();
                for (unsigned int _path_idx = path_idx; _path_idx < paths.size() && !paths[_path_idx].isTravelPath(); _path_idx++)
                {
                    GCodePath& _path = paths[_path_idx];
                    for (unsigned int point_idx = 0; point_idx < _path.points.size(); point_idx++)
                    {
                        Point p1 = _path.points[point_idx];
                        totalLength += vSizeMM(p0 - p1);
                        p0 = p1;
                    }
                }

                float length = 0.0;
                p0 = gcode.getPositionXY();
                for (; path_idx < paths.size() && paths[path_idx].spiralize; path_idx++)
                { // handle all consecutive spiralized paths > CHANGES path_idx!
                    GCodePath& path = paths[path_idx];

                    for (unsigned int point_idx = 0; point_idx < path.points.size(); point_idx++)
                    {
                        Point p1 = path.points[point_idx];
                        length += vSizeMM(p0 - p1);
                        p0 = p1;
                        gcode.setZ(std::round(z + layer_thickness * length / totalLength));
                        communication->sendLineTo(path.config->type, path.points[point_idx], path.getLineWidthForLayerView(), path.config->getLayerThickness(), speed);
                        gcode.writeExtrusion(path.points[point_idx], speed, path.getExtrusionMM3perMM(), path.config->type, update_extrusion_offset);
                    }
                    // for layer display only - the loop finished at the seam vertex but as we started from
                    // the location of the previous layer's seam vertex the loop may have a gap if this layer's
                    // seam vertex is "behind" the previous layer's seam vertex. So output another line segment
                    // that joins this layer's seam vertex to the following vertex. If the layers have been blended
                    // then this can cause a visible ridge (on the screen, not on the print) because the first vertex
                    // would have been shifted in x/y to make it nearer to the previous layer outline but the seam
                    // vertex would not be shifted (as it's the last vertex in the sequence). The smoother the model,
                    // the less the vertices are shifted and the less obvious is the ridge. If the layer display
                    // really displayed a spiral rather than slices of a spiral, this would not be required.
                    communication->sendLineTo(path.config->type, path.points[0], path.getLineWidthForLayerView(), path.config->getLayerThickness(), speed);
                }
                path_idx--; // the last path_idx didnt spiralize, so it's not part of the current spiralize path
            }
        } // paths for this extruder /\  .

        if (extruder.settings.get<bool>("cool_lift_head") && extruder_plan.extraTime > 0.0)
        {
            gcode.writeComment("Small layer, adding delay");
            const RetractionConfig& retraction_config = storage.retraction_config_per_extruder[gcode.getExtruderNr()];
            gcode.writeRetraction(retraction_config);
            if (extruder_plan_idx == extruder_plans.size() - 1 || !extruder.settings.get<bool>("machine_extruder_end_pos_abs"))
            { // only move the head if it's the last extruder plan; otherwise it's already at the switching bay area 
                // or do it anyway when we switch extruder in-place
                gcode.setZ(gcode.getPositionZ() + MM2INT(3.0));
                gcode.writeTravel(gcode.getPositionXY(), configs_storage.travel_config_per_extruder[extruder_nr].getSpeed());

                const Point current_pos = gcode.getPositionXY();
                const Point machine_middle = storage.machine_size.flatten().getMiddle();
                const Point toward_middle_of_bed = current_pos - normal(current_pos - machine_middle, MM2INT(20.0));
                gcode.writeTravel(toward_middle_of_bed, configs_storage.travel_config_per_extruder[extruder_nr].getSpeed());
            }
            gcode.writeDelay(extruder_plan.extraTime);
        }

        extruder_plan.handleAllRemainingInserts(gcode);
    } // extruder plans /\  .
    
    gcode.updateTotalPrintTime();
}

void LayerPlan::overrideFanSpeeds(double speed)
{
    for (ExtruderPlan& extruder_plan : extruder_plans)
    {
        extruder_plan.setFanSpeed(speed);
    }
}


bool LayerPlan::makeRetractSwitchRetract(unsigned int extruder_plan_idx, unsigned int path_idx)
{
    std::vector<GCodePath>& paths = extruder_plans[extruder_plan_idx].paths;
    for (unsigned int path_idx2 = path_idx + 1; path_idx2 < paths.size(); path_idx2++)
    {
        if (paths[path_idx2].getExtrusionMM3perMM() > 0) 
        {
            return false; 
        }
    }
    
    if (extruder_plans.size() <= extruder_plan_idx+1)
    {
        return false; // TODO: check first extruder of the next layer! (generally only on the last layer of the second extruder)
    }
        
    if (extruder_plans[extruder_plan_idx + 1].extruder_nr != extruder_plans[extruder_plan_idx].extruder_nr)
    {
        return true;
    }
    else 
    {
        return false;
    }
}
    
bool LayerPlan::writePathWithCoasting(GCodeExport& gcode, const size_t extruder_plan_idx, const size_t path_idx, const coord_t layer_thickness)
{
    ExtruderPlan& extruder_plan = extruder_plans[extruder_plan_idx];
    const ExtruderTrain& extruder = Application::getInstance().current_slice->scene.extruders[extruder_plan.extruder_nr];
    const double coasting_volume = extruder.settings.get<double>("coasting_volume");
    if (coasting_volume <= 0)
    { 
        return false; 
    }
    const std::vector<GCodePath>& paths = extruder_plan.paths;
    const GCodePath& path = paths[path_idx];
    if (path_idx + 1 >= paths.size()
        || (path.isTravelPath() || !paths[path_idx + 1].config->isTravelPath()) 
        || path.points.size() < 2)
    {
        return false;
    }

    coord_t coasting_min_dist_considered = 100; // hardcoded setting for when to not perform coasting

    
    double extrude_speed = path.config->getSpeed() * extruder_plan.getExtrudeSpeedFactor() * path.speed_factor; // travel speed
    
    const coord_t coasting_dist = MM2INT(MM2_2INT(coasting_volume) / layer_thickness) / path.config->getLineWidth(); // closing brackets of MM2INT at weird places for precision issues
    const double coasting_min_volume = extruder.settings.get<double>("coasting_min_volume");
    const coord_t coasting_min_dist = MM2INT(MM2_2INT(coasting_min_volume + coasting_volume) / layer_thickness) / path.config->getLineWidth(); // closing brackets of MM2INT at weird places for precision issues
    //           /\ the minimal distance when coasting will coast the full coasting volume instead of linearly less with linearly smaller paths


    std::vector<coord_t> accumulated_dist_per_point; // the first accumulated dist is that of the last point! (that of the last point is always zero...)
    accumulated_dist_per_point.push_back(0);

    coord_t accumulated_dist = 0;

    bool length_is_less_than_min_dist = true;

    unsigned int acc_dist_idx_gt_coast_dist = NO_INDEX; // the index of the first point with accumulated_dist more than coasting_dist (= index into accumulated_dist_per_point)
     // == the point printed BEFORE the start point for coasting


    const Point* last = &path.points[path.points.size() - 1];
    for (unsigned int backward_point_idx = 1; backward_point_idx < path.points.size(); backward_point_idx++)
    {
        const Point& point = path.points[path.points.size() - 1 - backward_point_idx];
        const coord_t distance = vSize(point - *last);
        accumulated_dist += distance;
        accumulated_dist_per_point.push_back(accumulated_dist);
        
        if (acc_dist_idx_gt_coast_dist == NO_INDEX && accumulated_dist >= coasting_dist)
        {
            acc_dist_idx_gt_coast_dist = backward_point_idx; // the newly added point
        }
        
        if (accumulated_dist >= coasting_min_dist)
        {
            length_is_less_than_min_dist = false;
            break;
        }
        
        last = &point;
    }
    
    if (accumulated_dist < coasting_min_dist_considered)
    {
        return false;
    }
    coord_t actual_coasting_dist = coasting_dist;
    if (length_is_less_than_min_dist)
    {
        // in this case accumulated_dist is the length of the whole path
        actual_coasting_dist = accumulated_dist * coasting_dist / coasting_min_dist;
        for (acc_dist_idx_gt_coast_dist = 0 ; acc_dist_idx_gt_coast_dist < accumulated_dist_per_point.size() ; acc_dist_idx_gt_coast_dist++)
        { // search for the correct coast_dist_idx
            if (accumulated_dist_per_point[acc_dist_idx_gt_coast_dist] >= actual_coasting_dist)
            {
                break;
            }
        }
    }

    assert(acc_dist_idx_gt_coast_dist < accumulated_dist_per_point.size()); // something has gone wrong; coasting_min_dist < coasting_dist ?

    const size_t point_idx_before_start = path.points.size() - 1 - acc_dist_idx_gt_coast_dist;

    Point start;
    { // computation of begin point of coasting
        const coord_t residual_dist = actual_coasting_dist - accumulated_dist_per_point[acc_dist_idx_gt_coast_dist - 1];
        const Point& a = path.points[point_idx_before_start];
        const Point& b = path.points[point_idx_before_start + 1];
        start = b + normal(a - b, residual_dist);
    }

    { // write normal extrude path:
        Communication* communication = Application::getInstance().communication;
        for(size_t point_idx = 0; point_idx <= point_idx_before_start; point_idx++)
        {
            communication->sendLineTo(path.config->type, path.points[point_idx], path.getLineWidthForLayerView(), path.config->getLayerThickness(), extrude_speed);
            gcode.writeExtrusion(path.points[point_idx], extrude_speed, path.getExtrusionMM3perMM(), path.config->type);
        }
        communication->sendLineTo(path.config->type, start, path.getLineWidthForLayerView(), path.config->getLayerThickness(), extrude_speed);
        gcode.writeExtrusion(start, extrude_speed, path.getExtrusionMM3perMM(), path.config->type);
    }

    // write coasting path
    for (size_t point_idx = point_idx_before_start + 1; point_idx < path.points.size(); point_idx++)
    {
        const Ratio coasting_speed_modifier = extruder.settings.get<Ratio>("coasting_speed");
        const Velocity speed = Velocity(coasting_speed_modifier * path.config->getSpeed() * extruder_plan.getExtrudeSpeedFactor());
        gcode.writeTravel(path.points[point_idx], speed);
    }
    return true;
}

void LayerPlan::optimizePaths(const Point& starting_position)
{
    for (ExtruderPlan& extr_plan : extruder_plans)
    {
        //Merge paths whose endpoints are very close together into one line.
        MergeInfillLines merger(extr_plan);
        merger.mergeInfillLines(extr_plan.paths, starting_position);
    }
}

}//namespace cura<|MERGE_RESOLUTION|>--- conflicted
+++ resolved
@@ -535,25 +535,15 @@
     last_planned_position = p;
 }
 
-<<<<<<< HEAD
-void LayerPlan::addPolygon(ConstPolygonRef polygon, int start_idx, const GCodePathConfig& config, coord_t wall_0_wipe_dist, bool spiralize, const Ratio& flow_ratio, bool always_retract)
-=======
-void LayerPlan::addPolygon(ConstPolygonRef polygon, int start_idx, const bool backwards, const GCodePathConfig& config, WallOverlapComputation* wall_overlap_computation, coord_t wall_0_wipe_dist, bool spiralize, const Ratio& flow_ratio, bool always_retract)
->>>>>>> 01b178ad
+void LayerPlan::addPolygon(ConstPolygonRef polygon, int start_idx, const bool backwards, const GCodePathConfig& config, coord_t wall_0_wipe_dist, bool spiralize, const Ratio& flow_ratio, bool always_retract)
 {
     Point p0 = polygon[start_idx];
     addTravel(p0, always_retract);
     const int direction = backwards ? -1 : 1;
     for(size_t point_idx = 1; point_idx < polygon.size(); point_idx++)
     {
-<<<<<<< HEAD
-        Point p1 = polygon[(start_idx + point_idx) % polygon.size()];
+        Point p1 = polygon[(start_idx + point_idx * direction + polygon.size()) % polygon.size()];
         addExtrusionMove(p1, config, SpaceFillType::Polygons, flow_ratio, spiralize);
-=======
-        Point p1 = polygon[(start_idx + point_idx * direction + polygon.size()) % polygon.size()];
-        const Ratio flow = (wall_overlap_computation) ? flow_ratio * wall_overlap_computation->getFlow(p0, p1) : flow_ratio;
-        addExtrusionMove(p1, config, SpaceFillType::Polygons, flow, spiralize);
->>>>>>> 01b178ad
         p0 = p1;
     }
     if(polygon.size() > 2)
@@ -609,24 +599,15 @@
     {
         for(const PathOrderOptimizer<ConstPolygonRef>::Path& path : orderOptimizer.paths)
         {
-<<<<<<< HEAD
-            addPolygon(polygons[poly_idx], orderOptimizer.polyStart[poly_idx], config, wall_0_wipe_dist, spiralize, flow_ratio, always_retract);
-=======
-            addPolygon(*path.vertices, path.start_vertex, path.backwards, config, wall_overlap_computation, wall_0_wipe_dist, spiralize, flow_ratio, always_retract);
->>>>>>> 01b178ad
+            addPolygon(*path.vertices, path.start_vertex, path.backwards, config, wall_0_wipe_dist, spiralize, flow_ratio, always_retract);
         }
     }
     else
     {
         for(int index = orderOptimizer.paths.size() - 1; index >= 0; --index)
         {
-<<<<<<< HEAD
-            int poly_idx = orderOptimizer.polyOrder[index];
-            addPolygon(polygons[poly_idx], orderOptimizer.polyStart[poly_idx], config, wall_0_wipe_dist, spiralize, flow_ratio, always_retract);
-=======
             const PathOrderOptimizer<ConstPolygonRef>::Path& path = orderOptimizer.paths[index];
-            addPolygon(*path.vertices, path.start_vertex, path.backwards, config, wall_overlap_computation, wall_0_wipe_dist, spiralize, flow_ratio, always_retract);
->>>>>>> 01b178ad
+            addPolygon(*path.vertices, path.start_vertex, path.backwards, config, wall_0_wipe_dist, spiralize, flow_ratio, always_retract);
         }
     }
 }
@@ -835,17 +816,10 @@
     });
     ewall.emplace_back(*wall.begin(), nominal_line_width, dummy_perimeter_id);
 
-<<<<<<< HEAD
-    addWall(ewall, start_idx, mesh, non_bridge_config, bridge_config, wall_0_wipe_dist, flow_ratio, always_retract);
-}
-
-void LayerPlan::addWall(const std::vector<ExtrusionJunction>& wall, int start_idx, const SliceMeshStorage& mesh, const GCodePathConfig& non_bridge_config, const GCodePathConfig& bridge_config, coord_t wall_0_wipe_dist, float flow_ratio, bool always_retract)
-=======
-    addWall(ewall, start_idx, mesh, non_bridge_config, bridge_config, wall_overlap_computation, wall_0_wipe_dist, flow_ratio, always_retract, true, false);
-}
-
-void LayerPlan::addWall(const std::vector<ExtrusionJunction>& wall, int start_idx, const SliceMeshStorage& mesh, const GCodePathConfig& non_bridge_config, const GCodePathConfig& bridge_config, WallOverlapComputation* wall_overlap_computation, coord_t wall_0_wipe_dist, float flow_ratio, bool always_retract, const bool is_closed, const bool is_reversed)
->>>>>>> 01b178ad
+    addWall(ewall, start_idx, mesh, non_bridge_config, bridge_config, wall_0_wipe_dist, flow_ratio, always_retract, true, false);
+}
+
+void LayerPlan::addWall(const std::vector<ExtrusionJunction>& wall, int start_idx, const SliceMeshStorage& mesh, const GCodePathConfig& non_bridge_config, const GCodePathConfig& bridge_config, coord_t wall_0_wipe_dist, float flow_ratio, bool always_retract, const bool is_closed, const bool is_reversed)
 {
     if(is_closed)
     {
@@ -961,20 +935,14 @@
     const size_t max_index = is_closed ? wall.size() + 1 : wall.size();
     for(size_t point_idx = 1; point_idx < max_index; point_idx++)
     {
-<<<<<<< HEAD
-        const ExtrusionJunction& p1 = wall[(start_idx + point_idx) % wall.size()];
-        const float flow = flow_ratio;
-=======
         const ExtrusionJunction& p1 = wall[(wall.size() + start_idx + point_idx * direction) % wall.size()];
-        const float flow = (wall_overlap_computation) ? flow_ratio * wall_overlap_computation->getFlow(p0.p, p1.p) : flow_ratio;
->>>>>>> 01b178ad
 
         if (!bridge_wall_mask.empty())
         {
             computeDistanceToBridgeStart((wall.size() + start_idx + point_idx * direction - 1) % wall.size());
         }
 
-        if (flow >= wall_min_flow)
+        if (flow_ratio >= wall_min_flow)
         {
             if (first_line || travel_required)
             {
@@ -985,11 +953,11 @@
             if (is_small_feature)
             {
                 constexpr bool spiralize = false;
-                addExtrusionMove(p1.p, non_bridge_config, SpaceFillType::Polygons, flow * (p1.w * nominal_line_width_multiplier), spiralize, small_feature_speed_factor);
+                addExtrusionMove(p1.p, non_bridge_config, SpaceFillType::Polygons, flow_ratio * (p1.w * nominal_line_width_multiplier), spiralize, small_feature_speed_factor);
             }
             else
             {
-                addWallLine(p0.p, p1.p, mesh, non_bridge_config, bridge_config, flow * (p1.w * nominal_line_width_multiplier), non_bridge_line_volume, speed_factor, distance_to_bridge_start);
+                addWallLine(p0.p, p1.p, mesh, non_bridge_config, bridge_config, flow_ratio * (p1.w * nominal_line_width_multiplier), non_bridge_line_volume, speed_factor, distance_to_bridge_start);
             }
         }
         else
@@ -1008,14 +976,13 @@
     if (wall.size() >= 2)
     {
         const ExtrusionJunction& p1 = wall[start_idx];
-        const float flow = flow_ratio;
 
         if (!bridge_wall_mask.empty())
         {
             computeDistanceToBridgeStart((start_idx + wall.size() - 1) % wall.size());
         }
 
-        if (flow >= wall_min_flow)
+        if (flow_ratio >= wall_min_flow)
         {
             if (wall_0_wipe_dist > 0)
             { // apply outer wall wipe
@@ -1060,26 +1027,22 @@
     orderOptimizer.optimize();
     for(const PathOrderOptimizer<ConstPolygonRef>::Path& path : orderOptimizer.paths)
     {
-        addWall(*path.vertices, path.start_vertex, mesh, non_bridge_config, bridge_config, wall_overlap_computation, wall_0_wipe_dist, flow_ratio, always_retract);
-    }
-}
-
-void LayerPlan::addWalls(const std::vector<std::vector<ExtrusionJunction>>& walls, const SliceMeshStorage& mesh, const GCodePathConfig& non_bridge_config, const GCodePathConfig& bridge_config, WallOverlapComputation* wall_overlap_computation, const ZSeamConfig& z_seam_config, coord_t wall_0_wipe_dist, float flow_ratio, bool always_retract)
+        addWall(*path.vertices, path.start_vertex, mesh, non_bridge_config, bridge_config, wall_0_wipe_dist, flow_ratio, always_retract);
+    }
+}
+
+void LayerPlan::addWalls(const std::vector<std::vector<ExtrusionJunction>>& walls, const SliceMeshStorage& mesh, const GCodePathConfig& non_bridge_config, const GCodePathConfig& bridge_config, const ZSeamConfig& z_seam_config, coord_t wall_0_wipe_dist, float flow_ratio, bool always_retract)
 {
     constexpr bool detect_loops = true;
     PathOrderOptimizer<const std::vector<ExtrusionJunction>*> order_optimizer(getLastPlannedPositionOrStartingPosition(), z_seam_config, detect_loops);
     for(const std::vector<ExtrusionJunction>& wall : walls)
     {
-<<<<<<< HEAD
-        addWall(walls[poly_idx], orderOptimizer.polyStart[poly_idx], mesh, non_bridge_config, bridge_config, wall_0_wipe_dist, flow_ratio, always_retract);
-=======
         order_optimizer.addPolyline(&wall);
     }
     order_optimizer.optimize();
     for(const PathOrderOptimizer<const std::vector<ExtrusionJunction>*>::Path& path : order_optimizer.paths)
     {
-        addWall(*path.vertices, path.start_vertex, mesh, non_bridge_config, bridge_config, wall_overlap_computation, wall_0_wipe_dist, flow_ratio, always_retract, path.is_closed, path.backwards);
->>>>>>> 01b178ad
+        addWall(*path.vertices, path.start_vertex, mesh, non_bridge_config, bridge_config, wall_0_wipe_dist, flow_ratio, always_retract, path.is_closed, path.backwards);
     }
 }
 
