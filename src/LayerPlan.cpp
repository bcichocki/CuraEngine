--- conflicted
+++ resolved
@@ -577,22 +577,16 @@
 
 static const float max_non_bridge_line_volume = 100000.0f; // limit to accumulated "volume" of non-bridge lines which is proportional to distance x extrusion rate
 
-void LayerPlan::addWallLine(const Point& p0, const Point& p1, const SliceMeshStorage& mesh, const GCodePathConfig& non_bridge_config, const GCodePathConfig& bridge_config, float flow, float& non_bridge_line_volume, double& speed_factor, double distance_to_bridge_start)
+void LayerPlan::addWallLine(const Point& p0, const Point& p1, const SliceMeshStorage& mesh, const GCodePathConfig& non_bridge_config, const GCodePathConfig& bridge_config, float flow, float& non_bridge_line_volume, Ratio speed_factor, double distance_to_bridge_start)
 {
     const double min_line_len = 5; // we ignore lines less than 5um long
     const double acceleration_segment_len = 1000; // accelerate using segments of this length
     const double acceleration_factor = 0.85; // must be < 1, the larger the value, the slower the acceleration
     const bool spiralize = false;
 
-<<<<<<< HEAD
-    const ExtruderTrain* extr = getLastPlannedExtruderTrain();
-    const coord_t min_bridge_line_len = extr->settings.get<coord_t>("bridge_wall_min_length");
-    const Ratio bridge_wall_coast = extr->settings.get<Ratio>("bridge_wall_coast");
-=======
-    const double min_bridge_line_len = mesh.getSettingInMicrons("bridge_wall_min_length");
-    const double bridge_wall_coast = mesh.getSettingInPercentage("bridge_wall_coast");
-    const double overhang_speed_factor = mesh.getSettingAsRatio("wall_overhang_speed_factor");
->>>>>>> 3b0e5ffd
+    const coord_t min_bridge_line_len = mesh.settings.get<coord_t>("bridge_wall_min_length");
+    const Ratio bridge_wall_coast = mesh.settings.get<Ratio>("bridge_wall_coast");
+    const Ratio overhang_speed_factor = mesh.settings.get<Ratio>("wall_overhang_speed_factor");
 
     Point cur_point = p0;
 
@@ -669,7 +663,7 @@
     {
         // no bridges required
         addExtrusionMove(p1, non_bridge_config, SpaceFillType::Polygons, flow, spiralize,
-            (overhang_mask.empty() || (!overhang_mask.inside(p0, true) && !overhang_mask.inside(p1, true))) ? 1.0 : overhang_speed_factor);
+            (overhang_mask.empty() || (!overhang_mask.inside(p0, true) && !overhang_mask.inside(p1, true))) ? 1.0_r : overhang_speed_factor);
     }
     else
     {
@@ -732,7 +726,7 @@
                         non_bridge_line_volume = 0;
                         cur_point = b1;
                         // after a bridge segment, start slow and accelerate to avoid under-extrusion due to extruder lag
-                        speed_factor = std::min(bridge_config.getSpeed() / non_bridge_config.getSpeed(), Velocity(1.0));
+                        speed_factor = std::min(Ratio(bridge_config.getSpeed() / non_bridge_config.getSpeed()), 1.0_r);
                     }
                 }
                 else
@@ -772,16 +766,9 @@
     double speed_factor = 1.0; // start first line at normal speed
     double distance_to_bridge_start = 0; // will be updated before each line is processed
 
-<<<<<<< HEAD
-    const ExtruderTrain* extr = getLastPlannedExtruderTrain();
-    const double min_bridge_line_len = extr->settings.get<coord_t>("bridge_wall_min_length");
-    const double wall_min_flow = extr->settings.get<Ratio>("wall_min_flow");
-    const bool wall_min_flow_retract = extr->settings.get<bool>("wall_min_flow_retract");
-=======
-    const double min_bridge_line_len = mesh.getSettingInMicrons("bridge_wall_min_length");
-    const double wall_min_flow = mesh.getSettingAsRatio("wall_min_flow");
-    const bool wall_min_flow_retract = mesh.getSettingBoolean("wall_min_flow_retract");
->>>>>>> 3b0e5ffd
+    const coord_t min_bridge_line_len = mesh.settings.get<coord_t>("bridge_wall_min_length");
+    const Ratio wall_min_flow = mesh.settings.get<Ratio>("wall_min_flow");
+    const bool wall_min_flow_retract = mesh.settings.get<bool>("wall_min_flow_retract");
 
     // helper function to calculate the distance from the start of the current wall line to the first bridge segment
 
