--- conflicted
+++ resolved
@@ -55,17 +55,11 @@
 GCodePath* LayerPlan::getLatestPathWithConfig(const GCodePathConfig& config, SpaceFillType space_fill_type, const Ratio flow, bool spiralize, const Ratio speed_factor)
 {
     std::vector<GCodePath>& paths = extruder_plans.back().paths;
-<<<<<<< HEAD
-    if (paths.size() > 0 && paths.back().config == &config && !paths.back().done && paths.back().flow == flow && paths.back().speed_factor == speed_factor) // spiralize can only change when a travel path is in between
+    if (paths.size() > 0 && paths.back().config == &config && !paths.back().done && paths.back().flow == flow && paths.back().speed_factor == speed_factor && paths.back().mesh_id == current_mesh) // spiralize can only change when a travel path is in between
     {
         return &paths.back();
     }
-    paths.emplace_back(config, space_fill_type, flow, spiralize, speed_factor);
-=======
-    if (paths.size() > 0 && paths.back().config == &config && paths.back().mesh_id == current_mesh && !paths.back().done && paths.back().flow == flow && paths.back().speed_factor == speed_factor) // spiralize can only change when a travel path is in between
-        return &paths.back();
     paths.emplace_back(config, current_mesh, space_fill_type, flow, spiralize, speed_factor);
->>>>>>> dd551e3f
     GCodePath* ret = &paths.back();
     return ret;
 }
@@ -85,12 +79,8 @@
 , is_initial_layer(layer_nr == 0 - static_cast<LayerIndex>(Raft::getTotalExtraLayers()))
 , is_raft_layer(layer_nr < 0 - static_cast<LayerIndex>(Raft::getFillerLayerCount()))
 , layer_thickness(layer_thickness)
-<<<<<<< HEAD
 , has_prime_tower_planned_per_extruder(Application::getInstance().current_slice->scene.extruders.size(), false)
-=======
-, has_prime_tower_planned(false)
 , current_mesh("NONMESH")
->>>>>>> dd551e3f
 , last_extruder_previous_layer(start_extruder)
 , last_planned_extruder(&Application::getInstance().current_slice->scene.extruders[start_extruder])
 , first_travel_destination_is_inside(false) // set properly when addTravel is called for the first time (otherwise not set properly)
@@ -309,8 +299,6 @@
     }
     return true;
 }
-//PJP
-//void LayerPlan::setMesh(const size_t mesh_id)
 void LayerPlan::setMesh(const std::string mesh_id)
 {
     current_mesh = mesh_id;
@@ -1334,16 +1322,10 @@
 
     const GCodePathConfig* last_extrusion_config = nullptr; // used to check whether we need to insert a TYPE comment in the gcode.
 
-<<<<<<< HEAD
     size_t extruder_nr = gcode.getExtruderNr();
     const bool acceleration_enabled = mesh_group_settings.get<bool>("acceleration_enabled");
     const bool jerk_enabled = mesh_group_settings.get<bool>("jerk_enabled");
-=======
-    int extruder = gcode.getExtruderNr();
-    bool acceleration_enabled = storage.getSettingBoolean("acceleration_enabled");
-    bool jerk_enabled = storage.getSettingBoolean("jerk_enabled");
     std::string current_mesh = "NONMESH";
->>>>>>> dd551e3f
 
     for(size_t extruder_plan_idx = 0; extruder_plan_idx < extruder_plans.size(); extruder_plan_idx++)
     {
@@ -1409,7 +1391,6 @@
             
             GCodePath& path = paths[path_idx];
 
-
             if (path.perform_prime)
             {
                 gcode.writePrimeTrain(extruder.settings.get<Velocity>("speed_travel"));
@@ -1450,7 +1431,6 @@
                     gcode.writeZhopEnd();
                 }
             }
-
             if (!path.config->isTravelPath() && last_extrusion_config != path.config)
             {
                 gcode.writeTypeComment(path.config->type);
@@ -1483,8 +1463,7 @@
                 std::stringstream ss;
                 ss << "MESH:" << current_mesh;
                 gcode.writeComment(ss.str());
-            } 
-  /* This seems to duplicate some travel paths, now just with a single G0 command. Is it really needed?      
+            }
             if (path.config->isTravelPath())
             { // early comp for travel paths, which are handled more simply
                 for(unsigned int point_idx = 0; point_idx < path.points.size(); point_idx++)
@@ -1493,7 +1472,7 @@
                 }
                 continue;
             }
-  */
+
             bool spiralize = path.spiralize;
             if (!spiralize) // normal (extrusion) move (with coasting
             {
