//Copyright (c) 2021 Ultimaker B.V.
//CuraEngine is released under the terms of the AGPLv3 or higher.

#include <cstring>
#include <optional>

#include "Application.h" //To communicate layer view data.
#include "ExtruderTrain.h"
#include "LayerPlan.h"
#include "PathOrderMonotonic.h" //Monotonic ordering of skin lines.
#include "raft.h" // getTotalExtraLayers
#include "Slice.h"
#include "sliceDataStorage.h"
#include "communication/Communication.h"
#include "pathPlanning/Comb.h"
#include "pathPlanning/CombPaths.h"
#include "settings/types/Ratio.h"
#include "utils/logoutput.h"
#include "utils/polygonUtils.h"
#include "utils/linearAlg2D.h"
#include "WipeScriptConfig.h"

namespace cura {

constexpr int MINIMUM_LINE_LENGTH = 5; // in uM. Generated lines shorter than this may be discarded
constexpr int MINIMUM_SQUARED_LINE_LENGTH = MINIMUM_LINE_LENGTH * MINIMUM_LINE_LENGTH;

ExtruderPlan::ExtruderPlan(const size_t extruder, const LayerIndex layer_nr, const bool is_initial_layer, const bool is_raft_layer, const coord_t layer_thickness, const FanSpeedLayerTimeSettings& fan_speed_layer_time_settings, const RetractionConfig& retraction_config)
: heated_pre_travel_time(0)
, required_start_temperature(-1)
, extruder_nr(extruder)
, layer_nr(layer_nr)
, is_initial_layer(is_initial_layer)
, is_raft_layer(is_raft_layer)
, layer_thickness(layer_thickness)
, fan_speed_layer_time_settings(fan_speed_layer_time_settings)
, retraction_config(retraction_config)
, extrudeSpeedFactor(1.0)
, extraTime(0.0)
, totalPrintTime(0)
{
}

void ExtruderPlan::handleInserts(unsigned int& path_idx, GCodeExport& gcode)
{
    while ( ! inserts.empty() && path_idx >= inserts.front().path_idx)
    { // handle the Insert to be inserted before this path_idx (and all inserts not handled yet)
        inserts.front().write(gcode);
        inserts.pop_front();
    }
}

void ExtruderPlan::handleAllRemainingInserts(GCodeExport& gcode)
{
    while ( ! inserts.empty() )
    { // handle the Insert to be inserted before this path_idx (and all inserts not handled yet)
        NozzleTempInsert& insert = inserts.front();
        assert(insert.path_idx == paths.size());
        insert.write(gcode);
        inserts.pop_front();
    }
}

void ExtruderPlan::setExtrudeSpeedFactor(const Ratio speed_factor)
{
    extrudeSpeedFactor = speed_factor;
}

double ExtruderPlan::getExtrudeSpeedFactor()
{
    return extrudeSpeedFactor;
}

void ExtruderPlan::setFanSpeed(double _fan_speed)
{
    fan_speed = _fan_speed;
}
double ExtruderPlan::getFanSpeed()
{
    return fan_speed;
}

void ExtruderPlan::applyBackPressureCompensation(const Ratio back_pressure_compensation)
{
    constexpr double epsilon_speed_factor = 0.001; // Don't put on actual 'limit double minimum', because we don't want printers to stall.
    for (auto& path : paths)
    {
        const Ratio nominal_flow_for_path = path.config->getFlowRatio();
        const double nominal_width_for_path = static_cast<double>(path.config->getLineWidth());
        if (path.flow <= 0.0 || nominal_flow_for_path <= 0.0 || nominal_width_for_path <= 0.0 || path.config->isTravelPath() || path.config->isBridgePath())
        {
            continue;
        }
        const double line_width_for_path = path.flow * nominal_flow_for_path * nominal_width_for_path;
        path.speed_back_pressure_factor = std::max(epsilon_speed_factor, 1.0 + (nominal_width_for_path / line_width_for_path - 1.0) * back_pressure_compensation);
    }
}

GCodePath* LayerPlan::getLatestPathWithConfig(const GCodePathConfig& config, SpaceFillType space_fill_type, const Ratio flow, bool spiralize, const Ratio speed_factor)
{
    std::vector<GCodePath>& paths = extruder_plans.back().paths;
    if (paths.size() > 0 && paths.back().config == &config && !paths.back().done && paths.back().flow == flow && paths.back().speed_factor == speed_factor && paths.back().mesh_id == current_mesh) // spiralize can only change when a travel path is in between
    {
        return &paths.back();
    }
    paths.emplace_back(config, current_mesh, space_fill_type, flow, spiralize, speed_factor);
    GCodePath* ret = &paths.back();
    ret->skip_agressive_merge_hint = mode_skip_agressive_merge;
    return ret;
}

const Polygons* LayerPlan::getCombBoundaryInside() const
{
    return &comb_boundary_preferred;
}

void LayerPlan::forceNewPathStart()
{
    std::vector<GCodePath>& paths = extruder_plans.back().paths;
    if (paths.size() > 0)
        paths[paths.size()-1].done = true;
}

LayerPlan::LayerPlan(const SliceDataStorage& storage, LayerIndex layer_nr, coord_t z, coord_t layer_thickness, size_t start_extruder, const std::vector<FanSpeedLayerTimeSettings>& fan_speed_layer_time_settings_per_extruder, coord_t comb_boundary_offset, coord_t comb_move_inside_distance, coord_t travel_avoid_distance)
: configs_storage(storage, layer_nr, layer_thickness)
, z(z)
, final_travel_z(z)
, mode_skip_agressive_merge(false)
, storage(storage)
, layer_nr(layer_nr)
, is_initial_layer(layer_nr == 0 - static_cast<LayerIndex>(Raft::getTotalExtraLayers()))
, is_raft_layer(layer_nr < 0 - static_cast<LayerIndex>(Raft::getFillerLayerCount()))
, layer_thickness(layer_thickness)
, has_prime_tower_planned_per_extruder(Application::getInstance().current_slice->scene.extruders.size(), false)
, current_mesh("NONMESH")
, last_extruder_previous_layer(start_extruder)
, last_planned_extruder(&Application::getInstance().current_slice->scene.extruders[start_extruder])
, first_travel_destination_is_inside(false) // set properly when addTravel is called for the first time (otherwise not set properly)
, comb_boundary_minimum(computeCombBoundary(CombBoundary::MINIMUM))
, comb_boundary_preferred(computeCombBoundary(CombBoundary::PREFERRED))
, comb_move_inside_distance(comb_move_inside_distance)
, fan_speed_layer_time_settings_per_extruder(fan_speed_layer_time_settings_per_extruder)
{
    size_t current_extruder = start_extruder;
    was_inside = true; // not used, because the first travel move is bogus
    is_inside = false; // assumes the next move will not be to inside a layer part (overwritten just before going into a layer part)
    if (Application::getInstance().current_slice->scene.current_mesh_group->settings.get<CombingMode>("retraction_combing") != CombingMode::OFF)
    {
        comb = new Comb(storage, layer_nr, comb_boundary_minimum, comb_boundary_preferred, comb_boundary_offset, travel_avoid_distance, comb_move_inside_distance);
    }
    else
    {
        comb = nullptr;
    }
    for (const ExtruderTrain& extruder : Application::getInstance().current_slice->scene.extruders)
    {
        layer_start_pos_per_extruder.emplace_back(extruder.settings.get<coord_t>("layer_start_x"), extruder.settings.get<coord_t>("layer_start_y"));
    }
    extruder_plans.reserve(Application::getInstance().current_slice->scene.extruders.size());
    extruder_plans.emplace_back(current_extruder, layer_nr, is_initial_layer, is_raft_layer, layer_thickness, fan_speed_layer_time_settings_per_extruder[current_extruder], storage.retraction_config_per_extruder[current_extruder]);

    for (size_t extruder_nr = 0; extruder_nr < Application::getInstance().current_slice->scene.extruders.size(); extruder_nr++)
    { //Skirt and brim.
        skirt_brim_is_processed[extruder_nr] = false;
    }
}

LayerPlan::~LayerPlan()
{
    if (comb)
        delete comb;
}

ExtruderTrain* LayerPlan::getLastPlannedExtruderTrain()
{
    return last_planned_extruder;
}

Polygons LayerPlan::computeCombBoundary(const CombBoundary boundary_type)
{
    Polygons comb_boundary;
    const CombingMode mesh_combing_mode = Application::getInstance().current_slice->scene.current_mesh_group->settings.get<CombingMode>("retraction_combing");
    if (mesh_combing_mode != CombingMode::OFF && (layer_nr >=0 || mesh_combing_mode != CombingMode::NO_SKIN))
    {
        if (layer_nr < 0)
        {
            comb_boundary = storage.raftOutline.offset(MM2INT(0.1));
        }
        else
        {
            for (const SliceMeshStorage& mesh : storage.meshes)
            {
                const SliceLayer& layer = mesh.layers[static_cast<size_t>(layer_nr)];
                // don't process infill_mesh or anti_overhang_mesh
                if (mesh.settings.get<bool>("infill_mesh") && mesh.settings.get<bool>("anti_overhang_mesh"))
                {
                    continue;
                }
                const CombingMode combing_mode = mesh.settings.get<CombingMode>("retraction_combing");
                const coord_t inner_walls_offset = boundary_type == CombBoundary::MINIMUM
                                                       ? 0
                                                       : mesh.settings.get<coord_t>("wall_line_width_x")
                                                             * (mesh.settings.get<size_t>("wall_line_count") - 1)
                                                             / 4;
                const coord_t offset = -10 - mesh.settings.get<coord_t>("wall_line_width_0") - inner_walls_offset;

                for (const SliceLayerPart& part : layer.parts)
                {
                    if (combing_mode == CombingMode::ALL) // Add the increased outline offset (skin, infill and part of the inner walls)
                    {
                        comb_boundary.add(part.outline.offset(offset));
                    }
                    else if (combing_mode == CombingMode::NO_SKIN) // Add the increased outline offset, subtract skin (infill and part of the inner walls)
                    {
                        comb_boundary.add(part.outline.offset(offset).difference(part.inner_area.difference(part.infill_area)));
                    }
                    else if (combing_mode == CombingMode::NO_OUTER_SURFACES)
                    {
                        Polygons top_and_bottom_most_fill;
                        for (const SliceLayerPart& part : layer.parts)
                        {
                            for (const SkinPart& skin_part : part.skin_parts)
                            {
                                top_and_bottom_most_fill.add(skin_part.top_most_surface_fill);
                                top_and_bottom_most_fill.add(skin_part.bottom_most_surface_fill);
                            }
                        }
                        comb_boundary.add(part.outline.offset(offset).difference(top_and_bottom_most_fill));
                    }
                    else if (combing_mode == CombingMode::INFILL) // Add the infill (infill only)
                    {
                        comb_boundary.add(part.infill_area);
                    }
                }
            }
        }
    }
    return comb_boundary;
}

void LayerPlan::setIsInside(bool _is_inside)
{
    is_inside = _is_inside;
}

bool LayerPlan::setExtruder(const size_t extruder_nr)
{
    if (extruder_nr == getExtruder())
    {
        return false;
    }
    setIsInside(false);
    { // handle end position of the prev extruder
        ExtruderTrain* extruder = getLastPlannedExtruderTrain();
        const bool end_pos_absolute = extruder->settings.get<bool>("machine_extruder_end_pos_abs");
        Point end_pos(extruder->settings.get<coord_t>("machine_extruder_end_pos_x"), extruder->settings.get<coord_t>("machine_extruder_end_pos_y"));
        if (!end_pos_absolute)
        {
            end_pos += getLastPlannedPositionOrStartingPosition();
        }
        else 
        {
            const Point extruder_offset(extruder->settings.get<coord_t>("machine_nozzle_offset_x"), extruder->settings.get<coord_t>("machine_nozzle_offset_y"));
            end_pos += extruder_offset; // absolute end pos is given as a head position
        }
        if (end_pos_absolute || last_planned_position)
        {
            addTravel(end_pos); //  + extruder_offset cause it
        }
    }
    if (extruder_plans.back().paths.empty() && extruder_plans.back().inserts.empty())
    { // first extruder plan in a layer might be empty, cause it is made with the last extruder planned in the previous layer
        extruder_plans.back().extruder_nr = extruder_nr;
    }
    extruder_plans.emplace_back(extruder_nr, layer_nr, is_initial_layer, is_raft_layer, layer_thickness, fan_speed_layer_time_settings_per_extruder[extruder_nr], storage.retraction_config_per_extruder[extruder_nr]);
    assert(extruder_plans.size() <= Application::getInstance().current_slice->scene.extruders.size() && "Never use the same extruder twice on one layer!");
    last_planned_extruder = &Application::getInstance().current_slice->scene.extruders[extruder_nr];

    { // handle starting pos of the new extruder
        ExtruderTrain* extruder = getLastPlannedExtruderTrain();
        const bool start_pos_absolute = extruder->settings.get<bool>("machine_extruder_start_pos_abs");
        Point start_pos(extruder->settings.get<coord_t>("machine_extruder_start_pos_x"), extruder->settings.get<coord_t>("machine_extruder_start_pos_y"));
        if (!start_pos_absolute)
        {
            start_pos += getLastPlannedPositionOrStartingPosition();
        }
        else 
        {
            Point extruder_offset(extruder->settings.get<coord_t>("machine_nozzle_offset_x"), extruder->settings.get<coord_t>("machine_nozzle_offset_y"));
            start_pos += extruder_offset; // absolute start pos is given as a head position
        }
        if (start_pos_absolute || last_planned_position)
        {
            last_planned_position = start_pos;
        }
    }
    return true;
}
void LayerPlan::setMesh(const std::string mesh_id)
{
    current_mesh = mesh_id;
}

void LayerPlan::moveInsideCombBoundary(const coord_t distance)
{
    constexpr coord_t max_dist2 = MM2INT(2.0) * MM2INT(2.0); // if we are further than this distance, we conclude we are not inside even though we thought we were.
    // this function is to be used to move from the boudary of a part to inside the part
    Point p = getLastPlannedPositionOrStartingPosition(); // copy, since we are going to move p
    if (PolygonUtils::moveInside(comb_boundary_preferred, p, distance, max_dist2) != NO_INDEX)
    {
        //Move inside again, so we move out of tight 90deg corners
        PolygonUtils::moveInside(comb_boundary_preferred, p, distance, max_dist2);
        if (comb_boundary_preferred.inside(p))
        {
            addTravel_simple(p);
            //Make sure the that any retraction happens after this move, not before it by starting a new move path.
            forceNewPathStart();
        }
    }
}

bool LayerPlan::getPrimeTowerIsPlanned(unsigned int extruder_nr) const
{
    return has_prime_tower_planned_per_extruder[extruder_nr];
}

void LayerPlan::setPrimeTowerIsPlanned(unsigned int extruder_nr)
{
    has_prime_tower_planned_per_extruder[extruder_nr] = true;
}

std::optional<std::pair<Point, bool>> LayerPlan::getFirstTravelDestinationState() const
{
    std::optional<std::pair<Point, bool>> ret;
    if (first_travel_destination)
    {
        ret = std::make_pair(*first_travel_destination, first_travel_destination_is_inside);
    }
    return ret;
}

GCodePath& LayerPlan::addTravel(const Point p, const bool force_retract)
{
    const GCodePathConfig& travel_config = configs_storage.travel_config_per_extruder[getExtruder()];
    const RetractionConfig& retraction_config = storage.retraction_config_per_extruder[getExtruder()];

    GCodePath* path = getLatestPathWithConfig(travel_config, SpaceFillType::None);

    bool combed = false;

    const ExtruderTrain* extruder = getLastPlannedExtruderTrain();

    const bool is_first_travel_of_extruder_after_switch = extruder_plans.back().paths.size() == 1 && (extruder_plans.size() > 1 || last_extruder_previous_layer != getExtruder());
    bool bypass_combing = is_first_travel_of_extruder_after_switch && extruder->settings.get<bool>("retraction_hop_after_extruder_switch");

    const bool is_first_travel_of_layer = !static_cast<bool>(last_planned_position);
    const bool retraction_enable = extruder->settings.get<bool>("retraction_enable");
    if (is_first_travel_of_layer)
    {
        bypass_combing = true; // first travel move is bogus; it is added after this and the previous layer have been planned in LayerPlanBuffer::addConnectingTravelMove
        first_travel_destination = p;
        first_travel_destination_is_inside = is_inside;
        if (layer_nr == 0 && retraction_enable && extruder->settings.get<bool>("retraction_hop_enabled"))
        {
            path->retract = true;
            path->perform_z_hop = true;
        }
        forceNewPathStart(); // force a new travel path after this first bogus move
    }
    else if (force_retract && last_planned_position && !shorterThen(*last_planned_position - p, retraction_config.retraction_min_travel_distance))
    {
        // path is not shorter than min travel distance, force a retraction
        path->retract = true;
        if (comb == nullptr)
        {
            path->perform_z_hop = extruder->settings.get<bool>("retraction_hop_enabled");
        }
    }

    if (comb != nullptr && !bypass_combing)
    {
        CombPaths combPaths;

        // Divide by 2 to get the radius
        // Multiply by 2 because if two lines start and end points places very close then will be applied combing with retractions. (Ex: for brim)
        const coord_t max_distance_ignored = extruder->settings.get<coord_t>("machine_nozzle_tip_outer_diameter") / 2 * 2;

        bool unretract_before_last_travel_move = false; // Decided when calculating the combing
        combed = comb->calc(*extruder, *last_planned_position, p, combPaths, was_inside, is_inside, max_distance_ignored, unretract_before_last_travel_move);
        if (combed)
        {
            bool retract = path->retract || (combPaths.size() > 1 && retraction_enable);
            if (!retract)
            { // check whether we want to retract
                if (combPaths.throughAir)
                {
                    retract = retraction_enable;
                }
                else
                {
                    for (CombPath& combPath : combPaths)
                    { // retract when path moves through a boundary
                        if (combPath.cross_boundary)
                        {
                            retract = retraction_enable;
                            break;
                        }
                    }
                }
                if (combPaths.size() == 1)
                {
                    CombPath comb_path = combPaths[0];
                    if (extruder->settings.get<bool>("limit_support_retractions") &&
                        combPaths.throughAir && !comb_path.cross_boundary && comb_path.size() == 2 && comb_path[0] == *last_planned_position && comb_path[1] == p)
                    { // limit the retractions from support to support, which didn't cross anything
                        retract = false;
                    }
                }
            }

            const coord_t maximum_travel_resolution = extruder->settings.get<coord_t>("meshfix_maximum_travel_resolution");
            coord_t distance = 0;
            Point last_point((last_planned_position) ? *last_planned_position : Point(0, 0));
            for (CombPath& combPath : combPaths)
            { // add all comb paths (don't do anything special for paths which are moving through air)
                if (combPath.empty())
                {
                    continue;
                }
                for (Point& comb_point : combPath)
                {
                    if (path->points.empty() || vSize2(path->points.back() - comb_point) > maximum_travel_resolution * maximum_travel_resolution)
                    {
                        path->points.push_back(comb_point);
                        distance += vSize(last_point - comb_point);
                        last_point = comb_point;
                    }
                }
                distance += vSize(last_point - p);
                const coord_t retract_threshold = extruder->settings.get<coord_t>("retraction_combing_max_distance");
                path->retract = retract || (retract_threshold > 0 && distance > retract_threshold && retraction_enable);
                // don't perform a z-hop
            }
            // Whether to unretract before the last travel move of the travel path, which comes before the wall to be printed.
            // This should be true when traveling towards an outer wall to make sure that the unretraction will happen before the
            // last travel move BEFORE going to that wall. This way, the nozzle doesn't sit still on top of the outer wall's
            // path while it is unretracting, avoiding possible blips.
            path->unretract_before_last_travel_move = path->retract && unretract_before_last_travel_move;
        }
    }

    // CURA-6675:
    // Retraction Minimal Travel Distance should work for all travel moves. If the travel move is shorter than the
    // Retraction Minimal Travel Distance, retraction should be disabled.
    if (!is_first_travel_of_layer && last_planned_position && shorterThen(*last_planned_position - p, retraction_config.retraction_min_travel_distance))
    {
        path->retract = false;
        path->perform_z_hop = false;
    }

    // no combing? retract only when path is not shorter than minimum travel distance
    if (!combed && !is_first_travel_of_layer && last_planned_position && !shorterThen(*last_planned_position - p, retraction_config.retraction_min_travel_distance))
    {
        if (was_inside) // when the previous location was from printing something which is considered inside (not support or prime tower etc)
        {               // then move inside the printed part, so that we don't ooze on the outer wall while retraction, but on the inside of the print.
            assert (extruder != nullptr);
            coord_t innermost_wall_line_width = extruder->settings.get<coord_t>((extruder->settings.get<size_t>("wall_line_count") > 1) ? "wall_line_width_x" : "wall_line_width_0");
            if (layer_nr == 0)
            {
                innermost_wall_line_width *= extruder->settings.get<Ratio>("initial_layer_line_width_factor");
            }
            moveInsideCombBoundary(innermost_wall_line_width);
        }
        path->retract = retraction_enable;
        path->perform_z_hop = retraction_enable && extruder->settings.get<bool>("retraction_hop_enabled");
    }

    // must start new travel path as retraction can be enabled or not depending on path length, etc.
    forceNewPathStart();

    GCodePath& ret = addTravel_simple(p, path);
    was_inside = is_inside;
    return ret;
}

GCodePath& LayerPlan::addTravel_simple(Point p, GCodePath* path)
{
    bool is_first_travel_of_layer = !static_cast<bool>(last_planned_position);
    if (is_first_travel_of_layer)
    { // spiralize calls addTravel_simple directly as the first travel move in a layer
        first_travel_destination = p;
        first_travel_destination_is_inside = is_inside;
    }
    if (path == nullptr)
    {
        path = getLatestPathWithConfig(configs_storage.travel_config_per_extruder[getExtruder()], SpaceFillType::None);
    }
    path->points.push_back(p);
    last_planned_position = p;
    return *path;
}

void LayerPlan::planPrime(const float& prime_blob_wipe_length)
{
    forceNewPathStart();
    GCodePath& prime_travel = addTravel_simple(getLastPlannedPositionOrStartingPosition() + Point(0, MM2INT(prime_blob_wipe_length)));
    prime_travel.retract = false;
    prime_travel.perform_z_hop = false;
    prime_travel.perform_prime = true;
    forceNewPathStart();
}

void LayerPlan::addExtrusionMove(Point p, const GCodePathConfig& config, SpaceFillType space_fill_type, const Ratio& flow, bool spiralize, Ratio speed_factor, double fan_speed)
{
    GCodePath* path = getLatestPathWithConfig(config, space_fill_type, flow, spiralize, speed_factor);
    path->points.push_back(p);
    path->setFanSpeed(fan_speed);
    last_planned_position = p;
}

void LayerPlan::addPolygon(ConstPolygonRef polygon, int start_idx, const bool backwards, const GCodePathConfig& config, coord_t wall_0_wipe_dist, bool spiralize, const Ratio& flow_ratio, bool always_retract)
{
    Point p0 = polygon[start_idx];
    addTravel(p0, always_retract);
    const int direction = backwards ? -1 : 1;
    for(size_t point_idx = 1; point_idx < polygon.size(); point_idx++)
    {
        Point p1 = polygon[(start_idx + point_idx * direction + polygon.size()) % polygon.size()];
        addExtrusionMove(p1, config, SpaceFillType::Polygons, flow_ratio, spiralize);
        p0 = p1;
    }
    if(polygon.size() > 2)
    {
        const Point& p1 = polygon[start_idx];
        addExtrusionMove(p1, config, SpaceFillType::Polygons, flow_ratio, spiralize);

        if(wall_0_wipe_dist > 0)
        { // apply outer wall wipe
            p0 = polygon[start_idx];
            int distance_traversed = 0;
            for(size_t point_idx = 1; ; point_idx++)
            {
                Point p1 = polygon[(start_idx + point_idx * direction + polygon.size()) % polygon.size()];
                int p0p1_dist = vSize(p1 - p0);
                if (distance_traversed + p0p1_dist >= wall_0_wipe_dist)
                {
                    Point vector = p1 - p0;
                    Point half_way = p0 + normal(vector, wall_0_wipe_dist - distance_traversed);
                    addTravel_simple(half_way);
                    break;
                }
                else
                {
                    addTravel_simple(p1);
                    distance_traversed += p0p1_dist;
                }
                p0 = p1;
            }
            forceNewPathStart();
        }
    }
    else 
    {
        logWarning("WARNING: line added as polygon! (LayerPlan)\n");
    }
}

void LayerPlan::addPolygonsByOptimizer(const Polygons& polygons, const GCodePathConfig& config, const ZSeamConfig& z_seam_config, coord_t wall_0_wipe_dist, bool spiralize, const Ratio flow_ratio, bool always_retract, bool reverse_order, const std::optional<Point> start_near_location)
{
    if(polygons.empty())
    {
        return;
    }
    PathOrderOptimizer<ConstPolygonRef> orderOptimizer(start_near_location ? start_near_location.value() : getLastPlannedPositionOrStartingPosition(), z_seam_config);
    for(size_t poly_idx = 0; poly_idx < polygons.size(); poly_idx++)
    {
        orderOptimizer.addPolygon(polygons[poly_idx]);
    }
    orderOptimizer.optimize();

    if(!reverse_order)
    {
        for(const PathOrderOptimizer<ConstPolygonRef>::Path& path : orderOptimizer.paths)
        {
            addPolygon(*path.vertices, path.start_vertex, path.backwards, config, wall_0_wipe_dist, spiralize, flow_ratio, always_retract);
        }
    }
    else
    {
        for(int index = orderOptimizer.paths.size() - 1; index >= 0; --index)
        {
            const PathOrderOptimizer<ConstPolygonRef>::Path& path = orderOptimizer.paths[index];
            addPolygon(*path.vertices, path.start_vertex, path.backwards, config, wall_0_wipe_dist, spiralize, flow_ratio, always_retract);
        }
    }
}

static constexpr float max_non_bridge_line_volume = MM2INT(100); // limit to accumulated "volume" of non-bridge lines which is proportional to distance x extrusion rate

void LayerPlan::addWallLine(const Point& p0, const Point& p1, const Settings& settings, const GCodePathConfig& non_bridge_config, const GCodePathConfig& bridge_config, float flow, float& non_bridge_line_volume, Ratio speed_factor, double distance_to_bridge_start)
{
    const coord_t min_line_len = 5; // we ignore lines less than 5um long
    const double acceleration_segment_len = MM2INT(1); // accelerate using segments of this length
    const double acceleration_factor = 0.75; // must be < 1, the larger the value, the slower the acceleration
    const bool spiralize = false;

    const coord_t min_bridge_line_len = settings.get<coord_t>("bridge_wall_min_length");
    const Ratio bridge_wall_coast = settings.get<Ratio>("bridge_wall_coast");
    const Ratio overhang_speed_factor = settings.get<Ratio>("wall_overhang_speed_factor");

    Point cur_point = p0;

    // helper function to add a single non-bridge line

    // If the line precedes a bridge line, it may be coasted to reduce the nozzle pressure before the bridge is reached

    // alternatively, if the line follows a bridge line, it may be segmented and the print speed gradually increased to reduce under-extrusion

    auto addNonBridgeLine = [&](const Point& line_end)
    {
        coord_t distance_to_line_end = vSize(cur_point - line_end);

        while (distance_to_line_end > min_line_len)
        {
            // if we are accelerating after a bridge line, the segment length is less than the whole line length
            Point segment_end = (speed_factor == 1 || distance_to_line_end < acceleration_segment_len) ? line_end : cur_point + (line_end - cur_point) * acceleration_segment_len / distance_to_line_end;

            // flow required for the next line segment - when accelerating after a bridge segment, the flow is increased in inverse proportion to the speed_factor
            // so the slower the feedrate, the greater the flow - the idea is to get the extruder back to normal pressure as quickly as possible
            const float segment_flow = (speed_factor < 1) ? flow * (1 / speed_factor) : flow;

            // if a bridge is present in this wall, this particular segment may need to be partially or wholely coasted
            if (distance_to_bridge_start > 0)
            {
                // speed_flow_factor approximates how the extrusion rate alters between the non-bridge wall line and the following bridge wall line
                // if the extrusion rates are the same, its value will be 1, if the bridge config extrusion rate is < the non-bridge config extrusion rate, the value is < 1

                const Ratio speed_flow_factor((bridge_config.getSpeed() * bridge_config.getFlowRatio()) / (non_bridge_config.getSpeed() * non_bridge_config.getFlowRatio()));

                // coast distance is proportional to distance, speed and flow of non-bridge segments just printed and is throttled by speed_flow_factor
                const double coast_dist = std::min(non_bridge_line_volume, max_non_bridge_line_volume) * (1 - speed_flow_factor) * bridge_wall_coast / 40;

                if ((distance_to_bridge_start - distance_to_line_end) <= coast_dist)
                {
                    // coast takes precedence over acceleration
                    segment_end = line_end;
                }

                const coord_t len = vSize(cur_point - segment_end);
                if (coast_dist > 0 && ((distance_to_bridge_start - len) <= coast_dist))
                {
                    if ((len - coast_dist) > min_line_len)
                    {
                        // segment is longer than coast distance so extrude using non-bridge config to start of coast
                        addExtrusionMove(segment_end + coast_dist * (cur_point - segment_end) / len, non_bridge_config, SpaceFillType::Polygons, segment_flow, spiralize, speed_factor);
                    }
                    // then coast to start of bridge segment
                    addExtrusionMove(segment_end, non_bridge_config, SpaceFillType::Polygons, 0, spiralize, speed_factor);
                }
                else
                {
                    // no coasting required, just normal segment using non-bridge config
                    addExtrusionMove(segment_end, non_bridge_config, SpaceFillType::Polygons, segment_flow, spiralize,
                        (overhang_mask.empty() || (!overhang_mask.inside(p0, true) && !overhang_mask.inside(p1, true))) ? speed_factor : overhang_speed_factor);
                }

                distance_to_bridge_start -= len;
            }
            else
            {
                // no coasting required, just normal segment using non-bridge config
                addExtrusionMove(segment_end, non_bridge_config, SpaceFillType::Polygons, segment_flow, spiralize,
                    (overhang_mask.empty() || (!overhang_mask.inside(p0, true) && !overhang_mask.inside(p1, true))) ? speed_factor : overhang_speed_factor);
            }
            non_bridge_line_volume += vSize(cur_point - segment_end) * segment_flow * speed_factor * non_bridge_config.getSpeed();
            cur_point = segment_end;
            speed_factor = 1 - (1 - speed_factor) * acceleration_factor;
            if (speed_factor >= 0.9)
            {
                speed_factor = 1;
            }
            distance_to_line_end = vSize(cur_point - line_end);
        }
    };

    if (bridge_wall_mask.empty())
    {
        // no bridges required
        addExtrusionMove(p1, non_bridge_config, SpaceFillType::Polygons, flow, spiralize,
            (overhang_mask.empty() || (!overhang_mask.inside(p0, true) && !overhang_mask.inside(p1, true))) ? 1.0_r : overhang_speed_factor);
    }
    else
    {
        // bridges may be required
        if (PolygonUtils::polygonCollidesWithLineSegment(bridge_wall_mask, p0, p1))
        {
            // the line crosses the boundary between supported and non-supported regions so one or more bridges are required

            // determine which segments of the line are bridges

            Polygon line_poly;
            line_poly.add(p0);
            line_poly.add(p1);
            Polygons line_polys;
            line_polys.add(line_poly);
            line_polys = bridge_wall_mask.intersectionPolyLines(line_polys);

            // line_polys now contains the wall lines that need to be printed using bridge_config

            while (line_polys.size() > 0)
            {
                // find the bridge line segment that's nearest to the current point
                int nearest = 0;
                float smallest_dist2 = vSize2f(cur_point - line_polys[0][0]);
                for(unsigned i = 1; i < line_polys.size(); ++i)
                {
                    float dist2 = vSize2f(cur_point - line_polys[i][0]);
                    if (dist2 < smallest_dist2)
                    {
                        nearest = i;
                        smallest_dist2 = dist2;
                    }
                }
                ConstPolygonRef bridge = line_polys[nearest];

                // set b0 to the nearest vertex and b1 the furthest
                Point b0 = bridge[0];
                Point b1 = bridge[1];

                if (vSize2f(cur_point - b1) < vSize2f(cur_point - b0))
                {
                    // swap vertex order
                    b0 = bridge[1];
                    b1 = bridge[0];
                }

                // extrude using non_bridge_config to the start of the next bridge segment

                addNonBridgeLine(b0);

                const double bridge_line_len = vSize(b1 - cur_point);

                if (bridge_line_len >= min_bridge_line_len)
                {
                    // extrude using bridge_config to the end of the next bridge segment

                    if (bridge_line_len > min_line_len)
                    {
                        addExtrusionMove(b1, bridge_config, SpaceFillType::Polygons, flow);
                        non_bridge_line_volume = 0;
                        cur_point = b1;
                        // after a bridge segment, start slow and accelerate to avoid under-extrusion due to extruder lag
                        speed_factor = std::max(std::min(Ratio(bridge_config.getSpeed() / non_bridge_config.getSpeed()), 1.0_r), 0.5_r);
                    }
                }
                else
                {
                    // treat the short bridge line just like a normal line

                    addNonBridgeLine(b1);
                }

                // finished with this segment
                line_polys.remove(nearest);
            }

            // if we haven't yet reached p1, fill the gap with non_bridge_config line
            addNonBridgeLine(p1);
        }
        else if (bridge_wall_mask.inside(p0, true) && vSize(p0 - p1) >= min_bridge_line_len)
        {
            // both p0 and p1 must be above air (the result will be ugly!)
            addExtrusionMove(p1, bridge_config, SpaceFillType::Polygons, flow);
            non_bridge_line_volume = 0;
        }
        else
        {
            // no part of the line is above air or the line is too short to print as a bridge line
            addNonBridgeLine(p1);
        }
    }
}

void LayerPlan::addWall(ConstPolygonRef wall, int start_idx, const Settings& settings, const GCodePathConfig& non_bridge_config, const GCodePathConfig& bridge_config, coord_t wall_0_wipe_dist, float flow_ratio, bool always_retract)
{
    //TODO: Deprecated in favor of ExtrusionJunction version below.
    if (wall.size() < 3)
    {
        logWarning("WARNING: point, or line added as (polygon) wall sequence! (LayerPlan)\n");
    }

    constexpr size_t dummy_perimeter_id = 0;  // <-- Here, don't care about which perimeter any more.
    const coord_t nominal_line_width = non_bridge_config.getLineWidth();  // <-- The line width which it's 'supposed to' be will be used to adjust the flow ratio each time, this'll give a flow-ratio-multiplier of 1.

    LineJunctions ewall;
    std::for_each(wall.begin(), wall.end(), [&dummy_perimeter_id, &nominal_line_width, &ewall](const Point& p)
    {
        ewall.emplace_back(p, nominal_line_width, dummy_perimeter_id);
    });
    ewall.emplace_back(*wall.begin(), nominal_line_width, dummy_perimeter_id);
    constexpr bool is_closed = true;
    constexpr bool is_reversed = false;
    constexpr bool is_linked_path = false;
    addWall(ewall, start_idx, settings, non_bridge_config, bridge_config, wall_0_wipe_dist, flow_ratio, always_retract, is_closed, is_reversed, is_linked_path);
}

void LayerPlan::addWall(const LineJunctions& wall, int start_idx, const Settings& settings, const GCodePathConfig& non_bridge_config, const GCodePathConfig& bridge_config, coord_t wall_0_wipe_dist, float flow_ratio, bool always_retract, const bool is_closed, const bool is_reversed, const bool is_linked_path)
{
    if (wall.empty())
    {
        return;
    }
    if(is_closed)
    {
        // make sure wall start point is not above air!
        start_idx = locateFirstSupportedVertex(wall, start_idx);
    }

    float non_bridge_line_volume = max_non_bridge_line_volume; // assume extruder is fully pressurised before first non-bridge line is output
    double speed_factor = 1.0; // start first line at normal speed
    coord_t distance_to_bridge_start = 0; // will be updated before each line is processed

    const coord_t min_bridge_line_len = settings.get<coord_t>("bridge_wall_min_length");
    const coord_t small_feature_max_length = settings.get<coord_t>("small_feature_max_length");
    const bool is_small_feature = (small_feature_max_length > 0) && cura::shorterThan(wall, small_feature_max_length);
    Ratio small_feature_speed_factor = settings.get<Ratio>((layer_nr == 0) ? "small_feature_speed_factor_0" : "small_feature_speed_factor");
    const Velocity min_speed = fan_speed_layer_time_settings_per_extruder[getLastPlannedExtruderTrain()->extruder_nr].cool_min_speed;
    small_feature_speed_factor = std::max((double)small_feature_speed_factor, (double)(min_speed / non_bridge_config.getSpeed()));

    const Ratio nominal_line_width_multiplier = 1.0 / Ratio(non_bridge_config.getLineWidth()); // we multiply the flow with the actual wanted line width (for that junction), and then multiply with this

    // helper function to calculate the distance from the start of the current wall line to the first bridge segment

    auto computeDistanceToBridgeStart = [&](unsigned current_index)
    {
        distance_to_bridge_start = 0;

        if (!bridge_wall_mask.empty())
        {
            // there is air below the part so iterate through the lines that have not yet been output accumulating the total distance to the first bridge segment
            for (unsigned point_idx = current_index; point_idx < wall.size(); ++point_idx)
            {
                const ExtrusionJunction& p0 = wall[point_idx];
                const ExtrusionJunction& p1 = wall[(point_idx + 1) % wall.size()];

                if (PolygonUtils::polygonCollidesWithLineSegment(bridge_wall_mask, p0.p, p1.p))
                {
                    // the line crosses the boundary between supported and non-supported regions so it will contain one or more bridge segments

                    // determine which segments of the line are bridges

                    Polygon line_poly;
                    line_poly.add(p0.p);
                    line_poly.add(p1.p);
                    Polygons line_polys;
                    line_polys.add(line_poly);
                    line_polys = bridge_wall_mask.intersectionPolyLines(line_polys);

                    while (line_polys.size() > 0)
                    {
                        // find the bridge line segment that's nearest to p0
                        int nearest = 0;
                        float smallest_dist2 = vSize2f(p0.p - line_polys[0][0]);
                        for(unsigned i = 1; i < line_polys.size(); ++i)
                        {
                            float dist2 = vSize2f(p0.p - line_polys[i][0]);
                            if (dist2 < smallest_dist2)
                            {
                                nearest = i;
                                smallest_dist2 = dist2;
                            }
                        }
                        ConstPolygonRef bridge = line_polys[nearest];

                        // set b0 to the nearest vertex and b1 the furthest
                        Point b0 = bridge[0];
                        Point b1 = bridge[1];

                        if (vSize2f(p0.p - b1) < vSize2f(p0.p - b0))
                        {
                            // swap vertex order
                            b0 = bridge[1];
                            b1 = bridge[0];
                        }

                        distance_to_bridge_start += vSize(b0 - p0.p);

                        const double bridge_line_len = vSize(b1 - b0);

                        if (bridge_line_len >= min_bridge_line_len)
                        {
                            // job done, we have found the first bridge line
                            return;
                        }

                        distance_to_bridge_start += bridge_line_len;

                        // finished with this segment
                        line_polys.remove(nearest);
                    }
                }
                else if (!bridge_wall_mask.inside(p0.p, true))
                {
                    // none of the line is over air
                    distance_to_bridge_start += vSize(p1.p - p0.p);
                }
            }

            // we have got all the way to the end of the wall without finding a bridge segment so disable coasting by setting distance_to_bridge_start back to 0

            distance_to_bridge_start = 0;
        }
    };

    bool first_line = true;

    ExtrusionJunction p0 = wall[start_idx];

    const int direction = is_reversed ? -1 : 1;
    const size_t max_index = is_closed ? wall.size() + 1 : wall.size();
    for(size_t point_idx = 1; point_idx < max_index; point_idx++)
    {
        const ExtrusionJunction& p1 = wall[(wall.size() + start_idx + point_idx * direction) % wall.size()];
        const coord_t line_width = (p0.w + p1.w) / 2; //For lines which in itself vary in width, use the average width of the variable line.

        if (!bridge_wall_mask.empty())
        {
            computeDistanceToBridgeStart((wall.size() + start_idx + point_idx * direction - 1) % wall.size());
        }

        if (first_line)
        {
            addTravel(p0.p, always_retract);
            first_line = false;
        }
        if (is_small_feature)
        {
            constexpr bool spiralize = false;
            addExtrusionMove(p1.p, non_bridge_config, SpaceFillType::Polygons, flow_ratio * (line_width * nominal_line_width_multiplier), spiralize, small_feature_speed_factor);
        }
        else
        {
            addWallLine(p0.p, p1.p, settings, non_bridge_config, bridge_config, flow_ratio * (line_width * nominal_line_width_multiplier), non_bridge_line_volume, speed_factor, distance_to_bridge_start);
        }

        p0 = p1;
    }

    if (wall.size() >= 2)
    {
        if (!bridge_wall_mask.empty())
        {
            computeDistanceToBridgeStart((start_idx + wall.size() - 1) % wall.size());
        }

        if (wall_0_wipe_dist > 0 && !is_linked_path)
        { // apply outer wall wipe
            p0 = wall[start_idx];
            int distance_traversed = 0;
            for (unsigned int point_idx = 1; ; point_idx++)
            {
                if(point_idx > wall.size() && distance_traversed == 0) //Wall has a total circumference of 0. This loop would never end.
                {
                    break; //No wipe if the wall has no circumference.
                }
                ExtrusionJunction p1 = wall[(start_idx + point_idx) % wall.size()];
                int p0p1_dist = vSize(p1 - p0);
                if (distance_traversed + p0p1_dist >= wall_0_wipe_dist)
                {
                    Point vector = p1.p - p0.p;
                    Point half_way = p0.p + normal(vector, wall_0_wipe_dist - distance_traversed);
                    addTravel_simple(half_way);
                    break;
                }
                else
                {
                    addTravel_simple(p1.p);
                    distance_traversed += p0p1_dist;
                }
                p0 = p1;
            }
            forceNewPathStart();
        }
    }
    else
    {
        logWarning("WARNING: point added as wall sequence! (LayerPlan)\n");
    }
}

void LayerPlan::addInfillWall(const LineJunctions& wall, const GCodePathConfig& path_config,
                        bool force_retract)
{
    assert(("All empty walls should have been filtered at this stage", !wall.empty()));
    ExtrusionJunction junction{*wall.begin()};
    addTravel(junction.p, force_retract);

    for (const auto &junction_n : wall)
    {
        const double flow = junction_n.w / Ratio(path_config.getLineWidth());
        constexpr SpaceFillType space_fill_type = SpaceFillType::Polygons;
        addExtrusionMove(junction_n.p, path_config, space_fill_type, flow);
        junction = junction_n;
    }
}

void LayerPlan::addWalls(const Polygons& walls, const Settings& settings, const GCodePathConfig& non_bridge_config, const GCodePathConfig& bridge_config, const ZSeamConfig& z_seam_config, coord_t wall_0_wipe_dist, float flow_ratio, bool always_retract)
{
    //TODO: Deprecated in favor of ExtrusionJunction version below.
    PathOrderOptimizer<ConstPolygonRef> orderOptimizer(getLastPlannedPositionOrStartingPosition(), z_seam_config);
    for(size_t poly_idx = 0; poly_idx < walls.size(); poly_idx++)
    {
        orderOptimizer.addPolygon(walls[poly_idx]);
    }
    orderOptimizer.optimize();
    for(const PathOrderOptimizer<ConstPolygonRef>::Path& path : orderOptimizer.paths)
    {
        addWall(*path.vertices, path.start_vertex, settings, non_bridge_config, bridge_config, wall_0_wipe_dist, flow_ratio, always_retract);
    }
}

void LayerPlan::addWalls(const PathJunctions& walls, const Settings& settings, const GCodePathConfig& non_bridge_config, const GCodePathConfig& bridge_config, const ZSeamConfig& z_seam_config, coord_t wall_0_wipe_dist, float flow_ratio, bool always_retract)
{
    constexpr bool detect_loops = true;
    PathOrderOptimizer<const LineJunctions*> order_optimizer(getLastPlannedPositionOrStartingPosition(), z_seam_config, detect_loops);
    for(const LineJunctions& wall : walls)
    {
        order_optimizer.addPolyline(&wall);
    }

    cura::Point p_end {0, 0};
    order_optimizer.optimize();
    for(const PathOrderOptimizer<const LineJunctions*>::Path& path : order_optimizer.paths)
    {
        p_end = path.backwards ? path.vertices->back().p : path.vertices->front().p;
        const cura::Point p_start = path.backwards ? path.vertices->front().p : path.vertices->back().p;
        const bool linked_path = p_start != p_end;
        addWall(*path.vertices, path.start_vertex, settings, non_bridge_config, bridge_config, wall_0_wipe_dist, flow_ratio, always_retract, path.is_closed, path.backwards, linked_path);
    }
}

void LayerPlan::addLinesByOptimizer
(
    const Polygons& polygons,
    const GCodePathConfig& config,
    const SpaceFillType space_fill_type,
    const bool enable_travel_optimization,
    const coord_t wipe_dist,
    const Ratio flow_ratio,
    const std::optional<Point> near_start_location,
    const double fan_speed
)
{
    Polygons boundary;
    if (enable_travel_optimization && !comb_boundary_minimum.empty())
    {
        // use the combing boundary inflated so that all infill lines are inside the boundary
        int dist = 0;
        if (layer_nr >= 0)
        {
            // determine how much the skin/infill lines overlap the combing boundary
            for (const SliceMeshStorage& mesh : storage.meshes)
            {
                const coord_t overlap = std::max(mesh.settings.get<coord_t>("skin_overlap_mm"), mesh.settings.get<coord_t>("infill_overlap_mm"));
                if (overlap > dist)
                {
                    dist = overlap;
                }
            }
            dist += 100; // ensure boundary is slightly outside all skin/infill lines
        }
        boundary.add(comb_boundary_minimum.offset(dist));
        // simplify boundary to cut down processing time
        boundary.simplify(MM2INT(0.1), MM2INT(0.1));
    }
    constexpr bool detect_loops = true;
    PathOrderOptimizer<ConstPolygonRef> order_optimizer(near_start_location.value_or(getLastPlannedPositionOrStartingPosition()), ZSeamConfig(), detect_loops, &boundary);
    for(size_t line_idx = 0; line_idx < polygons.size(); line_idx++)
    {
        order_optimizer.addPolyline(polygons[line_idx]);
    }
<<<<<<< HEAD
    orderOptimizer.optimize();
    coord_t half_line_width = config.getLineWidth() / 2;
    coord_t line_width_2 = half_line_width * half_line_width;
    for (unsigned int order_idx = 0; order_idx < orderOptimizer.polyOrder.size(); order_idx++)
=======
    order_optimizer.optimize();

    for(size_t order_idx = 0; order_idx < order_optimizer.paths.size(); order_idx++)
>>>>>>> 5cd30a21
    {
        const PathOrderOptimizer<ConstPolygonRef>::Path& path = order_optimizer.paths[order_idx];
        ConstPolygonRef polygon = *path.vertices;
        const size_t start = path.start_vertex;
        const size_t end = 1 - start;
        const Point& p0 = polygon[start];
        const Point& p1 = polygon[end];
        // ignore line segments that are less than 5uM long
        if(vSize2(p1 - p0) < MINIMUM_SQUARED_LINE_LENGTH)
        {
            continue;
        }

        if(vSize2(getLastPlannedPositionOrStartingPosition() - p0) < line_width_2)
        {
            // Instead of doing a small travel that is shorter than the line width (which is generally done at pretty high jerk & move) do a
            // "fake" extrusion move
            addExtrusionMove(p0, config, space_fill_type, 0, false, 1.0, fan_speed);
        }
        else
        {
            addTravel(p0);
        }

        addExtrusionMove(p1, config, space_fill_type, flow_ratio, false, 1.0, fan_speed);

        // Wipe
        if(wipe_dist != 0)
        {
            bool wipe = true;
            int line_width = config.getLineWidth();

            // Don't wipe is current extrusion is too small
            if(vSize2(p1 - p0) <= line_width * line_width * 4)
            {
                wipe = false;
            }

            // Don't wipe if next starting point is very near
            if(wipe && (order_idx < order_optimizer.paths.size() - 1))
            {
                const PathOrderOptimizer<ConstPolygonRef>::Path& next_path = order_optimizer.paths[order_idx + 1];
                ConstPolygonRef next_polygon = *next_path.vertices;
                const size_t next_start = next_path.start_vertex;
                const Point& next_p0 = next_polygon[next_start];
                if (vSize2(next_p0 - p1) <= line_width * line_width * 4)
                {
                    wipe = false;
                }
            }

            if (wipe)
            {
                addExtrusionMove(p1 + normal(p1 - p0, wipe_dist), config, space_fill_type, 0.0, false, 1.0, fan_speed);
            }
        }
    }
}

void LayerPlan::addLinesMonotonic
(
    const Polygons& area,
    const Polygons& polygons,
    const GCodePathConfig& config,
    const SpaceFillType space_fill_type,
    const AngleRadians monotonic_direction,
    const coord_t max_adjacent_distance,
    const coord_t exclude_distance,
    const coord_t wipe_dist,
    const Ratio flow_ratio,
    const double fan_speed
)
{
    const Polygons exclude_areas = area.tubeShape(exclude_distance, exclude_distance);
    const coord_t exclude_dist2 = exclude_distance * exclude_distance;
    const Point last_position = getLastPlannedPositionOrStartingPosition();

    // First lay all adjacent lines next to each other, to have a sensible input to the monotonic part of the algorithm.
    PathOrderOptimizer<ConstPolygonRef> line_order(last_position);
    for(const ConstPolygonRef polyline : polygons)
    {
        line_order.addPolyline(polyline);
    }
    line_order.optimize();

    const auto is_inside_exclusion =
        [&exclude_areas, &exclude_dist2](ConstPolygonRef path)
        {
            return vSize2(path[1] - path[0]) < exclude_dist2 && exclude_areas.inside((path[0] + path[1]) / 2);
        };

    // Order monotonically, except for line-segments which stay in the excluded areas (read: close to the walls) consecutively.
    PathOrderMonotonic<ConstPolygonRef> order(monotonic_direction, max_adjacent_distance, last_position);
    Polygons left_over;
    bool last_would_have_been_excluded = false;
    for(size_t line_idx = 0; line_idx < line_order.paths.size(); ++line_idx)
    {
        const ConstPolygonRef polyline = line_order.paths[line_idx].vertices;
        const bool inside_exclusion = is_inside_exclusion(polyline);
        const bool next_would_have_been_included = inside_exclusion && (line_idx < line_order.paths.size() - 1 && is_inside_exclusion(line_order.paths[line_idx + 1].vertices));
        if (inside_exclusion && last_would_have_been_excluded && next_would_have_been_included)
        {
            left_over.add(polyline);
        }
        else
        {
            order.addPolyline(polyline);
        }
        last_would_have_been_excluded = inside_exclusion;
    }
    order.optimize();

    // Read out and process the monotonically ordered lines.
    Point current_last_position = last_position;
    coord_t half_line_width = config.getLineWidth() / 2;
    coord_t line_width_2 = half_line_width * half_line_width;
    for (unsigned int order_idx = 0; order_idx < order.paths.size(); order_idx++)
    {
        const PathOrder<ConstPolygonRef>::Path& path = order.paths[order_idx];
        ConstPolygonRef polygon = *path.vertices;
        const size_t start = path.start_vertex;
        const size_t end = 1 - start;
        const Point& p0 = polygon[start];
        const Point& p1 = polygon[end];
        // ignore line segments that are less than 5uM long
        if (vSize2(p1 - p0) < MINIMUM_SQUARED_LINE_LENGTH)
        {
            continue;
        }
        if(vSize2(current_last_position - p0) < line_width_2)
        {
            // Instead of doing a small travel that is shorter than the line width (which is generally done at pretty high jerk & move) do a
            // "fake" extrusion move
            addExtrusionMove(p0, config, space_fill_type, 0, false, 1.0, fan_speed);
        }
        else
        {
            addTravel(p0);
        }
        addExtrusionMove(p1, config, space_fill_type, flow_ratio, false, 1.0, fan_speed);
        current_last_position = p1;

        // Wipe
        if (wipe_dist != 0)
        {
            bool wipe = true;
            int line_width = config.getLineWidth();

            // Don't wipe is current extrusion is too small
            if (vSize2(p1 - p0) <= line_width * line_width * 4)
            {
                wipe = false;
            }

            // Don't wipe if next starting point is very near
            if (wipe && (order_idx < order.paths.size() - 1))
            {
                const PathOrder<ConstPolygonRef>::Path& next_path = order.paths[order_idx + 1];
                ConstPolygonRef next_polygon = *next_path.vertices;
                const size_t next_start = next_path.start_vertex;
                const Point& next_p0 = next_polygon[next_start];
                if (vSize2(next_p0 - p1) <= line_width * line_width * 4)
                {
                    wipe = false;
                }
            }

            if(wipe)
            {
                addExtrusionMove(p1 + normal(p1 - p0, wipe_dist), config, space_fill_type, 0.0, false, 1.0, fan_speed);
            }
        }
    }

    // Add all lines in the excluded areas the 'normal' way.
    addLinesByOptimizer(left_over, config, space_fill_type, true, wipe_dist, flow_ratio, current_last_position, fan_speed);
}

void LayerPlan::spiralizeWallSlice(const GCodePathConfig& config, ConstPolygonRef wall, ConstPolygonRef last_wall, const int seam_vertex_idx, const int last_seam_vertex_idx, const bool is_top_layer, const bool is_bottom_layer)
{
    const bool smooth_contours = Application::getInstance().current_slice->scene.current_mesh_group->settings.get<bool>("smooth_spiralized_contours");

    // once we are into the spiral we always start at the end point of the last layer (if any)
    const Point origin = (last_seam_vertex_idx >= 0 && !is_bottom_layer) ? last_wall[last_seam_vertex_idx] : wall[seam_vertex_idx];
    addTravel_simple(origin);

    if (!smooth_contours && last_seam_vertex_idx >= 0) {
        // when not smoothing, we get to the (unchanged) outline for this layer as quickly as possible so that the remainder of the
        // outline wall has the correct direction - although this creates a little step, the end result is generally better because when the first
        // outline wall has the wrong direction (due to it starting from the finish point of the last layer) the visual effect is very noticeable
        Point join_first_wall_at = LinearAlg2D::getClosestOnLineSegment(origin, wall[seam_vertex_idx], wall[(seam_vertex_idx + 1) % wall.size()]);
        if (vSize(join_first_wall_at - origin) > 10)
        {
            addExtrusionMove(join_first_wall_at, config, SpaceFillType::Polygons, 1.0, true);
        }
    }

    const int n_points = wall.size();
    Polygons last_wall_polygons;
    last_wall_polygons.add(last_wall);
    const int max_dist2 = config.getLineWidth() * config.getLineWidth() * 4; // (2 * lineWidth)^2;

    double total_length = 0.0; // determine the length of the complete wall
    Point p0 = origin;
    for (int wall_point_idx = 1; wall_point_idx <= n_points; ++wall_point_idx)
    {
        const Point& p1 = wall[(seam_vertex_idx + wall_point_idx) % n_points];
        total_length += vSizeMM(p1 - p0);
        p0 = p1;
    }

    if (total_length == 0.0)
    {
        // nothing to do
        return;
    }

    // if this is the bottom layer, avoid creating a big elephants foot by starting with a reduced flow and increasing the flow
    // so that by the time the end of the first spiral is complete the flow is 100% - note that immediately before the spiral
    // is output, the extruder will be printing a normal wall line and so will be fully pressurised so that will tend to keep the
    // flow going

    // if this is the top layer, avoid an abrupt end by printing the same outline again but this time taper the spiral by reducing
    // the flow whilst keeping the same height - once the flow is down to a minimum allowed value, coast a little further

    const double min_bottom_layer_flow = 0.25; // start the bottom spiral at this flow rate
    const double min_top_layer_flow = 0.25; // lowest allowed flow while tapering the last spiral

    double speed_factor = 1; // may be reduced when printing the top layer so as to avoid a jump in extrusion rate as the layer starts

    if (is_top_layer)
    {
        // HACK ALERT - the last layer is approx 50% longer than the previous layer so it should take longer to print but the
        // normal slow down for quick layers mechanism can kick in and speed this layer up (because it is longer) but we prefer
        // the layer to be printed at a similar speed to the previous layer to avoid abrupt changes in extrusion rate so we slow it down

        const FanSpeedLayerTimeSettings& layer_time_settings = extruder_plans.back().fan_speed_layer_time_settings;
        const double min_time = layer_time_settings.cool_min_layer_time;
        const double normal_layer_time = total_length / config.getSpeed();

        // would this layer's speed normally get reduced to satisfy the min layer time?
        if (normal_layer_time < min_time)
        {
            // yes, so the extended version will not get slowed down so much and we want to compensate for that
            const double extended_layer_time = (total_length * (2 - min_top_layer_flow)) / config.getSpeed();

            // modify the speed factor to cancel out the speed increase that would normally happen due to the longer layer time
            speed_factor = normal_layer_time / std::min(extended_layer_time, min_time);
        }
    }

    // extrude to the points following the seam vertex
    // the last point is the seam vertex as the polygon is a loop
    double wall_length = 0.0;
    p0 = origin;
    for (int wall_point_idx = 1; wall_point_idx <= n_points; ++wall_point_idx)
    {
        // p is a point from the current wall polygon
        const Point& p = wall[(seam_vertex_idx + wall_point_idx) % n_points];
        wall_length += vSizeMM(p - p0);
        p0 = p;

        const double flow = (is_bottom_layer) ? (min_bottom_layer_flow + ((1 - min_bottom_layer_flow) * wall_length / total_length)) : 1.0;

        // if required, use interpolation to smooth the x/y coordinates between layers but not for the first spiralized layer
        // as that lies directly on top of a non-spiralized wall with exactly the same outline and not for the last point in each layer
        // because we want that to be numerically exactly the same as the starting point on the next layer (not subject to any rounding)
        if (smooth_contours && !is_bottom_layer && wall_point_idx < n_points)
        {
            // now find the point on the last wall that is closest to p
            ClosestPolygonPoint cpp = PolygonUtils::findClosest(p, last_wall_polygons);

            // if we found a point and it's not further away than max_dist2, use it
            if (cpp.isValid() && vSize2(cpp.location - p) <= max_dist2)
            {
                // interpolate between cpp.location and p depending on how far we have progressed along wall
                addExtrusionMove(cpp.location + (p - cpp.location) * (wall_length / total_length), config, SpaceFillType::Polygons, flow, true, speed_factor);
            }
            else
            {
                // no point in the last wall was found close enough to the current wall point so don't interpolate
                addExtrusionMove(p, config, SpaceFillType::Polygons, flow, true, speed_factor);
            }
        }
        else
        {
            // no smoothing, use point verbatim
            addExtrusionMove(p, config, SpaceFillType::Polygons, flow, true, speed_factor);
        }
    }

    if (is_top_layer)
    {
        // add the tapering spiral
        const double min_spiral_coast_dist = 10; // mm
        double distance_coasted = 0;
        wall_length = 0;
        for (int wall_point_idx = 1; wall_point_idx <= n_points && distance_coasted < min_spiral_coast_dist; wall_point_idx++)
        {
            const Point& p = wall[(seam_vertex_idx + wall_point_idx) % n_points];
            const double seg_length = vSizeMM(p - p0);
            wall_length += seg_length;
            p0 = p;
            // flow is reduced in step with the distance travelled so the wall width should remain roughly constant
            double flow = 1 - (wall_length / total_length);
            if (flow < min_top_layer_flow)
            {
                flow = 0;
                distance_coasted += seg_length;
            }
            // reduce number of paths created when polygon has many points by limiting precision of flow
            addExtrusionMove(p, config, SpaceFillType::Polygons, ((int)(flow * 20)) / 20.0, false, speed_factor);
        }
    }
}

void ExtruderPlan::forceMinimalLayerTime(double minTime, double minimalSpeed, double travelTime, double extrudeTime)
{
    double totalTime = travelTime + extrudeTime; 
    if (totalTime < minTime && extrudeTime > 0.0)
    {
        double minExtrudeTime = minTime - travelTime;
        if (minExtrudeTime < 1)
            minExtrudeTime = 1;
        double factor = extrudeTime / minExtrudeTime;
        for (GCodePath& path : paths)
        {
            if (path.isTravelPath())
                continue;
            double speed = path.config->getSpeed() * path.speed_factor * factor;
            if (speed < minimalSpeed)
                factor = minimalSpeed / (path.config->getSpeed() * path.speed_factor);
        }

        //Only slow down for the minimal time if that will be slower.
        assert(getExtrudeSpeedFactor() == 1.0); // The extrude speed factor is assumed not to be changed yet
        if (factor < 1.0)
        {
            setExtrudeSpeedFactor(factor);
        }
        else 
        {
            factor = 1.0;
        }
        
        double inv_factor = 1.0 / factor; // cause multiplication is faster than division
        
        // Adjust stored naive time estimates
        estimates.extrude_time *= inv_factor;
        for (GCodePath& path : paths)
        {
            path.estimates.extrude_time *= inv_factor;
        }

        if (minTime - (extrudeTime * inv_factor) - travelTime > 0.1)
        {
            extraTime = minTime - (extrudeTime * inv_factor) - travelTime;
        }
        totalPrintTime = (extrudeTime * inv_factor) + travelTime;
    }
}

TimeMaterialEstimates ExtruderPlan::computeNaiveTimeEstimates(Point starting_position)
{
    TimeMaterialEstimates ret;
    Point p0 = starting_position;

    bool was_retracted = false; // wrong assumption; won't matter that much. (TODO)
    for (GCodePath& path : paths)
    {
        bool is_extrusion_path = false;
        double* path_time_estimate;
        double& material_estimate = path.estimates.material;
        if (!path.isTravelPath())
        {
            is_extrusion_path = true;
            path_time_estimate = &path.estimates.extrude_time;
        }
        else 
        {
            if (path.retract)
            {
                path_time_estimate = &path.estimates.retracted_travel_time;
            }
            else 
            {
                path_time_estimate = &path.estimates.unretracted_travel_time;
            }
            if (path.retract != was_retracted)
            { // handle retraction times
                double retract_unretract_time;
                if (path.retract)
                {
                    retract_unretract_time = retraction_config.distance / retraction_config.speed;
                }
                else 
                {
                    retract_unretract_time = retraction_config.distance / retraction_config.primeSpeed;
                }
                path.estimates.retracted_travel_time += 0.5 * retract_unretract_time;
                path.estimates.unretracted_travel_time += 0.5 * retract_unretract_time;
            }
        }
        for(Point& p1 : path.points)
        {
            double length = vSizeMM(p0 - p1);
            if (is_extrusion_path)
            {
                material_estimate += length * INT2MM(layer_thickness) * INT2MM(path.config->getLineWidth());
            }
            double thisTime = length / (path.config->getSpeed() * path.speed_factor);
            *path_time_estimate += thisTime;
            p0 = p1;
        }
        estimates += path.estimates;
    }
    return estimates;
}

void ExtruderPlan::processFanSpeedAndMinimalLayerTime(bool force_minimal_layer_time, Point starting_position)
{
    TimeMaterialEstimates estimates = computeNaiveTimeEstimates(starting_position);
    totalPrintTime = estimates.getTotalTime();
    if (force_minimal_layer_time)
    {
        forceMinimalLayerTime(fan_speed_layer_time_settings.cool_min_layer_time, fan_speed_layer_time_settings.cool_min_speed, estimates.getTravelTime(), estimates.getExtrudeTime());
    }

    /*
                   min layer time
                   :
                   :  min layer time fan speed min
                |  :  :
      ^    max..|__:  :
                |  \  :
     fan        |   \ :
    speed  min..|... \:___________
                |________________
                  layer time >


    */
    // interpolate fan speed (for cool_fan_full_layer and for cool_min_layer_time_fan_speed_max)
    fan_speed = fan_speed_layer_time_settings.cool_fan_speed_min;
    double totalLayerTime = estimates.unretracted_travel_time + estimates.extrude_time;
    if (force_minimal_layer_time && totalLayerTime < fan_speed_layer_time_settings.cool_min_layer_time)
    {
        fan_speed = fan_speed_layer_time_settings.cool_fan_speed_max;
    }
    else if (fan_speed_layer_time_settings.cool_min_layer_time >= fan_speed_layer_time_settings.cool_min_layer_time_fan_speed_max)
    {
        fan_speed = fan_speed_layer_time_settings.cool_fan_speed_min;
    }
    else if (force_minimal_layer_time && totalLayerTime < fan_speed_layer_time_settings.cool_min_layer_time_fan_speed_max)
    {
        // when forceMinimalLayerTime didn't change the extrusionSpeedFactor, we adjust the fan speed
        double fan_speed_diff = fan_speed_layer_time_settings.cool_fan_speed_max - fan_speed_layer_time_settings.cool_fan_speed_min;
        double layer_time_diff = fan_speed_layer_time_settings.cool_min_layer_time_fan_speed_max - fan_speed_layer_time_settings.cool_min_layer_time;
        double fraction_of_slope = (totalLayerTime - fan_speed_layer_time_settings.cool_min_layer_time) / layer_time_diff;
        fan_speed = fan_speed_layer_time_settings.cool_fan_speed_max - fan_speed_diff * fraction_of_slope;
    }
    /*
    Supposing no influence of minimal layer time;
    i.e. layer time > min layer time fan speed min:

              max..   fan 'full' on layer
                   |  :
                   |  :
      ^       min..|..:________________
     fan           |  /
    speed          | /
          speed_0..|/
                   |
                   |__________________
                     layer nr >

    */
    if (layer_nr < fan_speed_layer_time_settings.cool_fan_full_layer
        && fan_speed_layer_time_settings.cool_fan_full_layer > 0 // don't apply initial layer fan speed speedup if disabled.
        && !is_raft_layer // don't apply initial layer fan speed speedup to raft, but to model layers
    )
    {
        //Slow down the fan on the layers below the [cool_fan_full_layer], where layer 0 is speed 0.
        fan_speed = fan_speed_layer_time_settings.cool_fan_speed_0 + (fan_speed - fan_speed_layer_time_settings.cool_fan_speed_0) * std::max(LayerIndex(0), layer_nr) / fan_speed_layer_time_settings.cool_fan_full_layer;
    }
}

void LayerPlan::processFanSpeedAndMinimalLayerTime(Point starting_position)
{
    for (unsigned int extr_plan_idx = 0; extr_plan_idx < extruder_plans.size(); extr_plan_idx++)
    {
        ExtruderPlan& extruder_plan = extruder_plans[extr_plan_idx];
        bool force_minimal_layer_time = extr_plan_idx == extruder_plans.size() - 1;
        extruder_plan.processFanSpeedAndMinimalLayerTime(force_minimal_layer_time, starting_position);
        if (!extruder_plan.paths.empty() && !extruder_plan.paths.back().points.empty())
        {
            starting_position = extruder_plan.paths.back().points.back();
        }
    }
}



void LayerPlan::writeGCode(GCodeExport& gcode)
{
    Communication* communication = Application::getInstance().communication;
    communication->setLayerForSend(layer_nr);
    communication->sendCurrentPosition(gcode.getPositionXY());
    gcode.setLayerNr(layer_nr);
    
    gcode.writeLayerComment(layer_nr);

    // flow-rate compensation
    const Settings& mesh_group_settings = Application::getInstance().current_slice->scene.current_mesh_group->settings;
    gcode.setFlowRateExtrusionSettings(mesh_group_settings.get<double>("flow_rate_max_extrusion_offset"), mesh_group_settings.get<Ratio>("flow_rate_extrusion_offset_factor")); //Offset is in mm.

    static LayerIndex layer_1 {1 - static_cast<LayerIndex>(Raft::getTotalExtraLayers())};
    if (layer_nr == layer_1 && mesh_group_settings.get<bool>("machine_heated_bed") && mesh_group_settings.get<Temperature>("material_bed_temperature") != mesh_group_settings.get<Temperature>("material_bed_temperature_layer_0"))
    {
        constexpr bool wait = false;
        gcode.writeBedTemperatureCommand(mesh_group_settings.get<Temperature>("material_bed_temperature"), wait);
    }

    gcode.setZ(z);

    const GCodePathConfig* last_extrusion_config = nullptr; // used to check whether we need to insert a TYPE comment in the gcode.

    size_t extruder_nr = gcode.getExtruderNr();
    const bool acceleration_enabled = mesh_group_settings.get<bool>("acceleration_enabled");
    const bool jerk_enabled = mesh_group_settings.get<bool>("jerk_enabled");
    std::string current_mesh = "NONMESH";

    for(size_t extruder_plan_idx = 0; extruder_plan_idx < extruder_plans.size(); extruder_plan_idx++)
    {
        ExtruderPlan& extruder_plan = extruder_plans[extruder_plan_idx];
        const RetractionConfig& retraction_config = storage.retraction_config_per_extruder[extruder_plan.extruder_nr];
        coord_t z_hop_height = retraction_config.zHop;

        if (extruder_nr != extruder_plan.extruder_nr)
        {
            int prev_extruder = extruder_nr;
            extruder_nr = extruder_plan.extruder_nr;

            gcode.ResetLastEValueAfterWipe(prev_extruder);

            const ExtruderTrain& prev_extruder_train = Application::getInstance().current_slice->scene.extruders[prev_extruder];
            if (prev_extruder_train.settings.get<bool>("retraction_hop_after_extruder_switch"))
            {
                z_hop_height = storage.extruder_switch_retraction_config_per_extruder[prev_extruder].zHop;
                gcode.switchExtruder(extruder_nr, storage.extruder_switch_retraction_config_per_extruder[prev_extruder], z_hop_height);
            }
            else
            {
                gcode.switchExtruder(extruder_nr, storage.extruder_switch_retraction_config_per_extruder[prev_extruder]);
            }

            const ExtruderTrain& extruder = Application::getInstance().current_slice->scene.extruders[extruder_nr];

            { // require printing temperature to be met
                constexpr bool wait = true;
                gcode.writeTemperatureCommand(extruder_nr, extruder_plan.required_start_temperature, wait);
            }

            if (extruder_plan.prev_extruder_standby_temp)
            { // turn off previous extruder
                constexpr bool wait = false;
                Temperature prev_extruder_temp = *extruder_plan.prev_extruder_standby_temp;
                const LayerIndex prev_layer_nr = (extruder_plan_idx == 0) ? layer_nr - 1 : layer_nr;
                if (prev_layer_nr == storage.max_print_height_per_extruder[prev_extruder])
                {
                    prev_extruder_temp = 0; // TODO ? should there be a setting for extruder_off_temperature ?
                }
                gcode.writeTemperatureCommand(prev_extruder, prev_extruder_temp, wait);
            }

            const double extra_prime_amount = extruder.settings.get<bool>("retraction_enable") ? extruder.settings.get<double>("switch_extruder_extra_prime_amount") : 0;
            gcode.addExtraPrimeAmount(extra_prime_amount);
        }
        else if (extruder_plan_idx == 0)
        {
            const WipeScriptConfig& wipe_config = storage.wipe_config_per_extruder[extruder_plan.extruder_nr];
            if (wipe_config.clean_between_layers && gcode.getExtrudedVolumeAfterLastWipe(extruder_nr) > wipe_config.max_extrusion_mm3)
            {
                gcode.insertWipeScript(wipe_config);
                gcode.ResetLastEValueAfterWipe(extruder_nr);
            }
            else if (layer_nr != 0 && Application::getInstance().current_slice->scene.extruders[extruder_nr].settings.get<bool>("retract_at_layer_change"))
            {
                // only do the retract if the paths are not spiralized
                if (!mesh_group_settings.get<bool>("magic_spiralize"))
                {
                    gcode.writeRetraction(retraction_config);
                }
            }
        }
        gcode.writeFanCommand(extruder_plan.getFanSpeed());
        std::vector<GCodePath>& paths = extruder_plan.paths;

        extruder_plan.inserts.sort([](const NozzleTempInsert& a, const NozzleTempInsert& b) -> bool
            {
                return  a.path_idx < b.path_idx; 
            });

        const ExtruderTrain& extruder = Application::getInstance().current_slice->scene.extruders[extruder_nr];

        bool update_extrusion_offset = true;

        for(unsigned int path_idx = 0; path_idx < paths.size(); path_idx++)
        {
            extruder_plan.handleInserts(path_idx, gcode);
            
            GCodePath& path = paths[path_idx];

            if (path.perform_prime)
            {
                gcode.writePrimeTrain(extruder.settings.get<Velocity>("speed_travel"));
                gcode.writeRetraction(retraction_config);
            }

            if (!path.retract && path.config->isTravelPath() && path.points.size() == 1 && path.points[0] == gcode.getPositionXY() && z == gcode.getPositionZ())
            {
                // ignore travel moves to the current location to avoid needless change of acceleration/jerk
                continue;
            }

            if (acceleration_enabled)
            {
                if (path.config->isTravelPath())
                {
                    gcode.writeTravelAcceleration(path.config->getAcceleration());
                }
                else
                {
                    gcode.writePrintAcceleration(path.config->getAcceleration());
                }
            }
            if (jerk_enabled)
            {
                gcode.writeJerk(path.config->getJerk());
            }

            if (path.retract)
            {
                gcode.writeRetraction(retraction_config);
                if (path.perform_z_hop)
                {
                    gcode.writeZhopStart(z_hop_height);
                    z_hop_height = retraction_config.zHop; // back to normal z hop
                }
                else
                {
                    gcode.writeZhopEnd();
                }
            }
            if (!path.config->isTravelPath() && last_extrusion_config != path.config)
            {
                gcode.writeTypeComment(path.config->type);
                if (path.config->isBridgePath())
                {
                    gcode.writeComment("BRIDGE");
                }
                last_extrusion_config = path.config;
                update_extrusion_offset = true;
            }
            else
            {
                update_extrusion_offset = false;
            }

            double speed = path.config->getSpeed();

            // for some movements such as prime tower purge, the speed may get changed by this factor
            speed *= path.speed_factor;

            //Apply the extrusion speed factor if it's an extrusion move.
            if (!path.config->isTravelPath())
            {
                speed *= extruder_plan.getExtrudeSpeedFactor();
            }
            //This seems to be the best location to place this, but still not ideal.
            if (path.mesh_id != current_mesh)
            {
                current_mesh = path.mesh_id;
                std::stringstream ss;
                ss << "MESH:" << current_mesh;
                gcode.writeComment(ss.str());
            }
            if (path.config->isTravelPath())
            { // early comp for travel paths, which are handled more simply
                if (!path.perform_z_hop && final_travel_z != z && extruder_plan_idx == (extruder_plans.size() - 1) && path_idx == (paths.size() - 1))
                {
                    // Before the final travel, move up to the next layer height, on the current spot, with a sensible speed.
                    Point3 current_position = gcode.getPosition();
                    current_position.z = final_travel_z;
                    gcode.writeTravel(current_position, extruder.settings.get<Velocity>("speed_z_hop"));

                    // Prevent the final travel(s) from resetting to the 'previous' layer height.
                    gcode.setZ(final_travel_z);
                }
                for(unsigned int point_idx = 0; point_idx < path.points.size() - 1; point_idx++)
                {
                    gcode.writeTravel(path.points[point_idx], speed);
                }
                if (path.unretract_before_last_travel_move)
                {
                    // We need to unretract before the last travel move of the path if the next path is an outer wall.
                    gcode.writeUnretractionAndPrime();
                }
                gcode.writeTravel(path.points.back(), speed);
                continue;
            }

            bool spiralize = path.spiralize;
            if (!spiralize) // normal (extrusion) move (with coasting)
            {
                // if path provides a valid (in range 0-100) fan speed, use it
                const double path_fan_speed = path.getFanSpeed();
                gcode.writeFanCommand(path_fan_speed != GCodePathConfig::FAN_SPEED_DEFAULT ? path_fan_speed : extruder_plan.getFanSpeed());

                bool coasting = extruder.settings.get<bool>("coasting_enable");
                if (coasting)
                {
                    coasting = writePathWithCoasting(gcode, extruder_plan_idx, path_idx, layer_thickness);
                }
                if (!coasting) // not same as 'else', cause we might have changed [coasting] in the line above...
                { // normal path to gcode algorithm
                    for(unsigned int point_idx = 0; point_idx < path.points.size(); point_idx++)
                    {
                        const double extrude_speed = speed * path.speed_back_pressure_factor;
                        communication->sendLineTo(path.config->type, path.points[point_idx], path.getLineWidthForLayerView(), path.config->getLayerThickness(), extrude_speed);
                        gcode.writeExtrusion(path.points[point_idx], extrude_speed, path.getExtrusionMM3perMM(), path.config->type, update_extrusion_offset);
                    }
                }
            }
            else
            { // SPIRALIZE
                //If we need to spiralize then raise the head slowly by 1 layer as this path progresses.
                float totalLength = 0.0;
                Point p0 = gcode.getPositionXY();
                for (unsigned int _path_idx = path_idx; _path_idx < paths.size() && !paths[_path_idx].isTravelPath(); _path_idx++)
                {
                    GCodePath& _path = paths[_path_idx];
                    for (unsigned int point_idx = 0; point_idx < _path.points.size(); point_idx++)
                    {
                        Point p1 = _path.points[point_idx];
                        totalLength += vSizeMM(p0 - p1);
                        p0 = p1;
                    }
                }

                float length = 0.0;
                p0 = gcode.getPositionXY();
                for (; path_idx < paths.size() && paths[path_idx].spiralize; path_idx++)
                { // handle all consecutive spiralized paths > CHANGES path_idx!
                    GCodePath& path = paths[path_idx];

                    for (unsigned int point_idx = 0; point_idx < path.points.size(); point_idx++)
                    {
                        const Point p1 = path.points[point_idx];
                        length += vSizeMM(p0 - p1);
                        p0 = p1;
                        gcode.setZ(std::round(z + layer_thickness * length / totalLength));

                        const double extrude_speed = speed * path.speed_back_pressure_factor;
                        communication->sendLineTo(path.config->type, path.points[point_idx], path.getLineWidthForLayerView(), path.config->getLayerThickness(), extrude_speed);
                        gcode.writeExtrusion(path.points[point_idx], extrude_speed, path.getExtrusionMM3perMM(), path.config->type, update_extrusion_offset);
                    }
                    // for layer display only - the loop finished at the seam vertex but as we started from
                    // the location of the previous layer's seam vertex the loop may have a gap if this layer's
                    // seam vertex is "behind" the previous layer's seam vertex. So output another line segment
                    // that joins this layer's seam vertex to the following vertex. If the layers have been blended
                    // then this can cause a visible ridge (on the screen, not on the print) because the first vertex
                    // would have been shifted in x/y to make it nearer to the previous layer outline but the seam
                    // vertex would not be shifted (as it's the last vertex in the sequence). The smoother the model,
                    // the less the vertices are shifted and the less obvious is the ridge. If the layer display
                    // really displayed a spiral rather than slices of a spiral, this would not be required.
                    communication->sendLineTo(path.config->type, path.points[0], path.getLineWidthForLayerView(), path.config->getLayerThickness(), speed);
                }
                path_idx--; // the last path_idx didnt spiralize, so it's not part of the current spiralize path
            }
        } // paths for this extruder /\  .

        if (extruder.settings.get<bool>("cool_lift_head") && extruder_plan.extraTime > 0.0)
        {
            gcode.writeComment("Small layer, adding delay");
            const RetractionConfig& retraction_config = storage.retraction_config_per_extruder[gcode.getExtruderNr()];
            gcode.writeRetraction(retraction_config);
            if (extruder_plan_idx == extruder_plans.size() - 1 || !extruder.settings.get<bool>("machine_extruder_end_pos_abs"))
            { // only move the head if it's the last extruder plan; otherwise it's already at the switching bay area 
                // or do it anyway when we switch extruder in-place
                gcode.setZ(gcode.getPositionZ() + MM2INT(3.0));
                gcode.writeTravel(gcode.getPositionXY(), configs_storage.travel_config_per_extruder[extruder_nr].getSpeed());

                const Point current_pos = gcode.getPositionXY();
                const Point machine_middle = storage.machine_size.flatten().getMiddle();
                const Point toward_middle_of_bed = current_pos - normal(current_pos - machine_middle, MM2INT(20.0));
                gcode.writeTravel(toward_middle_of_bed, configs_storage.travel_config_per_extruder[extruder_nr].getSpeed());
            }
            gcode.writeDelay(extruder_plan.extraTime);
        }

        extruder_plan.handleAllRemainingInserts(gcode);
    } // extruder plans /\  .
    
    gcode.updateTotalPrintTime();
}

void LayerPlan::overrideFanSpeeds(double speed)
{
    for (ExtruderPlan& extruder_plan : extruder_plans)
    {
        extruder_plan.setFanSpeed(speed);
    }
}


bool LayerPlan::makeRetractSwitchRetract(unsigned int extruder_plan_idx, unsigned int path_idx)
{
    std::vector<GCodePath>& paths = extruder_plans[extruder_plan_idx].paths;
    for (unsigned int path_idx2 = path_idx + 1; path_idx2 < paths.size(); path_idx2++)
    {
        if (paths[path_idx2].getExtrusionMM3perMM() > 0) 
        {
            return false; 
        }
    }
    
    if (extruder_plans.size() <= extruder_plan_idx+1)
    {
        return false; // TODO: check first extruder of the next layer! (generally only on the last layer of the second extruder)
    }
        
    if (extruder_plans[extruder_plan_idx + 1].extruder_nr != extruder_plans[extruder_plan_idx].extruder_nr)
    {
        return true;
    }
    else 
    {
        return false;
    }
}
    
bool LayerPlan::writePathWithCoasting(GCodeExport& gcode, const size_t extruder_plan_idx, const size_t path_idx, const coord_t layer_thickness)
{
    ExtruderPlan& extruder_plan = extruder_plans[extruder_plan_idx];
    const ExtruderTrain& extruder = Application::getInstance().current_slice->scene.extruders[extruder_plan.extruder_nr];
    const double coasting_volume = extruder.settings.get<double>("coasting_volume");
    if (coasting_volume <= 0)
    { 
        return false; 
    }
    const std::vector<GCodePath>& paths = extruder_plan.paths;
    const GCodePath& path = paths[path_idx];
    if (path_idx + 1 >= paths.size()
        || (path.isTravelPath() || !paths[path_idx + 1].config->isTravelPath()) 
        || path.points.size() < 2)
    {
        return false;
    }

    coord_t coasting_min_dist_considered = MM2INT(0.1); // hardcoded setting for when to not perform coasting

    const double extrude_speed = path.config->getSpeed() * extruder_plan.getExtrudeSpeedFactor() * path.speed_factor * path.speed_back_pressure_factor;

    const coord_t coasting_dist = MM2INT(MM2_2INT(coasting_volume) / layer_thickness) / path.config->getLineWidth(); // closing brackets of MM2INT at weird places for precision issues
    const double coasting_min_volume = extruder.settings.get<double>("coasting_min_volume");
    const coord_t coasting_min_dist = MM2INT(MM2_2INT(coasting_min_volume + coasting_volume) / layer_thickness) / path.config->getLineWidth(); // closing brackets of MM2INT at weird places for precision issues
    //           /\ the minimal distance when coasting will coast the full coasting volume instead of linearly less with linearly smaller paths

    std::vector<coord_t> accumulated_dist_per_point; // the first accumulated dist is that of the last point! (that of the last point is always zero...)
    accumulated_dist_per_point.push_back(0);

    coord_t accumulated_dist = 0;

    bool length_is_less_than_min_dist = true;

    unsigned int acc_dist_idx_gt_coast_dist = NO_INDEX; // the index of the first point with accumulated_dist more than coasting_dist (= index into accumulated_dist_per_point)
     // == the point printed BEFORE the start point for coasting

    const Point* last = &path.points[path.points.size() - 1];
    for (unsigned int backward_point_idx = 1; backward_point_idx < path.points.size(); backward_point_idx++)
    {
        const Point& point = path.points[path.points.size() - 1 - backward_point_idx];
        const coord_t distance = vSize(point - *last);
        accumulated_dist += distance;
        accumulated_dist_per_point.push_back(accumulated_dist);
        
        if (acc_dist_idx_gt_coast_dist == NO_INDEX && accumulated_dist >= coasting_dist)
        {
            acc_dist_idx_gt_coast_dist = backward_point_idx; // the newly added point
        }
        
        if (accumulated_dist >= coasting_min_dist)
        {
            length_is_less_than_min_dist = false;
            break;
        }
        
        last = &point;
    }
    
    if (accumulated_dist < coasting_min_dist_considered)
    {
        return false;
    }
    coord_t actual_coasting_dist = coasting_dist;
    if (length_is_less_than_min_dist)
    {
        // in this case accumulated_dist is the length of the whole path
        actual_coasting_dist = accumulated_dist * coasting_dist / coasting_min_dist;
        if(actual_coasting_dist == 0) //Downscaling due to Minimum Coasting Distance reduces coasting to less than 1 micron.
        {
            return false; //Skip coasting at all then.
        }
        for (acc_dist_idx_gt_coast_dist = 1; acc_dist_idx_gt_coast_dist < accumulated_dist_per_point.size() ; acc_dist_idx_gt_coast_dist++)
        { // search for the correct coast_dist_idx
            if (accumulated_dist_per_point[acc_dist_idx_gt_coast_dist] >= actual_coasting_dist)
            {
                break;
            }
        }
    }

    assert(acc_dist_idx_gt_coast_dist < accumulated_dist_per_point.size()); // something has gone wrong; coasting_min_dist < coasting_dist ?

    const size_t point_idx_before_start = path.points.size() - 1 - acc_dist_idx_gt_coast_dist;

    Point start;
    { // computation of begin point of coasting
        const coord_t residual_dist = actual_coasting_dist - accumulated_dist_per_point[acc_dist_idx_gt_coast_dist - 1];
        const Point& a = path.points[point_idx_before_start];
        const Point& b = path.points[point_idx_before_start + 1];
        start = b + normal(a - b, residual_dist);
    }

    { // write normal extrude path:
        Communication* communication = Application::getInstance().communication;
        for(size_t point_idx = 0; point_idx <= point_idx_before_start; point_idx++)
        {
            communication->sendLineTo(path.config->type, path.points[point_idx], path.getLineWidthForLayerView(), path.config->getLayerThickness(), extrude_speed);
            gcode.writeExtrusion(path.points[point_idx], extrude_speed, path.getExtrusionMM3perMM(), path.config->type);
        }
        communication->sendLineTo(path.config->type, start, path.getLineWidthForLayerView(), path.config->getLayerThickness(), extrude_speed);
        gcode.writeExtrusion(start, extrude_speed, path.getExtrusionMM3perMM(), path.config->type);
    }

    // write coasting path
    for (size_t point_idx = point_idx_before_start + 1; point_idx < path.points.size(); point_idx++)
    {
        const Ratio coasting_speed_modifier = extruder.settings.get<Ratio>("coasting_speed");
        const Velocity speed = Velocity(coasting_speed_modifier * path.config->getSpeed() * extruder_plan.getExtrudeSpeedFactor());
        gcode.writeTravel(path.points[point_idx], speed);
    }
    return true;
}

void LayerPlan::applyBackPressureCompensation()
{
    for (auto& extruder_plan : extruder_plans)
    {
        const Ratio back_pressure_compensation =
            Application::getInstance().current_slice->scene.extruders[extruder_plan.extruder_nr].settings.get<Ratio>("speed_equalize_flow_width_factor");
        if (back_pressure_compensation != 0.0)
        {
            extruder_plan.applyBackPressureCompensation(back_pressure_compensation);
        }
    }
}

int LayerPlan::getLayerNr() const
{
    return layer_nr;
}

Point LayerPlan::getLastPlannedPositionOrStartingPosition() const
{
    return last_planned_position.value_or(layer_start_pos_per_extruder[getExtruder()]);
}

bool LayerPlan::getIsInsideMesh() const
{
    return was_inside;
}

bool LayerPlan::getSkirtBrimIsPlanned(unsigned int extruder_nr) const
{
    return skirt_brim_is_processed[extruder_nr];
}

void LayerPlan::setSkirtBrimIsPlanned(unsigned int extruder_nr)
{
    skirt_brim_is_processed[extruder_nr] = true;
}

size_t LayerPlan::getExtruder() const
{
    return extruder_plans.back().extruder_nr;
}

void LayerPlan::setBridgeWallMask(const Polygons& polys)
{
    bridge_wall_mask = polys;
}

void LayerPlan::setOverhangMask(const Polygons& polys)
{
    overhang_mask = polys;
}

}//namespace cura<|MERGE_RESOLUTION|>--- conflicted
+++ resolved
@@ -1079,16 +1079,11 @@
     {
         order_optimizer.addPolyline(polygons[line_idx]);
     }
-<<<<<<< HEAD
-    orderOptimizer.optimize();
+    order_optimizer.optimize();
+
     coord_t half_line_width = config.getLineWidth() / 2;
     coord_t line_width_2 = half_line_width * half_line_width;
-    for (unsigned int order_idx = 0; order_idx < orderOptimizer.polyOrder.size(); order_idx++)
-=======
-    order_optimizer.optimize();
-
     for(size_t order_idx = 0; order_idx < order_optimizer.paths.size(); order_idx++)
->>>>>>> 5cd30a21
     {
         const PathOrderOptimizer<ConstPolygonRef>::Path& path = order_optimizer.paths[order_idx];
         ConstPolygonRef polygon = *path.vertices;
