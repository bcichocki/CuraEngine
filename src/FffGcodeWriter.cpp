// Copyright (c) 2022 Ultimaker B.V.
// CuraEngine is released under the terms of the AGPLv3 or higher

#include <algorithm>
#include <limits> // numeric_limits
#include <list>
#include <optional>
#include <unordered_set>

#include <boost/uuid/random_generator.hpp> //For generating a UUID.
#include <boost/uuid/uuid_io.hpp> //For generating a UUID.
#include <spdlog/spdlog.h>

#include "Application.h"
#include "ExtruderTrain.h"
#include "FffGcodeWriter.h"
#include "FffProcessor.h"
#include "InsetOrderOptimizer.h"
#include "LayerPlan.h"
#include "Slice.h"
#include "WallToolPaths.h"
#include "bridge.h"
#include "communication/Communication.h" //To send layer view data.
#include "infill.h"
#include "progress/Progress.h"
#include "raft.h"
#include "utils/Simplify.h" //Removing micro-segments created by offsetting.
#include "utils/ThreadPool.h"
#include "utils/linearAlg2D.h"
#include "utils/math.h"
#include "utils/orderOptimizer.h"

namespace cura
{

FffGcodeWriter::FffGcodeWriter() : max_object_height(0), layer_plan_buffer(gcode), slice_uuid(boost::uuids::to_string(boost::uuids::random_generator()()))
{
    for (unsigned int extruder_nr = 0; extruder_nr < MAX_EXTRUDERS; extruder_nr++)
    { // initialize all as max layer_nr, so that they get updated to the lowest layer on which they are used.
        extruder_prime_layer_nr[extruder_nr] = std::numeric_limits<int>::max();
    }
}

void FffGcodeWriter::setTargetStream(std::ostream* stream)
{
    gcode.setOutputStream(stream);
}

double FffGcodeWriter::getTotalFilamentUsed(int extruder_nr)
{
    return gcode.getTotalFilamentUsed(extruder_nr);
}

std::vector<Duration> FffGcodeWriter::getTotalPrintTimePerFeature()
{
    return gcode.getTotalPrintTimePerFeature();
}

bool FffGcodeWriter::setTargetFile(const char* filename)
{
    output_file.open(filename);
    if (output_file.is_open())
    {
        gcode.setOutputStream(&output_file);
        return true;
    }
    return false;
}

void FffGcodeWriter::writeGCode(SliceDataStorage& storage, TimeKeeper& time_keeper)
{
    const size_t start_extruder_nr = getStartExtruder(storage);
    gcode.preSetup(start_extruder_nr);
    gcode.setSliceUUID(slice_uuid);

    Scene& scene = Application::getInstance().current_slice->scene;
    if (scene.current_mesh_group == scene.mesh_groups.begin()) // First mesh group.
    {
        gcode.resetTotalPrintTimeAndFilament();
        gcode.setInitialAndBuildVolumeTemps(start_extruder_nr);
    }

    Application::getInstance().communication->beginGCode();

    setConfigFanSpeedLayerTime();

    setConfigRetractionAndWipe(storage);

    if (scene.current_mesh_group == scene.mesh_groups.begin())
    {
        processStartingCode(storage, start_extruder_nr);
    }
    else
    {
        processNextMeshGroupCode(storage);
    }

    size_t total_layers = 0;
    for (SliceMeshStorage& mesh : storage.meshes)
    {
        if (mesh.isPrinted()) // No need to process higher layers if the non-printed meshes are higher than the normal meshes.
        {
            total_layers = std::max(total_layers, mesh.layers.size());
        }

        setInfillAndSkinAngles(mesh);
    }

    setSupportAngles(storage);

    gcode.writeLayerCountComment(total_layers);

    { // calculate the mesh order for each extruder
        const size_t extruder_count = Application::getInstance().current_slice->scene.extruders.size();
        mesh_order_per_extruder.clear(); // Might be not empty in case of sequential printing.
        mesh_order_per_extruder.reserve(extruder_count);
        for (size_t extruder_nr = 0; extruder_nr < extruder_count; extruder_nr++)
        {
            mesh_order_per_extruder.push_back(calculateMeshOrder(storage, extruder_nr));
        }
    }
    calculateExtruderOrderPerLayer(storage);
    calculatePrimeLayerPerExtruder(storage);

    if (scene.current_mesh_group->settings.get<bool>("magic_spiralize"))
    {
        findLayerSeamsForSpiralize(storage, total_layers);
    }

    int process_layer_starting_layer_nr = 0;
    const bool has_raft = scene.current_mesh_group->settings.get<EPlatformAdhesion>("adhesion_type") == EPlatformAdhesion::RAFT;
    if (has_raft)
    {
        processRaft(storage);
        // process filler layers to fill the airgap with helper object (support etc) so that they stick better to the raft.
        // only process the filler layers if there is anything to print in them.
        for (bool extruder_is_used_in_filler_layers : storage.getExtrudersUsed(-1))
        {
            if (extruder_is_used_in_filler_layers)
            {
                process_layer_starting_layer_nr = -Raft::getFillerLayerCount();
                break;
            }
        }
    }

    run_multiple_producers_ordered_consumer(
        process_layer_starting_layer_nr,
        total_layers,
        [&storage, total_layers, this](int layer_nr) { return &processLayer(storage, layer_nr, total_layers); },
        [this, total_layers](LayerPlan* gcode_layer)
        {
            Progress::messageProgress(Progress::Stage::EXPORT, std::max(0, gcode_layer->getLayerNr()) + 1, total_layers);
            layer_plan_buffer.handle(*gcode_layer, gcode);
        });


    layer_plan_buffer.flush();

    Progress::messageProgressStage(Progress::Stage::FINISH, &time_keeper);

    // Store the object height for when we are printing multiple objects, as we need to clear every one of them when moving to the next position.
    max_object_height = std::max(max_object_height, storage.model_max.z);


    constexpr bool force = true;
    gcode.writeRetraction(storage.retraction_wipe_config_per_extruder[gcode.getExtruderNr()].retraction_config, force); // retract after finishing each meshgroup
}

unsigned int FffGcodeWriter::findSpiralizedLayerSeamVertexIndex(const SliceDataStorage& storage, const SliceMeshStorage& mesh, const int layer_nr, const int last_layer_nr)
{
    const SliceLayer& layer = mesh.layers[layer_nr];

    // last_layer_nr will be < 0 until we have processed the first non-empty layer
    if (last_layer_nr < 0)
    {
        // If the user has specified a z-seam location, use the vertex closest to that location for the seam vertex
        // in the first layer that has a part with insets. This allows the user to alter the seam start location which
        // could be useful if the spiralization has a problem with a particular seam path.
        Point seam_pos(0, 0);
        if (mesh.settings.get<EZSeamType>("z_seam_type") == EZSeamType::USER_SPECIFIED)
        {
            seam_pos = mesh.getZSeamHint();
        }
        return PolygonUtils::findClosest(seam_pos, layer.parts[0].spiral_wall[0]).point_idx;
    }
    else
    {
        // note that the code below doesn't assume that last_layer_nr is one less than layer_nr but the print is going
        // to come out pretty weird if that isn't true as it implies that there are empty layers

        ConstPolygonRef last_wall = (*storage.spiralize_wall_outlines[last_layer_nr])[0];
        // Even though this is just one (contiguous) part, the spiralize wall may still be multiple parts if the part is somewhere thinner than 1 line width.
        // This case is so rare that we don't bother with finding the best polygon to start with. Just start with the first polygon (`spiral_wall[0]`).
        ConstPolygonRef wall = layer.parts[0].spiral_wall[0];
        const size_t n_points = wall.size();
        const Point last_wall_seam_vertex = last_wall[storage.spiralize_seam_vertex_indices[last_layer_nr]];

        // seam_vertex_idx is going to be the index of the seam vertex in the current wall polygon
        // initially we choose the vertex that is closest to the seam vertex in the last spiralized layer processed

        int seam_vertex_idx = PolygonUtils::findNearestVert(last_wall_seam_vertex, wall);

        // now we check that the vertex following the seam vertex is to the left of the seam vertex in the last layer
        // and if it isn't, we move forward

        if (vSize(last_wall_seam_vertex - wall[seam_vertex_idx]) >= mesh.settings.get<coord_t>("meshfix_maximum_resolution"))
        {
            // get the inward normal of the last layer seam vertex
            Point last_wall_seam_vertex_inward_normal = PolygonUtils::getVertexInwardNormal(last_wall, storage.spiralize_seam_vertex_indices[last_layer_nr]);

            // create a vector from the normal so that we can then test the vertex following the candidate seam vertex to make sure it is on the correct side
            Point last_wall_seam_vertex_vector = last_wall_seam_vertex + last_wall_seam_vertex_inward_normal;

            // now test the vertex following the candidate seam vertex and if it lies to the left of the vector, it's good to use
            float a = LinearAlg2D::getAngleLeft(last_wall_seam_vertex_vector, last_wall_seam_vertex, wall[(seam_vertex_idx + 1) % n_points]);

            if (a <= 0 || a >= M_PI)
            {
                // the vertex was not on the left of the vector so move the seam vertex on
                seam_vertex_idx = (seam_vertex_idx + 1) % n_points;
                a = LinearAlg2D::getAngleLeft(last_wall_seam_vertex_vector, last_wall_seam_vertex, wall[(seam_vertex_idx + 1) % n_points]);
            }
        }

        return seam_vertex_idx;
    }
}

void FffGcodeWriter::findLayerSeamsForSpiralize(SliceDataStorage& storage, size_t total_layers)
{
    // The spiral has to continue on in an anti-clockwise direction from where the last layer finished, it can't jump backwards

    // we track the seam position for each layer and ensure that the seam position for next layer continues in the right direction

    storage.spiralize_wall_outlines.assign(total_layers, nullptr); // default is no information available
    storage.spiralize_seam_vertex_indices.assign(total_layers, 0);

    int last_layer_nr = -1; // layer number of the last non-empty layer processed (for any extruder or mesh)

    for (unsigned layer_nr = 0; layer_nr < total_layers; ++layer_nr)
    {
        bool done_this_layer = false;

        // iterate through extruders until we find a mesh that has a part with insets
        const std::vector<size_t>& extruder_order = extruder_order_per_layer[layer_nr];
        for (unsigned int extruder_idx = 0; ! done_this_layer && extruder_idx < extruder_order.size(); ++extruder_idx)
        {
            const size_t extruder_nr = extruder_order[extruder_idx];
            // iterate through this extruder's meshes until we find a part with insets
            const std::vector<size_t>& mesh_order = mesh_order_per_extruder[extruder_nr];
            for (unsigned int mesh_idx : mesh_order)
            {
                SliceMeshStorage& mesh = storage.meshes[mesh_idx];
                // if this mesh has layer data for this layer process it
                if (! done_this_layer && mesh.layers.size() > layer_nr)
                {
                    SliceLayer& layer = mesh.layers[layer_nr];
                    // if the first part in the layer (if any) has insets, process it
                    if (! layer.parts.empty() && ! layer.parts[0].spiral_wall.empty())
                    {
                        // save the seam vertex index for this layer as we need it to determine the seam vertex index for the next layer
                        storage.spiralize_seam_vertex_indices[layer_nr] = findSpiralizedLayerSeamVertexIndex(storage, mesh, layer_nr, last_layer_nr);
                        // save the wall outline for this layer so it can be used in the spiralize interpolation calculation
                        storage.spiralize_wall_outlines[layer_nr] = &layer.parts[0].spiral_wall;
                        last_layer_nr = layer_nr;
                        // ignore any further meshes/extruders for this layer
                        done_this_layer = true;
                    }
                }
            }
        }
    }
}

void FffGcodeWriter::setConfigFanSpeedLayerTime()
{
    for (const ExtruderTrain& train : Application::getInstance().current_slice->scene.extruders)
    {
        fan_speed_layer_time_settings_per_extruder.emplace_back();
        FanSpeedLayerTimeSettings& fan_speed_layer_time_settings = fan_speed_layer_time_settings_per_extruder.back();
        fan_speed_layer_time_settings.cool_min_layer_time = train.settings.get<Duration>("cool_min_layer_time");
        fan_speed_layer_time_settings.cool_min_layer_time_fan_speed_max = train.settings.get<Duration>("cool_min_layer_time_fan_speed_max");
        fan_speed_layer_time_settings.cool_fan_speed_0 = train.settings.get<Ratio>("cool_fan_speed_0") * 100.0;
        fan_speed_layer_time_settings.cool_fan_speed_min = train.settings.get<Ratio>("cool_fan_speed_min") * 100.0;
        fan_speed_layer_time_settings.cool_fan_speed_max = train.settings.get<Ratio>("cool_fan_speed_max") * 100.0;
        fan_speed_layer_time_settings.cool_min_speed = train.settings.get<Velocity>("cool_min_speed");
        fan_speed_layer_time_settings.cool_fan_full_layer = train.settings.get<LayerIndex>("cool_fan_full_layer");
        if (! train.settings.get<bool>("cool_fan_enabled"))
        {
            fan_speed_layer_time_settings.cool_fan_speed_0 = 0;
            fan_speed_layer_time_settings.cool_fan_speed_min = 0;
            fan_speed_layer_time_settings.cool_fan_speed_max = 0;
        }
    }
}

<<<<<<< HEAD
void FffGcodeWriter::setConfigRetraction(SliceDataStorage& storage)
{
    Scene& scene = Application::getInstance().current_slice->scene;
    for (size_t extruder_index = 0; extruder_index < scene.extruders.size(); extruder_index++)
    {
        ExtruderTrain& train = scene.extruders[extruder_index];
        RetractionConfig& retraction_config = storage.retraction_config_per_extruder[extruder_index];
        retraction_config.distance = (train.settings.get<bool>("retraction_enable")) ? train.settings.get<double>("retraction_amount") : 0; // Retraction distance in mm.
        retraction_config.prime_volume = train.settings.get<double>("retraction_extra_prime_amount"); // Extra prime volume in mm^3.
        retraction_config.speed = train.settings.get<Velocity>("retraction_retract_speed");
        retraction_config.primeSpeed = train.settings.get<Velocity>("retraction_prime_speed");
        retraction_config.zHop = train.settings.get<coord_t>("retraction_hop");
        retraction_config.retraction_min_travel_distance = train.settings.get<coord_t>("retraction_min_travel");
        retraction_config.retraction_extrusion_window = train.settings.get<double>("retraction_extrusion_window"); // Window to count retractions in in mm of extruded filament.
        retraction_config.retraction_count_max = train.settings.get<size_t>("retraction_count_max");

        RetractionConfig& switch_retraction_config = storage.extruder_switch_retraction_config_per_extruder[extruder_index];
        switch_retraction_config.distance = train.settings.get<double>("switch_extruder_retraction_amount"); // Retraction distance in mm.
        switch_retraction_config.prime_volume = 0.0;
        switch_retraction_config.speed = train.settings.get<Velocity>("switch_extruder_retraction_speed");
        switch_retraction_config.primeSpeed = train.settings.get<Velocity>("switch_extruder_prime_speed");
        switch_retraction_config.zHop = train.settings.get<coord_t>("retraction_hop_after_extruder_switch_height");
        switch_retraction_config.retraction_min_travel_distance = 0; // no limitation on travel distance for an extruder switch retract
        switch_retraction_config.retraction_extrusion_window = 99999.9; // so that extruder switch retractions won't affect the retraction buffer (extruded_volume_at_previous_n_retractions)
        switch_retraction_config.retraction_count_max = 9999999; // extruder switch retraction is never limited
    }
=======
static void retractionAndWipeConfigFromSettings(const Settings& settings, RetractionAndWipeConfig* config) {
    RetractionConfig& retraction_config = config->retraction_config;
    retraction_config.distance = (settings.get<bool>("retraction_enable")) ? settings.get<double>("retraction_amount") : 0; //Retraction distance in mm.
    retraction_config.prime_volume = settings.get<double>("retraction_extra_prime_amount"); //Extra prime volume in mm^3.
    retraction_config.speed = settings.get<Velocity>("retraction_retract_speed");
    retraction_config.primeSpeed = settings.get<Velocity>("retraction_prime_speed");
    retraction_config.zHop = settings.get<coord_t>("retraction_hop");
    retraction_config.retraction_min_travel_distance = settings.get<coord_t>("retraction_min_travel");
    retraction_config.retraction_extrusion_window = settings.get<double>("retraction_extrusion_window"); //Window to count retractions in in mm of extruded filament.
    retraction_config.retraction_count_max = settings.get<size_t>("retraction_count_max");

    config->retraction_hop_after_extruder_switch = settings.get<bool>("retraction_hop_after_extruder_switch");
    config->switch_extruder_extra_prime_amount = settings.get<double>("switch_extruder_extra_prime_amount");
    RetractionConfig& switch_retraction_config = config->extruder_switch_retraction_config;
    switch_retraction_config.distance = settings.get<double>("switch_extruder_retraction_amount"); //Retraction distance in mm.
    switch_retraction_config.prime_volume = 0.0;
    switch_retraction_config.speed = settings.get<Velocity>("switch_extruder_retraction_speed");
    switch_retraction_config.primeSpeed = settings.get<Velocity>("switch_extruder_prime_speed");
    switch_retraction_config.zHop = settings.get<coord_t>("retraction_hop_after_extruder_switch_height");
    switch_retraction_config.retraction_min_travel_distance = 0; // no limitation on travel distance for an extruder switch retract
    switch_retraction_config.retraction_extrusion_window = 99999.9; // so that extruder switch retractions won't affect the retraction buffer (extruded_volume_at_previous_n_retractions)
    switch_retraction_config.retraction_count_max = 9999999; // extruder switch retraction is never limited

    WipeScriptConfig& wipe_config = config->wipe_config;

    wipe_config.retraction_enable = settings.get<bool>("wipe_retraction_enable");
    wipe_config.retraction_config.distance = settings.get<double>("wipe_retraction_amount");
    wipe_config.retraction_config.speed = settings.get<Velocity>("wipe_retraction_retract_speed");
    wipe_config.retraction_config.primeSpeed = settings.get<Velocity>("wipe_retraction_prime_speed");
    wipe_config.retraction_config.prime_volume = settings.get<double>("wipe_retraction_extra_prime_amount");
    wipe_config.retraction_config.retraction_min_travel_distance = 0;
    wipe_config.retraction_config.retraction_extrusion_window = std::numeric_limits<double>::max();
    wipe_config.retraction_config.retraction_count_max = std::numeric_limits<size_t>::max();

    wipe_config.pause = settings.get<Duration>("wipe_pause");

    wipe_config.hop_enable = settings.get<bool>("wipe_hop_enable");
    wipe_config.hop_amount = settings.get<coord_t>("wipe_hop_amount");
    wipe_config.hop_speed = settings.get<Velocity>("wipe_hop_speed");

    wipe_config.brush_pos_x = settings.get<coord_t>("wipe_brush_pos_x");
    wipe_config.repeat_count = settings.get<size_t>("wipe_repeat_count");
    wipe_config.move_distance = settings.get<coord_t>("wipe_move_distance");
    wipe_config.move_speed = settings.get<Velocity>("speed_travel");
    wipe_config.max_extrusion_mm3 = settings.get<double>("max_extrusion_before_wipe");
    wipe_config.clean_between_layers = settings.get<bool>("clean_between_layers");
>>>>>>> 1b1ee5fc
}
void FffGcodeWriter::setConfigRetractionAndWipe(SliceDataStorage& storage)
{
    Scene& scene = Application::getInstance().current_slice->scene;
    for (size_t extruder_index = 0; extruder_index < scene.extruders.size(); extruder_index++)
    {
        ExtruderTrain& train = scene.extruders[extruder_index];
        retractionAndWipeConfigFromSettings(train.settings, &storage.retraction_wipe_config_per_extruder[extruder_index]);
    }
    for(SliceMeshStorage& mesh: storage.meshes) {
        retractionAndWipeConfigFromSettings(mesh.settings, &mesh.retraction_wipe_config);
    }
}

size_t FffGcodeWriter::getStartExtruder(const SliceDataStorage& storage)
{
    const Settings& mesh_group_settings = Application::getInstance().current_slice->scene.current_mesh_group->settings;
    const EPlatformAdhesion adhesion_type = mesh_group_settings.get<EPlatformAdhesion>("adhesion_type");
    const int skirt_brim_extruder_nr = mesh_group_settings.get<int>("skirt_brim_extruder_nr");
    const ExtruderTrain* skirt_brim_extruder = (skirt_brim_extruder_nr < 0)? nullptr : &mesh_group_settings.get<ExtruderTrain&>("skirt_brim_extruder_nr");

    size_t start_extruder_nr;
    if (adhesion_type == EPlatformAdhesion::SKIRT
        && skirt_brim_extruder
        && (skirt_brim_extruder->settings.get<int>("skirt_line_count") > 0 || skirt_brim_extruder->settings.get<coord_t>("skirt_brim_minimal_length") > 0))
    {
        start_extruder_nr = skirt_brim_extruder->extruder_nr;
    }
    else if ((adhesion_type == EPlatformAdhesion::BRIM || mesh_group_settings.get<bool>("prime_tower_brim_enable"))
        && skirt_brim_extruder
        && (skirt_brim_extruder->settings.get<int>("brim_line_count") > 0 || skirt_brim_extruder->settings.get<coord_t>("skirt_brim_minimal_length") > 0))
    {
        start_extruder_nr = skirt_brim_extruder->extruder_nr;
    }
    else if (adhesion_type == EPlatformAdhesion::RAFT
        && skirt_brim_extruder
    )
    {
        start_extruder_nr = mesh_group_settings.get<ExtruderTrain&>("raft_base_extruder_nr").extruder_nr;
    }
    else // No adhesion.
    {
        if (mesh_group_settings.get<bool>("support_enable") && mesh_group_settings.get<bool>("support_brim_enable"))
        {
            start_extruder_nr = mesh_group_settings.get<ExtruderTrain&>("support_infill_extruder_nr").extruder_nr;
        }
        else
        {
            std::vector<bool> extruder_is_used = storage.getExtrudersUsed();
            for (size_t extruder_nr = 0; extruder_nr < extruder_is_used.size(); extruder_nr++)
            {
                start_extruder_nr = extruder_nr;
                if (extruder_is_used[extruder_nr])
                {
                    break;
                }
            }
        }
    }
    assert(start_extruder_nr < Application::getInstance().current_slice->scene.extruders.size() && "start_extruder_nr must be a valid extruder");
    return start_extruder_nr;
}

void FffGcodeWriter::setInfillAndSkinAngles(SliceMeshStorage& mesh)
{
    if (mesh.infill_angles.size() == 0)
    {
        mesh.infill_angles = mesh.settings.get<std::vector<AngleDegrees>>("infill_angles");
        if (mesh.infill_angles.size() == 0)
        {
            // user has not specified any infill angles so use defaults
            const EFillMethod infill_pattern = mesh.settings.get<EFillMethod>("infill_pattern");
            if (infill_pattern == EFillMethod::CROSS || infill_pattern == EFillMethod::CROSS_3D)
            {
                mesh.infill_angles.push_back(22); // put most infill lines in between 45 and 0 degrees
            }
            else
            {
                mesh.infill_angles.push_back(45); // generally all infill patterns use 45 degrees
                if (infill_pattern == EFillMethod::LINES || infill_pattern == EFillMethod::ZIG_ZAG)
                {
                    // lines and zig zag patterns default to also using 135 degrees
                    mesh.infill_angles.push_back(135);
                }
            }
        }
    }

    if (mesh.roofing_angles.size() == 0)
    {
        mesh.roofing_angles = mesh.settings.get<std::vector<AngleDegrees>>("roofing_angles");
        if (mesh.roofing_angles.size() == 0)
        {
            // user has not specified any infill angles so use defaults
            mesh.roofing_angles.push_back(45);
            mesh.roofing_angles.push_back(135);
        }
    }

    if (mesh.skin_angles.size() == 0)
    {
        mesh.skin_angles = mesh.settings.get<std::vector<AngleDegrees>>("skin_angles");
        if (mesh.skin_angles.size() == 0)
        {
            // user has not specified any infill angles so use defaults
            mesh.skin_angles.push_back(45);
            mesh.skin_angles.push_back(135);
        }
    }
}

void FffGcodeWriter::setSupportAngles(SliceDataStorage& storage)
{
    const Settings& mesh_group_settings = Application::getInstance().current_slice->scene.current_mesh_group->settings;
    const ExtruderTrain& support_infill_extruder = mesh_group_settings.get<ExtruderTrain&>("support_infill_extruder_nr");
    storage.support.support_infill_angles = support_infill_extruder.settings.get<std::vector<AngleDegrees>>("support_infill_angles");
    if (storage.support.support_infill_angles.empty())
    {
        storage.support.support_infill_angles.push_back(0);
    }

    const ExtruderTrain& support_extruder_nr_layer_0 = mesh_group_settings.get<ExtruderTrain&>("support_extruder_nr_layer_0");
    storage.support.support_infill_angles_layer_0 = support_extruder_nr_layer_0.settings.get<std::vector<AngleDegrees>>("support_infill_angles");
    if (storage.support.support_infill_angles_layer_0.empty())
    {
        storage.support.support_infill_angles_layer_0.push_back(0);
    }

    auto getInterfaceAngles = [&storage](const ExtruderTrain& extruder, const std::string& interface_angles_setting, const EFillMethod pattern, const std::string& interface_height_setting)
    {
        std::vector<AngleDegrees> angles = extruder.settings.get<std::vector<AngleDegrees>>(interface_angles_setting);
        if (angles.empty())
        {
            if (pattern == EFillMethod::CONCENTRIC)
            {
                angles.push_back(0); // Concentric has no rotation.
            }
            else if (pattern == EFillMethod::TRIANGLES)
            {
                angles.push_back(90); // Triangular support interface shouldn't alternate every layer.
            }
            else
            {
                for (const SliceMeshStorage& mesh : storage.meshes)
                {
                    if (mesh.settings.get<coord_t>(interface_height_setting) >= 2 * Application::getInstance().current_slice->scene.current_mesh_group->settings.get<coord_t>("layer_height"))
                    {
                        // Some roofs are quite thick.
                        // Alternate between the two kinds of diagonal: / and \ .
                        angles.push_back(45);
                        angles.push_back(135);
                    }
                }
                if (angles.empty())
                {
                    angles.push_back(90); // Perpendicular to support lines.
                }
            }
        }
        return angles;
    };

    const ExtruderTrain& roof_extruder = mesh_group_settings.get<ExtruderTrain&>("support_roof_extruder_nr");
    storage.support.support_roof_angles = getInterfaceAngles(roof_extruder, "support_roof_angles", roof_extruder.settings.get<EFillMethod>("support_roof_pattern"), "support_roof_height");

    const ExtruderTrain& bottom_extruder = mesh_group_settings.get<ExtruderTrain&>("support_bottom_extruder_nr");
    storage.support.support_bottom_angles = getInterfaceAngles(bottom_extruder, "support_bottom_angles", bottom_extruder.settings.get<EFillMethod>("support_bottom_pattern"), "support_bottom_height");
}

void FffGcodeWriter::processInitialLayerTemperature(const SliceDataStorage& storage, const size_t start_extruder_nr)
{
    std::vector<bool> extruder_is_used = storage.getExtrudersUsed();
    Scene& scene = Application::getInstance().current_slice->scene;
    const size_t num_extruders = scene.extruders.size();

    if (gcode.getFlavor() == EGCodeFlavor::GRIFFIN)
    {
        ExtruderTrain& train = scene.extruders[start_extruder_nr];
        constexpr bool wait = true;
        const Temperature print_temp_0 = train.settings.get<Temperature>("material_print_temperature_layer_0");
        const Temperature print_temp_here = (print_temp_0 != 0) ? print_temp_0 : train.settings.get<Temperature>("material_print_temperature");
        gcode.writeTemperatureCommand(start_extruder_nr, print_temp_here, wait);
    }
    else if (gcode.getFlavor() != EGCodeFlavor::ULTIGCODE)
    {
        if (num_extruders > 1 || gcode.getFlavor() == EGCodeFlavor::REPRAP)
        {
            std::ostringstream tmp;
            tmp << "T" << start_extruder_nr;
            gcode.writeLine(tmp.str().c_str());
        }

        if (scene.current_mesh_group->settings.get<bool>("material_bed_temp_prepend") && scene.current_mesh_group->settings.get<bool>("machine_heated_bed"))
        {
            const Temperature bed_temp = scene.current_mesh_group->settings.get<Temperature>("material_bed_temperature_layer_0");
            if (scene.current_mesh_group == scene.mesh_groups.begin() // Always write bed temperature for first mesh group.
                || bed_temp != (scene.current_mesh_group - 1)->settings.get<Temperature>("material_bed_temperature")) // Don't write bed temperature if identical to temperature of previous group.
            {
                if (bed_temp != 0)
                {
                    gcode.writeBedTemperatureCommand(bed_temp, scene.current_mesh_group->settings.get<bool>("material_bed_temp_wait"));
                }
            }
        }

        if (scene.current_mesh_group->settings.get<bool>("material_print_temp_prepend"))
        {
            for (unsigned extruder_nr = 0; extruder_nr < num_extruders; extruder_nr++)
            {
                if (extruder_is_used[extruder_nr])
                {
                    const ExtruderTrain& train = scene.extruders[extruder_nr];
                    Temperature extruder_temp;
                    if (extruder_nr == start_extruder_nr)
                    {
                        const Temperature print_temp_0 = train.settings.get<Temperature>("material_print_temperature_layer_0");
                        extruder_temp = (print_temp_0 != 0) ? print_temp_0 : train.settings.get<Temperature>("material_print_temperature");
                    }
                    else
                    {
                        extruder_temp = train.settings.get<Temperature>("material_standby_temperature");
                    }
                    gcode.writeTemperatureCommand(extruder_nr, extruder_temp);
                }
            }
            if (scene.current_mesh_group->settings.get<bool>("material_print_temp_wait"))
            {
                for (unsigned extruder_nr = 0; extruder_nr < num_extruders; extruder_nr++)
                {
                    if (extruder_is_used[extruder_nr])
                    {
                        const ExtruderTrain& train = scene.extruders[extruder_nr];
                        Temperature extruder_temp;
                        if (extruder_nr == start_extruder_nr)
                        {
                            const Temperature print_temp_0 = train.settings.get<Temperature>("material_print_temperature_layer_0");
                            extruder_temp = (print_temp_0 != 0) ? print_temp_0 : train.settings.get<Temperature>("material_print_temperature");
                        }
                        else
                        {
                            extruder_temp = train.settings.get<Temperature>("material_standby_temperature");
                        }
                        gcode.writeTemperatureCommand(extruder_nr, extruder_temp, true);
                    }
                }
            }
        }
    }
}

void FffGcodeWriter::processStartingCode(const SliceDataStorage& storage, const size_t start_extruder_nr)
{
    std::vector<bool> extruder_is_used = storage.getExtrudersUsed();
    if (Application::getInstance().communication->isSequential()) // If we must output the g-code sequentially, we must already place the g-code header here even if we don't know the exact time/material usages yet.
    {
        std::string prefix = gcode.getFileHeader(extruder_is_used);
        gcode.writeCode(prefix.c_str());
    }

    gcode.writeComment("Generated with Cura_SteamEngine " CURA_ENGINE_VERSION);

    if (gcode.getFlavor() == EGCodeFlavor::GRIFFIN)
    {
        std::ostringstream tmp;
        tmp << "T" << start_extruder_nr;
        gcode.writeLine(tmp.str().c_str());
    }
    else
    {
        processInitialLayerTemperature(storage, start_extruder_nr);
    }

    const Settings& mesh_group_settings = Application::getInstance().current_slice->scene.current_mesh_group->settings;

    gcode.writeExtrusionMode(false); // ensure absolute extrusion mode is set before the start gcode
    gcode.writeCode(mesh_group_settings.get<std::string>("machine_start_gcode").c_str());

    // in case of shared nozzle assume that the machine-start gcode reset the extruders as per machine description
    if (Application::getInstance().current_slice->scene.settings.get<bool>("machine_extruders_share_nozzle"))
    {
        for (const ExtruderTrain& train : Application::getInstance().current_slice->scene.extruders)
        {
            gcode.resetExtruderToPrimed(train.extruder_nr, train.settings.get<double>("machine_extruders_shared_nozzle_initial_retraction"));
        }
    }

    if (mesh_group_settings.get<bool>("machine_heated_build_volume"))
    {
        gcode.writeBuildVolumeTemperatureCommand(mesh_group_settings.get<Temperature>("build_volume_temperature"));
    }

    Application::getInstance().communication->sendCurrentPosition(gcode.getPositionXY());
    gcode.startExtruder(start_extruder_nr);

    if (gcode.getFlavor() == EGCodeFlavor::BFB)
    {
        gcode.writeComment("enable auto-retraction");
        std::ostringstream tmp;
        tmp << "M227 S" << (mesh_group_settings.get<coord_t>("retraction_amount") * 2560 / 1000) << " P" << (mesh_group_settings.get<coord_t>("retraction_amount") * 2560 / 1000);
        gcode.writeLine(tmp.str().c_str());
    }
    else if (gcode.getFlavor() == EGCodeFlavor::GRIFFIN)
    { // initialize extruder trains
        ExtruderTrain& train = Application::getInstance().current_slice->scene.extruders[start_extruder_nr];
        processInitialLayerTemperature(storage, start_extruder_nr);
        gcode.writePrimeTrain(train.settings.get<Velocity>("speed_travel"));
        extruder_prime_layer_nr[start_extruder_nr] = std::numeric_limits<int>::min(); // set to most negative number so that layer processing never primes this extruder any more.
        const RetractionConfig& retraction_config = storage.retraction_wipe_config_per_extruder[start_extruder_nr].retraction_config;
        gcode.writeRetraction(retraction_config);
    }
    if (mesh_group_settings.get<bool>("relative_extrusion"))
    {
        gcode.writeExtrusionMode(true);
    }
    if (gcode.getFlavor() != EGCodeFlavor::GRIFFIN)
    {
        if (mesh_group_settings.get<bool>("retraction_enable"))
        {
            // ensure extruder is zeroed
            gcode.resetExtrusionValue();

            // retract before first travel move
            gcode.writeRetraction(storage.retraction_wipe_config_per_extruder[start_extruder_nr].retraction_config);
        }
    }
    gcode.setExtruderFanNumber(start_extruder_nr);
}

void FffGcodeWriter::processNextMeshGroupCode(const SliceDataStorage& storage)
{
    gcode.writeFanCommand(0);
    gcode.setZ(max_object_height + MM2INT(5));

    Application::getInstance().communication->sendCurrentPosition(gcode.getPositionXY());
    gcode.writeTravel(gcode.getPositionXY(), Application::getInstance().current_slice->scene.extruders[gcode.getExtruderNr()].settings.get<Velocity>("speed_travel"));
    Point start_pos(storage.model_min.x, storage.model_min.y);
    gcode.writeTravel(start_pos, Application::getInstance().current_slice->scene.extruders[gcode.getExtruderNr()].settings.get<Velocity>("speed_travel"));

    processInitialLayerTemperature(storage, gcode.getExtruderNr());
}

void FffGcodeWriter::processRaft(const SliceDataStorage& storage)
{
    Settings& mesh_group_settings = Application::getInstance().current_slice->scene.current_mesh_group->settings;
    const size_t base_extruder_nr = mesh_group_settings.get<ExtruderTrain&>("raft_base_extruder_nr").extruder_nr;
    const size_t interface_extruder_nr = mesh_group_settings.get<ExtruderTrain&>("raft_interface_extruder_nr").extruder_nr;
    const size_t surface_extruder_nr = mesh_group_settings.get<ExtruderTrain&>("raft_surface_extruder_nr").extruder_nr;

    coord_t z = 0;
    const LayerIndex initial_raft_layer_nr = -Raft::getTotalExtraLayers();
    const Settings& interface_settings = mesh_group_settings.get<ExtruderTrain&>("raft_interface_extruder_nr").settings;
    const size_t num_interface_layers = interface_settings.get<size_t>("raft_interface_layers");
    const Settings& surface_settings = mesh_group_settings.get<ExtruderTrain&>("raft_surface_extruder_nr").settings;
    const size_t num_surface_layers = surface_settings.get<size_t>("raft_surface_layers");

    // some infill config for all lines infill generation below
    constexpr double fill_overlap = 0; // raft line shouldn't be expanded - there is no boundary polygon printed
    constexpr int infill_multiplier = 1; // rafts use single lines
    constexpr int extra_infill_shift = 0;
    constexpr bool fill_gaps = true;

    Polygons raft_polygons; // should remain empty, since we only have the lines pattern for the raft...
    std::optional<Point> last_planned_position = std::optional<Point>();

    unsigned int current_extruder_nr = base_extruder_nr;

    { // raft base layer
        const Settings& base_settings = mesh_group_settings.get<ExtruderTrain&>("raft_base_extruder_nr").settings;
        LayerIndex layer_nr = initial_raft_layer_nr;
        const coord_t layer_height = base_settings.get<coord_t>("raft_base_thickness");
        z += layer_height;
        const coord_t comb_offset = base_settings.get<coord_t>("raft_base_line_spacing");

        std::vector<FanSpeedLayerTimeSettings> fan_speed_layer_time_settings_per_extruder_raft_base = fan_speed_layer_time_settings_per_extruder; // copy so that we change only the local copy
        for (FanSpeedLayerTimeSettings& fan_speed_layer_time_settings : fan_speed_layer_time_settings_per_extruder_raft_base)
        {
            double regular_fan_speed = base_settings.get<Ratio>("raft_base_fan_speed") * 100.0;
            fan_speed_layer_time_settings.cool_fan_speed_min = regular_fan_speed;
            fan_speed_layer_time_settings.cool_fan_speed_0 = regular_fan_speed; // ignore initial layer fan speed stuff
        }

        const coord_t line_width = base_settings.get<coord_t>("raft_base_line_width");
        const coord_t avoid_distance = base_settings.get<coord_t>("travel_avoid_distance");
        LayerPlan& gcode_layer = *new LayerPlan(storage, layer_nr, z, layer_height, base_extruder_nr, fan_speed_layer_time_settings_per_extruder_raft_base, comb_offset, line_width, avoid_distance);
        gcode_layer.setIsInside(true);

        gcode_layer.setExtruder(base_extruder_nr);

        Application::getInstance().communication->sendLayerComplete(layer_nr, z, layer_height);

        Polygons raftLines;
        AngleDegrees fill_angle = (num_surface_layers + num_interface_layers) % 2 ? 45 : 135; // 90 degrees rotated from the interface layer.
        constexpr bool zig_zaggify_infill = false;
        constexpr bool connect_polygons = true; // causes less jerks, so better adhesion
        constexpr bool retract_before_outer_wall = false;
        constexpr coord_t wipe_dist = 0;

        const size_t wall_line_count = base_settings.get<size_t>("raft_base_wall_count");
        const coord_t line_spacing = base_settings.get<coord_t>("raft_base_line_spacing");
        const Point& infill_origin = Point();
        constexpr bool skip_stitching = false;
        constexpr bool connected_zigzags = false;
        constexpr bool use_endpieces = true;
        constexpr bool skip_some_zags = false;
        constexpr int zag_skip_count = 0;
        constexpr coord_t pocket_size = 0;
        const coord_t max_resolution = base_settings.get<coord_t>("meshfix_maximum_resolution");
        const coord_t max_deviation = base_settings.get<coord_t>("meshfix_maximum_deviation");

        std::vector<Polygons> raft_outline_paths;
        if (storage.primeRaftOutline.area() > 0)
        {
            raft_outline_paths.emplace_back(storage.primeRaftOutline);
        }
        raft_outline_paths.emplace_back(storage.raftOutline);

        for (const Polygons& raft_outline_path : raft_outline_paths)
        {
            Infill infill_comp(EFillMethod::LINES,
                               zig_zaggify_infill,
                               connect_polygons,
                               raft_outline_path,
                               gcode_layer.configs_storage.raft_base_config.getLineWidth(),
                               line_spacing,
                               fill_overlap,
                               infill_multiplier,
                               fill_angle,
                               z,
                               extra_infill_shift,
                               max_resolution,
                               max_deviation,
                               wall_line_count,
                               infill_origin,
                               skip_stitching,
                               fill_gaps,
                               connected_zigzags,
                               use_endpieces,
                               skip_some_zags,
                               zag_skip_count,
                               pocket_size);
            std::vector<VariableWidthLines> raft_paths;
            infill_comp.generate(raft_paths, raft_polygons, raftLines, base_settings);
            if (! raft_paths.empty())
            {
                const GCodePathConfig& config = gcode_layer.configs_storage.raft_base_config;
                const ZSeamConfig z_seam_config(EZSeamType::SHORTEST, gcode_layer.getLastPlannedPositionOrStartingPosition(), EZSeamCornerPrefType::Z_SEAM_CORNER_PREF_NONE, false);
                InsetOrderOptimizer wall_orderer(
                    *this, storage, gcode_layer, base_settings, base_extruder_nr, config, config, config, config, retract_before_outer_wall, wipe_dist, wipe_dist, base_extruder_nr, base_extruder_nr, z_seam_config, raft_paths);
                wall_orderer.addToLayer();
            }
            gcode_layer.addLinesByOptimizer(raftLines, gcode_layer.configs_storage.raft_base_config, SpaceFillType::Lines);

            raft_polygons.clear();
            raftLines.clear();
        }

        // When we use raft, we need to make sure that all used extruders for this print will get primed on the first raft layer,
        // and then switch back to the original extruder.
        std::vector<size_t> extruder_order = getUsedExtrudersOnLayerExcludingStartingExtruder(storage, base_extruder_nr, layer_nr);
        for (const size_t to_be_primed_extruder_nr : extruder_order)
        {
            setExtruder_addPrime(storage, gcode_layer, to_be_primed_extruder_nr);
            current_extruder_nr = to_be_primed_extruder_nr;
        }

        layer_plan_buffer.handle(gcode_layer, gcode);
        last_planned_position = gcode_layer.getLastPlannedPositionOrStartingPosition();
    }

    const coord_t interface_layer_height = interface_settings.get<coord_t>("raft_interface_thickness");
    const coord_t interface_line_spacing = interface_settings.get<coord_t>("raft_interface_line_spacing");
    const Ratio interface_fan_speed = interface_settings.get<Ratio>("raft_interface_fan_speed");
    const coord_t interface_line_width = interface_settings.get<coord_t>("raft_interface_line_width");
    const coord_t interface_avoid_distance = interface_settings.get<coord_t>("travel_avoid_distance");
    const coord_t interface_max_resolution = interface_settings.get<coord_t>("meshfix_maximum_resolution");
    const coord_t interface_max_deviation = interface_settings.get<coord_t>("meshfix_maximum_deviation");

    for (LayerIndex raft_interface_layer = 1; static_cast<size_t>(raft_interface_layer) <= num_interface_layers; ++raft_interface_layer)
    { // raft interface layer
        const LayerIndex layer_nr = initial_raft_layer_nr + raft_interface_layer;
        z += interface_layer_height;

        std::vector<FanSpeedLayerTimeSettings> fan_speed_layer_time_settings_per_extruder_raft_interface = fan_speed_layer_time_settings_per_extruder; // copy so that we change only the local copy
        for (FanSpeedLayerTimeSettings& fan_speed_layer_time_settings : fan_speed_layer_time_settings_per_extruder_raft_interface)
        {
            const double regular_fan_speed = interface_fan_speed * 100.0;
            fan_speed_layer_time_settings.cool_fan_speed_min = regular_fan_speed;
            fan_speed_layer_time_settings.cool_fan_speed_0 = regular_fan_speed; // ignore initial layer fan speed stuff
        }

        const coord_t comb_offset = interface_line_spacing;
        LayerPlan& gcode_layer = *new LayerPlan(storage, layer_nr, z, interface_layer_height, current_extruder_nr, fan_speed_layer_time_settings_per_extruder_raft_interface, comb_offset, interface_line_width, interface_avoid_distance);
        gcode_layer.setIsInside(true);

        setExtruder_addPrime(storage, gcode_layer, interface_extruder_nr);
        current_extruder_nr = interface_extruder_nr;

        Application::getInstance().communication->sendLayerComplete(layer_nr, z, interface_layer_height);

        std::vector<Polygons> raft_outline_paths;
        const coord_t small_offset = gcode_layer.configs_storage.raft_interface_config.getLineWidth() / 2; // Do this manually because of micron-movement created in corners when insetting a polygon that was offset with round joint type.
        if (storage.primeRaftOutline.area() > 0)
        {
            raft_outline_paths.emplace_back(storage.primeRaftOutline.offset(-small_offset));
            raft_outline_paths.back() = Simplify(interface_settings).polygon(raft_outline_paths.back()); // Remove those micron-movements.
        }
        raft_outline_paths.emplace_back(storage.raftOutline.offset(-small_offset));
        raft_outline_paths.back() = Simplify(interface_settings).polygon(raft_outline_paths.back()); // Remove those micron-movements.
        const coord_t infill_outline_width = gcode_layer.configs_storage.raft_interface_config.getLineWidth();
        Polygons raft_lines;
        AngleDegrees fill_angle = (num_surface_layers + num_interface_layers - raft_interface_layer) % 2 ? 45 : 135; // 90 degrees rotated from the first top layer.
        constexpr bool zig_zaggify_infill = true;
        constexpr bool connect_polygons = true; // why not?

        constexpr int wall_line_count = 0;
        const Point infill_origin = Point();
        constexpr bool skip_stitching = false;
        constexpr bool connected_zigzags = false;
        constexpr bool use_endpieces = true;
        constexpr bool skip_some_zags = false;
        constexpr int zag_skip_count = 0;
        constexpr coord_t pocket_size = 0;

        for (const Polygons& raft_outline_path : raft_outline_paths)
        {
            Infill infill_comp(EFillMethod::ZIG_ZAG,
                               zig_zaggify_infill,
                               connect_polygons,
                               raft_outline_path,
                               infill_outline_width,
                               interface_line_spacing,
                               fill_overlap,
                               infill_multiplier,
                               fill_angle,
                               z,
                               extra_infill_shift,
                               interface_max_resolution,
                               interface_max_deviation,
                               wall_line_count,
                               infill_origin,
                               skip_stitching,
                               fill_gaps,
                               connected_zigzags,
                               use_endpieces,
                               skip_some_zags,
                               zag_skip_count,
                               pocket_size);
            std::vector<VariableWidthLines> raft_paths; // Should remain empty, since we have no walls.
            infill_comp.generate(raft_paths, raft_polygons, raft_lines, interface_settings);
            gcode_layer.addLinesByOptimizer(raft_lines, gcode_layer.configs_storage.raft_interface_config, SpaceFillType::Lines, false, 0, 1.0, last_planned_position);

            raft_polygons.clear();
            raft_lines.clear();
        }

        layer_plan_buffer.handle(gcode_layer, gcode);
        last_planned_position = gcode_layer.getLastPlannedPositionOrStartingPosition();
    }

    const coord_t surface_layer_height = surface_settings.get<coord_t>("raft_surface_thickness");
    const coord_t surface_line_spacing = surface_settings.get<coord_t>("raft_surface_line_spacing");
    const coord_t surface_max_resolution = surface_settings.get<coord_t>("meshfix_maximum_resolution");
    const coord_t surface_max_deviation = surface_settings.get<coord_t>("meshfix_maximum_deviation");
    const coord_t surface_line_width = surface_settings.get<coord_t>("raft_surface_line_width");
    const coord_t surface_avoid_distance = surface_settings.get<coord_t>("travel_avoid_distance");
    const Ratio surface_fan_speed = surface_settings.get<Ratio>("raft_surface_fan_speed");

    for (LayerIndex raft_surface_layer = 1; static_cast<size_t>(raft_surface_layer) <= num_surface_layers; raft_surface_layer++)
    { // raft surface layers
        const LayerIndex layer_nr = initial_raft_layer_nr + 1 + num_interface_layers + raft_surface_layer - 1; // +1: 1 base layer
        z += surface_layer_height;

        std::vector<FanSpeedLayerTimeSettings> fan_speed_layer_time_settings_per_extruder_raft_surface = fan_speed_layer_time_settings_per_extruder; // copy so that we change only the local copy
        for (FanSpeedLayerTimeSettings& fan_speed_layer_time_settings : fan_speed_layer_time_settings_per_extruder_raft_surface)
        {
            const double regular_fan_speed = surface_fan_speed * 100.0;
            fan_speed_layer_time_settings.cool_fan_speed_min = regular_fan_speed;
            fan_speed_layer_time_settings.cool_fan_speed_0 = regular_fan_speed; // ignore initial layer fan speed stuff
        }

        const coord_t comb_offset = surface_line_spacing;
        LayerPlan& gcode_layer = *new LayerPlan(storage, layer_nr, z, surface_layer_height, current_extruder_nr, fan_speed_layer_time_settings_per_extruder_raft_surface, comb_offset, surface_line_width, surface_avoid_distance);
        gcode_layer.setIsInside(true);

        // make sure that we are using the correct extruder to print raft
        setExtruder_addPrime(storage, gcode_layer, surface_extruder_nr);
        current_extruder_nr = surface_extruder_nr;

        Application::getInstance().communication->sendLayerComplete(layer_nr, z, surface_layer_height);

        std::vector<Polygons> raft_outline_paths;
        const coord_t small_offset = gcode_layer.configs_storage.raft_interface_config.getLineWidth() / 2; // Do this manually because of micron-movement created in corners when insetting a polygon that was offset with round joint type.
        if (storage.primeRaftOutline.area() > 0)
        {
            raft_outline_paths.emplace_back(storage.primeRaftOutline.offset(-small_offset));
            raft_outline_paths.back() = Simplify(interface_settings).polygon(raft_outline_paths.back()); // Remove those micron-movements.
        }
        raft_outline_paths.emplace_back(storage.raftOutline.offset(-small_offset));
        raft_outline_paths.back() = Simplify(interface_settings).polygon(raft_outline_paths.back()); // Remove those micron-movements.
        const coord_t infill_outline_width = gcode_layer.configs_storage.raft_interface_config.getLineWidth();
        Polygons raft_lines;
        AngleDegrees fill_angle = (num_surface_layers - raft_surface_layer) % 2 ? 45 : 135; // Alternate between -45 and +45 degrees, ending up 90 degrees rotated from the default skin angle.
        constexpr bool zig_zaggify_infill = true;

        constexpr size_t wall_line_count = 0;
        const Point& infill_origin = Point();
        constexpr bool skip_stitching = false;
        constexpr bool connected_zigzags = false;
        constexpr bool connect_polygons = false; // midway connections between polygons can make the surface less smooth
        constexpr bool use_endpieces = true;
        constexpr bool skip_some_zags = false;
        constexpr size_t zag_skip_count = 0;
        constexpr coord_t pocket_size = 0;

        for (const Polygons& raft_outline_path : raft_outline_paths)
        {
            Infill infill_comp(EFillMethod::ZIG_ZAG,
                               zig_zaggify_infill,
                               connect_polygons,
                               raft_outline_path,
                               infill_outline_width,
                               surface_line_spacing,
                               fill_overlap,
                               infill_multiplier,
                               fill_angle,
                               z,
                               extra_infill_shift,
                               surface_max_resolution,
                               surface_max_deviation,
                               wall_line_count,
                               infill_origin,
                               skip_stitching,
                               fill_gaps,
                               connected_zigzags,
                               use_endpieces,
                               skip_some_zags,
                               zag_skip_count,
                               pocket_size);
            std::vector<VariableWidthLines> raft_paths; // Should remain empty, since we have no walls.
            infill_comp.generate(raft_paths, raft_polygons, raft_lines, surface_settings);
            gcode_layer.addLinesByOptimizer(raft_lines, gcode_layer.configs_storage.raft_surface_config, SpaceFillType::Lines, false, 0, 1.0, last_planned_position);

            raft_polygons.clear();
            raft_lines.clear();
        }

        layer_plan_buffer.handle(gcode_layer, gcode);
    }
}

LayerPlan& FffGcodeWriter::processLayer(const SliceDataStorage& storage, LayerIndex layer_nr, const size_t total_layers) const
{
    spdlog::debug("GcodeWriter processing layer {} of {}", layer_nr, total_layers);

    const Settings& mesh_group_settings = Application::getInstance().current_slice->scene.current_mesh_group->settings;
    coord_t layer_thickness = mesh_group_settings.get<coord_t>("layer_height");
    coord_t z;
    bool include_helper_parts = true;
    if (layer_nr < 0)
    {
#ifdef DEBUG
        assert(mesh_group_settings.get<EPlatformAdhesion>("adhesion_type") == EPlatformAdhesion::RAFT && "negative layer_number means post-raft, pre-model layer!");
#endif // DEBUG
        const int filler_layer_count = Raft::getFillerLayerCount();
        layer_thickness = Raft::getFillerLayerHeight();
        z = Raft::getTotalThickness() + (filler_layer_count + layer_nr + 1) * layer_thickness;
    }
    else
    {
        z = storage.meshes[0].layers[layer_nr].printZ; // stub default
        // find printZ of first actual printed mesh
        for (const SliceMeshStorage& mesh : storage.meshes)
        {
            if (layer_nr >= static_cast<int>(mesh.layers.size()) || mesh.settings.get<bool>("support_mesh") || mesh.settings.get<bool>("anti_overhang_mesh") || mesh.settings.get<bool>("cutting_mesh")
                || mesh.settings.get<bool>("infill_mesh"))
            {
                continue;
            }
            z = mesh.layers[layer_nr].printZ;
            layer_thickness = mesh.layers[layer_nr].thickness;
            break;
        }

        if (layer_nr == 0)
        {
            if (mesh_group_settings.get<EPlatformAdhesion>("adhesion_type") == EPlatformAdhesion::RAFT)
            {
                include_helper_parts = false;
            }
        }
    }

    const Scene& scene = Application::getInstance().current_slice->scene;

    coord_t avoid_distance = 0; // minimal avoid distance is zero
    const std::vector<bool> extruder_is_used = storage.getExtrudersUsed();
    for (size_t extruder_nr = 0; extruder_nr < scene.extruders.size(); extruder_nr++)
    {
        if (extruder_is_used[extruder_nr])
        {
            const ExtruderTrain& extruder = scene.extruders[extruder_nr];

            if (extruder.settings.get<bool>("travel_avoid_other_parts"))
            {
                avoid_distance = std::max(avoid_distance, extruder.settings.get<coord_t>("travel_avoid_distance"));
            }
        }
    }

    coord_t max_inner_wall_width = 0;
    for (const SliceMeshStorage& mesh : storage.meshes)
    {
        coord_t mesh_inner_wall_width = mesh.settings.get<coord_t>((mesh.settings.get<size_t>("wall_line_count") > 1) ? "wall_line_width_x" : "wall_line_width_0");
        if (layer_nr == 0)
        {
            const ExtruderTrain& train = mesh.settings.get<ExtruderTrain&>((mesh.settings.get<size_t>("wall_line_count") > 1) ? "wall_0_extruder_nr" : "wall_x_extruder_nr");
            mesh_inner_wall_width *= train.settings.get<Ratio>("initial_layer_line_width_factor");
        }
        max_inner_wall_width = std::max(max_inner_wall_width, mesh_inner_wall_width);
    }
    const coord_t comb_offset_from_outlines = max_inner_wall_width * 2;

    assert(static_cast<LayerIndex>(extruder_order_per_layer_negative_layers.size()) + layer_nr >= 0 && "Layer numbers shouldn't get more negative than there are raft/filler layers");
    const std::vector<size_t>& extruder_order = (layer_nr < 0) ? extruder_order_per_layer_negative_layers[extruder_order_per_layer_negative_layers.size() + layer_nr] : extruder_order_per_layer[layer_nr];

    const coord_t first_outer_wall_line_width = scene.extruders[extruder_order.front()].settings.get<coord_t>("wall_line_width_0");
    LayerPlan& gcode_layer = *new LayerPlan(storage, layer_nr, z, layer_thickness, extruder_order.front(), fan_speed_layer_time_settings_per_extruder, comb_offset_from_outlines, first_outer_wall_line_width, avoid_distance);

    if (include_helper_parts && layer_nr == 0)
    { // process the skirt or the brim of the starting extruder.
        int extruder_nr = gcode_layer.getExtruder();
        if (storage.skirt_brim[extruder_nr].size() > 0)
        {
            processSkirtBrim(storage, gcode_layer, extruder_nr);
        }
    }
    if (include_helper_parts)
    { // handle shield(s) first in a layer so that chances are higher that the other nozzle is wiped (for the ooze shield)
        processOozeShield(storage, gcode_layer);

        processDraftShield(storage, gcode_layer);
    }

    const size_t support_roof_extruder_nr = mesh_group_settings.get<ExtruderTrain&>("support_roof_extruder_nr").extruder_nr;
    const size_t support_bottom_extruder_nr = mesh_group_settings.get<ExtruderTrain&>("support_bottom_extruder_nr").extruder_nr;
    const size_t support_infill_extruder_nr = (layer_nr <= 0) ? mesh_group_settings.get<ExtruderTrain&>("support_extruder_nr_layer_0").extruder_nr : mesh_group_settings.get<ExtruderTrain&>("support_infill_extruder_nr").extruder_nr;

    for (const size_t& extruder_nr : extruder_order)
    {
        if (include_helper_parts && (extruder_nr == support_infill_extruder_nr || extruder_nr == support_roof_extruder_nr || extruder_nr == support_bottom_extruder_nr))
        {
            addSupportToGCode(storage, gcode_layer, extruder_nr);
        }

        if (layer_nr >= 0)
        {
            const std::vector<size_t>& mesh_order = mesh_order_per_extruder[extruder_nr];
            for (size_t mesh_idx : mesh_order)
            {
                const SliceMeshStorage& mesh = storage.meshes[mesh_idx];
                const PathConfigStorage::MeshPathConfigs& mesh_config = gcode_layer.configs_storage.mesh_configs[mesh_idx];
                if (mesh.settings.get<ESurfaceMode>("magic_mesh_surface_mode") == ESurfaceMode::SURFACE
                    && extruder_nr == mesh.settings.get<ExtruderTrain&>("wall_0_extruder_nr").extruder_nr // mesh surface mode should always only be printed with the outer wall extruder!
                )
                {
                    addMeshLayerToGCode_meshSurfaceMode(storage, mesh, mesh_config, gcode_layer);
                }
                else
                {
                    addMeshLayerToGCode(storage, mesh, extruder_nr, mesh_config, gcode_layer);
                }
            }
        }
        // ensure we print the prime tower with this extruder, because the next layer begins with this extruder!
        // If this is not performed, the next layer might get two extruder switches...
        setExtruder_addPrime(storage, gcode_layer, extruder_nr);
    }

    if (include_helper_parts)
    { // add prime tower if it hasn't already been added
        const size_t prev_extruder = gcode_layer.getExtruder(); // most likely the same extruder as we are extruding with now

        if (gcode_layer.getLayerNr() != 0 || storage.primeTower.extruder_order[0] == prev_extruder)
        {
            addPrimeTower(storage, gcode_layer, prev_extruder);
        }
    }

    gcode_layer.applyBackPressureCompensation();
    return gcode_layer;
}

bool FffGcodeWriter::getExtruderNeedPrimeBlobDuringFirstLayer(const SliceDataStorage& storage, const size_t extruder_nr) const
{
    bool need_prime_blob = false;
    switch (gcode.getFlavor())
    {
    case EGCodeFlavor::GRIFFIN:
        need_prime_blob = true;
        break;
    default:
        need_prime_blob = false; // TODO: change this once priming for other firmware types is implemented
        break;
    }

    // check the settings if the prime blob is disabled
    if (need_prime_blob)
    {
        const bool is_extruder_used_overall = storage.getExtrudersUsed()[extruder_nr];
        const bool extruder_prime_blob_enabled = storage.getExtruderPrimeBlobEnabled(extruder_nr);

        need_prime_blob = is_extruder_used_overall && extruder_prime_blob_enabled;
    }

    return need_prime_blob;
}

void FffGcodeWriter::processSkirtBrim(const SliceDataStorage& storage, LayerPlan& gcode_layer, unsigned int extruder_nr) const
{
    if (gcode_layer.getSkirtBrimIsPlanned(extruder_nr))
    {
        return;
    }
    gcode_layer.setSkirtBrimIsPlanned(extruder_nr);
    
    const std::vector<SkirtBrimLine>& original_skirt_brim = storage.skirt_brim[extruder_nr];
    if (original_skirt_brim.size() == 0)
    {
        return;
    }

    // Start brim close to the prime location
    const ExtruderTrain& train = Application::getInstance().current_slice->scene.extruders[extruder_nr];
    Point start_close_to;
    if (train.settings.get<bool>("prime_blob_enable"))
    {
        const bool prime_pos_is_abs = train.settings.get<bool>("extruder_prime_pos_abs");
        const Point prime_pos(train.settings.get<coord_t>("extruder_prime_pos_x"), train.settings.get<coord_t>("extruder_prime_pos_y"));
        start_close_to = prime_pos_is_abs ? prime_pos : gcode_layer.getLastPlannedPositionOrStartingPosition() + prime_pos;
    }
    else
    {
        start_close_to = gcode_layer.getLastPlannedPositionOrStartingPosition();
    }

    // figure out order requirements
    struct BrimLineReference
    {
        const size_t inset_idx;
        ConstPolygonPointer poly;
    };
    
    size_t total_line_count = 0;
    for (const SkirtBrimLine& line : storage.skirt_brim[extruder_nr])
    {
        total_line_count += line.closed_polygons.size();
        total_line_count += line.open_polylines.size();
    }
    Polygons all_brim_lines;
    
    // Add the support brim before the below algorithm which takes order requirements into account
    // For support brim we don't care about the order, because support doesn't need to be accurate.
    const Settings& mesh_group_settings = Application::getInstance().current_slice->scene.current_mesh_group->settings;
    if (extruder_nr == mesh_group_settings.get<ExtruderTrain&>("support_extruder_nr_layer_0").extruder_nr)
    {
        total_line_count += storage.support_brim.size();
        Polygons support_brim_lines = storage.support_brim;
        support_brim_lines.toPolylines();
        all_brim_lines = support_brim_lines;
    }
    
    all_brim_lines.reserve(total_line_count);

    const coord_t line_w = train.settings.get<coord_t>("skirt_brim_line_width") * train.settings.get<Ratio>("initial_layer_line_width_factor");
    const coord_t searching_radius = line_w * 2;
    using GridT = SparsePointGridInclusive<BrimLineReference>;
    GridT grid(searching_radius);

    for (size_t inset_idx = 0; inset_idx < storage.skirt_brim[extruder_nr].size(); inset_idx++)
    {
        const SkirtBrimLine& offset = storage.skirt_brim[extruder_nr][inset_idx];
        for (bool closed : { false, true })
        {
            for (ConstPolygonRef line : closed? offset.closed_polygons : offset.open_polylines)
            {
                if (line.size() <= 1)
                {
                    continue;
                }
                all_brim_lines.emplace_back(line);
                if (closed)
                { // add closing segment
                    all_brim_lines.back().add(line.front());
                }
                ConstPolygonPointer pp(all_brim_lines.back());
                for (Point p : line)
                {
                    grid.insert(p, BrimLineReference{inset_idx, pp});
                }
            }
        }
    }

    const Settings& global_settings = Application::getInstance().current_slice->scene.current_mesh_group->settings;
    bool inner_to_outer = global_settings.get<EPlatformAdhesion>("adhesion_type") == EPlatformAdhesion::BRIM && // for skirt outer to inner is faster
                            train.settings.get<coord_t>("brim_gap") < line_w; // for a large brim gap it's not so bad for the overextrudate to propagate inward.
    std::unordered_set<std::pair<ConstPolygonPointer, ConstPolygonPointer>> order_requirements;
    for (const std::pair<SquareGrid::GridPoint, SparsePointGridInclusiveImpl::SparsePointGridInclusiveElem<BrimLineReference>>& p : grid)
    {
        const BrimLineReference& here = p.second.val;
        Point loc_here = p.second.point;
        std::vector<BrimLineReference> nearby_verts = grid.getNearbyVals(loc_here, searching_radius);
        for (const BrimLineReference& nearby : nearby_verts)
        {
            if (nearby.poly == here.poly || nearby.inset_idx == here.inset_idx)
            {
                continue;
            }
            if ((nearby.inset_idx > here.inset_idx + 1) || (here.inset_idx > nearby.inset_idx + 1))
            {
                continue; // not directly adjacent
            }
            if ((nearby.inset_idx < here.inset_idx) == inner_to_outer)
            {
                order_requirements.emplace(std::make_pair(nearby.poly, here.poly));
            }
            else
            {
                order_requirements.emplace(std::make_pair(here.poly, nearby.poly));
            }
        }
    }
    assert(all_brim_lines.size() == total_line_count); // Otherwise pointers would have gotten invalidated
    
    const bool enable_travel_optimization = true; // Use the combing outline while deciding in which order to print the lines. Can't hurt for only one layer.
    const coord_t wipe_dist = 0u;
    const Ratio flow_ratio = 1.0;
    const double fan_speed = GCodePathConfig::FAN_SPEED_DEFAULT;
    const bool reverse_print_direction = false;
    gcode_layer.addLinesByOptimizer
    (
        all_brim_lines,
        gcode_layer.configs_storage.skirt_brim_config_per_extruder[extruder_nr],
        SpaceFillType::PolyLines,
        enable_travel_optimization,
        wipe_dist,
        flow_ratio,
        start_close_to,
        fan_speed,
        reverse_print_direction,
        order_requirements
    );
}

void FffGcodeWriter::processOozeShield(const SliceDataStorage& storage, LayerPlan& gcode_layer) const
{
    unsigned int layer_nr = std::max(0, gcode_layer.getLayerNr());
    if (layer_nr == 0 && Application::getInstance().current_slice->scene.current_mesh_group->settings.get<EPlatformAdhesion>("adhesion_type") == EPlatformAdhesion::BRIM)
    {
        return; // ooze shield already generated by brim
    }
    if (storage.oozeShield.size() > 0 && layer_nr < storage.oozeShield.size())
    {
        gcode_layer.addPolygonsByOptimizer(storage.oozeShield[layer_nr], gcode_layer.configs_storage.skirt_brim_config_per_extruder[0]);
    }
}

void FffGcodeWriter::processDraftShield(const SliceDataStorage& storage, LayerPlan& gcode_layer) const
{
    const Settings& mesh_group_settings = Application::getInstance().current_slice->scene.current_mesh_group->settings;
    const LayerIndex layer_nr = std::max(0, gcode_layer.getLayerNr());
    if (storage.draft_protection_shield.size() == 0)
    {
        return;
    }
    if (! mesh_group_settings.get<bool>("draft_shield_enabled"))
    {
        return;
    }
    if (layer_nr == 0 && Application::getInstance().current_slice->scene.current_mesh_group->settings.get<EPlatformAdhesion>("adhesion_type") == EPlatformAdhesion::BRIM)
    {
        return; // draft shield already generated by brim
    }

    if (mesh_group_settings.get<DraftShieldHeightLimitation>("draft_shield_height_limitation") == DraftShieldHeightLimitation::LIMITED)
    {
        const coord_t draft_shield_height = mesh_group_settings.get<coord_t>("draft_shield_height");
        const coord_t layer_height_0 = mesh_group_settings.get<coord_t>("layer_height_0");
        const coord_t layer_height = mesh_group_settings.get<coord_t>("layer_height");
        const LayerIndex max_screen_layer = (draft_shield_height - layer_height_0) / layer_height + 1;
        if (layer_nr > max_screen_layer)
        {
            return;
        }
    }

    gcode_layer.addPolygonsByOptimizer(storage.draft_protection_shield, gcode_layer.configs_storage.skirt_brim_config_per_extruder[0]);
}

void FffGcodeWriter::calculateExtruderOrderPerLayer(const SliceDataStorage& storage)
{
    size_t last_extruder;
    // set the initial extruder of this meshgroup
    Scene& scene = Application::getInstance().current_slice->scene;
    if (scene.current_mesh_group == scene.mesh_groups.begin())
    { // first meshgroup
        last_extruder = getStartExtruder(storage);
    }
    else
    {
        last_extruder = gcode.getExtruderNr();
    }
    for (LayerIndex layer_nr = -Raft::getTotalExtraLayers(); layer_nr < static_cast<LayerIndex>(storage.print_layer_count); layer_nr++)
    {
        std::vector<std::vector<size_t>>& extruder_order_per_layer_here = (layer_nr < 0) ? extruder_order_per_layer_negative_layers : extruder_order_per_layer;
        extruder_order_per_layer_here.push_back(getUsedExtrudersOnLayerExcludingStartingExtruder(storage, last_extruder, layer_nr));
        last_extruder = extruder_order_per_layer_here.back().back();
    }
}

void FffGcodeWriter::calculatePrimeLayerPerExtruder(const SliceDataStorage& storage)
{
    for (LayerIndex layer_nr = -Raft::getTotalExtraLayers(); layer_nr < static_cast<LayerIndex>(storage.print_layer_count); ++layer_nr)
    {
        const std::vector<bool> used_extruders = storage.getExtrudersUsed(layer_nr);
        for (size_t extruder_nr = 0; extruder_nr < used_extruders.size(); ++extruder_nr)
        {
            if (used_extruders[extruder_nr])
            {
                extruder_prime_layer_nr[extruder_nr] = std::min(extruder_prime_layer_nr[extruder_nr], layer_nr);
            }
        }
    }
}

std::vector<size_t> FffGcodeWriter::getUsedExtrudersOnLayerExcludingStartingExtruder(const SliceDataStorage& storage, const size_t start_extruder, const LayerIndex& layer_nr) const
{
    const Settings& mesh_group_settings = Application::getInstance().current_slice->scene.current_mesh_group->settings;
    size_t extruder_count = Application::getInstance().current_slice->scene.extruders.size();
    assert(static_cast<int>(extruder_count) > 0);
    std::vector<size_t> ret;
    ret.push_back(start_extruder);
    std::vector<bool> extruder_is_used_on_this_layer = storage.getExtrudersUsed(layer_nr);

    // The outermost prime tower extruder is always used if there is a prime tower, apart on layers with negative index (e.g. for the raft)
    if (mesh_group_settings.get<bool>("prime_tower_enable") && layer_nr >= 0 && layer_nr <= storage.max_print_height_second_to_last_extruder)
    {
        extruder_is_used_on_this_layer[storage.primeTower.extruder_order[0]] = true;
    }

    // check if we are on the first layer
    if ((mesh_group_settings.get<EPlatformAdhesion>("adhesion_type") == EPlatformAdhesion::RAFT && layer_nr == -static_cast<LayerIndex>(Raft::getTotalExtraLayers()))
        || (mesh_group_settings.get<EPlatformAdhesion>("adhesion_type") != EPlatformAdhesion::RAFT && layer_nr == 0))
    {
        // check if we need prime blob on the first layer
        for (size_t used_idx = 0; used_idx < extruder_is_used_on_this_layer.size(); used_idx++)
        {
            if (getExtruderNeedPrimeBlobDuringFirstLayer(storage, used_idx))
            {
                extruder_is_used_on_this_layer[used_idx] = true;
            }
        }
    }

    for (size_t extruder_nr = 0; extruder_nr < extruder_count; extruder_nr++)
    {
        if (extruder_nr == start_extruder)
        { // skip the current extruder, it's the one we started out planning
            continue;
        }
        if (! extruder_is_used_on_this_layer[extruder_nr])
        {
            continue;
        }
        ret.push_back(extruder_nr);
    }
    assert(ret.size() <= (size_t)extruder_count && "Not more extruders may be planned in a layer than there are extruders!");
    return ret;
}

std::vector<size_t> FffGcodeWriter::calculateMeshOrder(const SliceDataStorage& storage, const size_t extruder_nr) const
{
    OrderOptimizer<size_t> mesh_idx_order_optimizer;

    std::vector<MeshGroup>::iterator mesh_group = Application::getInstance().current_slice->scene.current_mesh_group;
    for (unsigned int mesh_idx = 0; mesh_idx < storage.meshes.size(); mesh_idx++)
    {
        const SliceMeshStorage& mesh = storage.meshes[mesh_idx];
        if (mesh.getExtruderIsUsed(extruder_nr))
        {
            const Mesh& mesh_data = mesh_group->meshes[mesh_idx];
            const Point3 middle = (mesh_data.getAABB().min + mesh_data.getAABB().max) / 2;
            mesh_idx_order_optimizer.addItem(Point(middle.x, middle.y), mesh_idx);
        }
    }
    const ExtruderTrain& train = Application::getInstance().current_slice->scene.extruders[extruder_nr];
    const Point layer_start_position(train.settings.get<coord_t>("layer_start_x"), train.settings.get<coord_t>("layer_start_y"));
    std::list<size_t> mesh_indices_order = mesh_idx_order_optimizer.optimize(layer_start_position);

    std::vector<size_t> ret;
    ret.reserve(mesh_indices_order.size());

    for (size_t i : mesh_indices_order)
    {
        const size_t mesh_idx = mesh_idx_order_optimizer.items[i].second;
        ret.push_back(mesh_idx);
    }
    return ret;
}

void FffGcodeWriter::addMeshLayerToGCode_meshSurfaceMode(const SliceDataStorage& storage, const SliceMeshStorage& mesh, const PathConfigStorage::MeshPathConfigs& mesh_config, LayerPlan& gcode_layer) const
{
    if (gcode_layer.getLayerNr() > mesh.layer_nr_max_filled_layer)
    {
        return;
    }

    if (mesh.settings.get<bool>("anti_overhang_mesh") || mesh.settings.get<bool>("support_mesh"))
    {
        return;
    }

    setExtruder_addPrime(storage, gcode_layer, mesh.settings.get<ExtruderTrain&>("wall_0_extruder_nr").extruder_nr);

    const SliceLayer* layer = &mesh.layers[gcode_layer.getLayerNr()];


    Polygons polygons;
    for (const SliceLayerPart& part : layer->parts)
    {
        polygons.add(part.outline);
    }

    polygons = Simplify(mesh.settings).polygon(polygons);

    ZSeamConfig z_seam_config(mesh.settings.get<EZSeamType>("z_seam_type"), mesh.getZSeamHint(), mesh.settings.get<EZSeamCornerPrefType>("z_seam_corner"), mesh.settings.get<coord_t>("wall_line_width_0") * 2);
    const bool spiralize = Application::getInstance().current_slice->scene.current_mesh_group->settings.get<bool>("magic_spiralize");
    gcode_layer.addPolygonsByOptimizer(polygons, mesh_config.inset0_config, z_seam_config, mesh.settings.get<coord_t>("wall_0_wipe_dist"), spiralize);

    addMeshOpenPolyLinesToGCode(mesh, mesh_config, gcode_layer);
}

void FffGcodeWriter::addMeshOpenPolyLinesToGCode(const SliceMeshStorage& mesh, const PathConfigStorage::MeshPathConfigs& mesh_config, LayerPlan& gcode_layer) const
{
    const SliceLayer* layer = &mesh.layers[gcode_layer.getLayerNr()];

    gcode_layer.addLinesByOptimizer(layer->openPolyLines, mesh_config.inset0_config, SpaceFillType::PolyLines);
}

void FffGcodeWriter::addMeshLayerToGCode(const SliceDataStorage& storage, const SliceMeshStorage& mesh, const size_t extruder_nr, const PathConfigStorage::MeshPathConfigs& mesh_config, LayerPlan& gcode_layer) const
{
    if (gcode_layer.getLayerNr() > mesh.layer_nr_max_filled_layer)
    {
        return;
    }

    if (mesh.settings.get<bool>("anti_overhang_mesh") || mesh.settings.get<bool>("support_mesh"))
    {
        return;
    }

    const SliceLayer& layer = mesh.layers[gcode_layer.getLayerNr()];

    if (layer.parts.empty())
    {
        return;
    }

    gcode_layer.setMesh(&mesh);

    ZSeamConfig z_seam_config;
    if (mesh.isPrinted()) //"normal" meshes with walls, skin, infill, etc. get the traditional part ordering based on the z-seam settings.
    {
        z_seam_config = ZSeamConfig(mesh.settings.get<EZSeamType>("z_seam_type"), mesh.getZSeamHint(), mesh.settings.get<EZSeamCornerPrefType>("z_seam_corner"), mesh.settings.get<coord_t>("wall_line_width_0") * 2);
    }
    PathOrderOptimizer<const SliceLayerPart*> part_order_optimizer(gcode_layer.getLastPlannedPositionOrStartingPosition(), z_seam_config);
    for (const SliceLayerPart& part : layer.parts)
    {
        part_order_optimizer.addPolygon(&part);
    }
    part_order_optimizer.optimize();
    for (const PathOrderPath<const SliceLayerPart*>& path : part_order_optimizer.paths)
    {
        addMeshPartToGCode(storage, mesh, extruder_nr, mesh_config, *path.vertices, gcode_layer);
    }

    const std::string extruder_identifier = (mesh.settings.get<size_t>("roofing_layer_count") > 0) ? "roofing_extruder_nr" : "top_bottom_extruder_nr";
    if (extruder_nr == mesh.settings.get<ExtruderTrain&>(extruder_identifier).extruder_nr)
    {
        processIroning(storage, mesh, layer, mesh_config.ironing_config, gcode_layer);
    }
    if (mesh.settings.get<ESurfaceMode>("magic_mesh_surface_mode") != ESurfaceMode::NORMAL && extruder_nr == mesh.settings.get<ExtruderTrain&>("wall_0_extruder_nr").extruder_nr)
    {
        addMeshOpenPolyLinesToGCode(mesh, mesh_config, gcode_layer);
    }
    gcode_layer.setMesh(nullptr);
}

void FffGcodeWriter::addMeshPartToGCode(const SliceDataStorage& storage, const SliceMeshStorage& mesh, const size_t extruder_nr, const PathConfigStorage::MeshPathConfigs& mesh_config, const SliceLayerPart& part, LayerPlan& gcode_layer)
    const
{
    const Settings& mesh_group_settings = Application::getInstance().current_slice->scene.current_mesh_group->settings;

    bool added_something = false;

    if (mesh.settings.get<bool>("infill_before_walls"))
    {
        added_something = added_something | processInfill(storage, gcode_layer, mesh, extruder_nr, mesh_config, part);
    }

    added_something = added_something | processInsets(storage, gcode_layer, mesh, extruder_nr, mesh_config, part);

    if (! mesh.settings.get<bool>("infill_before_walls"))
    {
        added_something = added_something | processInfill(storage, gcode_layer, mesh, extruder_nr, mesh_config, part);
    }

    added_something = added_something | processSkin(storage, gcode_layer, mesh, extruder_nr, mesh_config, part);

    // After a layer part, make sure the nozzle is inside the comb boundary, so we do not retract on the perimeter.
    if (added_something && (! mesh_group_settings.get<bool>("magic_spiralize") || gcode_layer.getLayerNr() < static_cast<LayerIndex>(mesh.settings.get<size_t>("initial_bottom_layers"))))
    {
        coord_t innermost_wall_line_width = mesh.settings.get<coord_t>((mesh.settings.get<size_t>("wall_line_count") > 1) ? "wall_line_width_x" : "wall_line_width_0");
        if (gcode_layer.getLayerNr() == 0)
        {
            innermost_wall_line_width *= mesh.settings.get<Ratio>("initial_layer_line_width_factor");
        }
        gcode_layer.moveInsideCombBoundary(innermost_wall_line_width, part);
    }

    gcode_layer.setIsInside(false);
}

bool FffGcodeWriter::processInfill(const SliceDataStorage& storage, LayerPlan& gcode_layer, const SliceMeshStorage& mesh, const size_t extruder_nr, const PathConfigStorage::MeshPathConfigs& mesh_config, const SliceLayerPart& part) const
{
    if (extruder_nr != mesh.settings.get<ExtruderTrain&>("infill_extruder_nr").extruder_nr)
    {
        return false;
    }
    bool added_something = processMultiLayerInfill(storage, gcode_layer, mesh, extruder_nr, mesh_config, part);
    added_something = added_something | processSingleLayerInfill(storage, gcode_layer, mesh, extruder_nr, mesh_config, part);
    return added_something;
}

bool FffGcodeWriter::processMultiLayerInfill(const SliceDataStorage& storage, LayerPlan& gcode_layer, const SliceMeshStorage& mesh, const size_t extruder_nr, const PathConfigStorage::MeshPathConfigs& mesh_config, const SliceLayerPart& part)
    const
{
    if (extruder_nr != mesh.settings.get<ExtruderTrain&>("infill_extruder_nr").extruder_nr)
    {
        return false;
    }
    const coord_t infill_line_distance = mesh.settings.get<coord_t>("infill_line_distance");
    if (infill_line_distance <= 0)
    {
        return false;
    }
    coord_t max_resolution = mesh.settings.get<coord_t>("meshfix_maximum_resolution");
    coord_t max_deviation = mesh.settings.get<coord_t>("meshfix_maximum_deviation");
    AngleDegrees infill_angle = 45; // Original default. This will get updated to an element from mesh->infill_angles.
    if (! mesh.infill_angles.empty())
    {
        const size_t combined_infill_layers = std::max(uint64_t(1), round_divide(mesh.settings.get<coord_t>("infill_sparse_thickness"), std::max(mesh.settings.get<coord_t>("layer_height"), coord_t(1))));
        infill_angle = mesh.infill_angles.at((gcode_layer.getLayerNr() / combined_infill_layers) % mesh.infill_angles.size());
    }
    const Point3 mesh_middle = mesh.bounding_box.getMiddle();
    const Point infill_origin(mesh_middle.x + mesh.settings.get<coord_t>("infill_offset_x"), mesh_middle.y + mesh.settings.get<coord_t>("infill_offset_y"));

    // Print the thicker infill lines first. (double or more layer thickness, infill combined with previous layers)
    bool added_something = false;
    for (unsigned int combine_idx = 1; combine_idx < part.infill_area_per_combine_per_density[0].size(); combine_idx++)
    {
        const coord_t infill_line_width = mesh_config.infill_config[combine_idx].getLineWidth();
        const EFillMethod infill_pattern = mesh.settings.get<EFillMethod>("infill_pattern");
        const bool zig_zaggify_infill = mesh.settings.get<bool>("zig_zaggify_infill") || infill_pattern == EFillMethod::ZIG_ZAG;
        const bool connect_polygons = mesh.settings.get<bool>("connect_infill_polygons");
        const size_t infill_multiplier = mesh.settings.get<size_t>("infill_multiplier");
        Polygons infill_polygons;
        Polygons infill_lines;
        std::vector<VariableWidthLines> infill_paths = part.infill_wall_toolpaths;
        for (size_t density_idx = part.infill_area_per_combine_per_density.size() - 1; (int)density_idx >= 0; density_idx--)
        { // combine different density infill areas (for gradual infill)
            size_t density_factor = 2 << density_idx; // == pow(2, density_idx + 1)
            coord_t infill_line_distance_here = infill_line_distance * density_factor; // the highest density infill combines with the next to create a grid with density_factor 1
            coord_t infill_shift = infill_line_distance_here / 2;
            if (density_idx == part.infill_area_per_combine_per_density.size() - 1 || infill_pattern == EFillMethod::CROSS || infill_pattern == EFillMethod::CROSS_3D)
            {
                infill_line_distance_here /= 2;
            }

            constexpr size_t wall_line_count = 0; // wall toolpaths are when gradual infill areas are determined
            constexpr coord_t infill_overlap = 0; // Overlap is handled when the wall toolpaths are generated
            constexpr bool skip_stitching = false;
            constexpr bool connected_zigzags = false;
            constexpr bool use_endpieces = true;
            constexpr bool skip_some_zags = false;
            constexpr size_t zag_skip_count = 0;
            const bool fill_gaps = density_idx == 0; // Only fill gaps for the lowest density.

            const LightningLayer* lightning_layer = nullptr;
            if (mesh.lightning_generator)
            {
                lightning_layer = &mesh.lightning_generator->getTreesForLayer(gcode_layer.getLayerNr());
            }
            Infill infill_comp(infill_pattern,
                               zig_zaggify_infill,
                               connect_polygons,
                               part.infill_area_per_combine_per_density[density_idx][combine_idx],
                               infill_line_width,
                               infill_line_distance_here,
                               infill_overlap,
                               infill_multiplier,
                               infill_angle,
                               gcode_layer.z,
                               infill_shift,
                               max_resolution,
                               max_deviation,
                               wall_line_count,
                               infill_origin,
                               skip_stitching,
                               fill_gaps,
                               connected_zigzags,
                               use_endpieces,
                               skip_some_zags,
                               zag_skip_count,
                               mesh.settings.get<coord_t>("cross_infill_pocket_size"));
            infill_comp.generate(infill_paths, infill_polygons, infill_lines, mesh.settings, mesh.cross_fill_provider, lightning_layer, &mesh);
        }
        if (! infill_lines.empty() || ! infill_polygons.empty())
        {
            added_something = true;
            setExtruder_addPrime(storage, gcode_layer, extruder_nr);
            gcode_layer.setIsInside(true); // going to print stuff inside print object

            if (! infill_polygons.empty())
            {
                constexpr bool force_comb_retract = false;
                gcode_layer.addTravel(infill_polygons[0][0], force_comb_retract);
                gcode_layer.addPolygonsByOptimizer(infill_polygons, mesh_config.infill_config[combine_idx]);
            }

            if (! infill_lines.empty())
            {
                std::optional<Point> near_start_location;
                if (mesh.settings.get<bool>("infill_randomize_start_location"))
                {
                    srand(gcode_layer.getLayerNr());
                    near_start_location = infill_lines[rand() % infill_lines.size()][0];
                }

                const bool enable_travel_optimization = mesh.settings.get<bool>("infill_enable_travel_optimization");
                gcode_layer.addLinesByOptimizer(infill_lines,
                                                mesh_config.infill_config[combine_idx],
                                                zig_zaggify_infill ? SpaceFillType::PolyLines : SpaceFillType::Lines,
                                                enable_travel_optimization,
                                                /*wipe_dist = */ 0,
                                                /* flow = */ 1.0,
                                                near_start_location);
            }
        }
    }
    return added_something;
}

bool FffGcodeWriter::processSingleLayerInfill(const SliceDataStorage& storage,
                                              LayerPlan& gcode_layer,
                                              const SliceMeshStorage& mesh,
                                              const size_t extruder_nr,
                                              const PathConfigStorage::MeshPathConfigs& mesh_config,
                                              const SliceLayerPart& part) const
{
    if (extruder_nr != mesh.settings.get<ExtruderTrain&>("infill_extruder_nr").extruder_nr)
    {
        return false;
    }
    const auto infill_line_distance = mesh.settings.get<coord_t>("infill_line_distance");
    if (infill_line_distance == 0 || part.infill_area_per_combine_per_density[0].empty())
    {
        return false;
    }
    bool added_something = false;
    const coord_t infill_line_width = mesh_config.infill_config[0].getLineWidth();

    // Combine the 1 layer thick infill with the top/bottom skin and print that as one thing.
    Polygons infill_polygons;
    std::vector<std::vector<VariableWidthLines>> wall_tool_paths; // All wall toolpaths binned by inset_idx (inner) and by density_idx (outer)
    Polygons infill_lines;

    const auto pattern = mesh.settings.get<EFillMethod>("infill_pattern");
    const bool zig_zaggify_infill = mesh.settings.get<bool>("zig_zaggify_infill") || pattern == EFillMethod::ZIG_ZAG;
    const bool connect_polygons = mesh.settings.get<bool>("connect_infill_polygons");
    const auto infill_overlap = mesh.settings.get<coord_t>("infill_overlap_mm");
    const auto infill_multiplier = mesh.settings.get<size_t>("infill_multiplier");
    const auto wall_line_count = mesh.settings.get<size_t>("infill_wall_line_count");
    const size_t last_idx = part.infill_area_per_combine_per_density.size() - 1;
    const auto max_resolution = mesh.settings.get<coord_t>("meshfix_maximum_resolution");
    const auto max_deviation = mesh.settings.get<coord_t>("meshfix_maximum_deviation");
    AngleDegrees infill_angle = 45; // Original default. This will get updated to an element from mesh->infill_angles.
    if (! mesh.infill_angles.empty())
    {
        const size_t combined_infill_layers = std::max(uint64_t(1), round_divide(mesh.settings.get<coord_t>("infill_sparse_thickness"), std::max(mesh.settings.get<coord_t>("layer_height"), coord_t(1))));
        infill_angle = mesh.infill_angles.at((static_cast<size_t>(gcode_layer.getLayerNr()) / combined_infill_layers) % mesh.infill_angles.size());
    }
    const Point3 mesh_middle = mesh.bounding_box.getMiddle();
    const Point infill_origin(mesh_middle.x + mesh.settings.get<coord_t>("infill_offset_x"), mesh_middle.y + mesh.settings.get<coord_t>("infill_offset_y"));

    auto get_cut_offset = [](const bool zig_zaggify, const coord_t line_width, const size_t line_count)
    {
        if (zig_zaggify)
        {
            return -line_width / 2 - static_cast<coord_t>(line_count) * line_width - 5;
        }
        return -static_cast<coord_t>(line_count) * line_width;
    };

    Polygons sparse_in_outline = part.infill_area_per_combine_per_density[last_idx][0];

    // if infill walls are required below the boundaries of skin regions above, partition the infill along the
    // boundary edge
    Polygons infill_below_skin;
    Polygons infill_not_below_skin;
    const bool hasSkinEdgeSupport = partitionInfillBySkinAbove(infill_below_skin, infill_not_below_skin, gcode_layer, mesh, part, infill_line_width);

    const auto pocket_size = mesh.settings.get<coord_t>("cross_infill_pocket_size");
    constexpr bool skip_stitching = false;
    constexpr bool connected_zigzags = false;
    const bool use_endpieces = part.infill_area_per_combine_per_density.size() == 1; // Only use endpieces when not using gradual infill, since they will then overlap.
    constexpr bool skip_some_zags = false;
    constexpr int zag_skip_count = 0;

    for (size_t density_idx = last_idx; static_cast<int>(density_idx) >= 0; density_idx--)
    {
        // Only process dense areas when they're initialized
        if (part.infill_area_per_combine_per_density[density_idx][0].empty())
        {
            continue;
        }

        Polygons infill_lines_here;
        Polygons infill_polygons_here;

        // the highest density infill combines with the next to create a grid with density_factor 1
        int infill_line_distance_here = infill_line_distance << (density_idx + 1);
        int infill_shift = infill_line_distance_here / 2;

        /* infill shift explanation: [>]=shift ["]=line_dist

         :       |       :       |       :       |       :       |         > furthest from top
         :   |   |   |   :   |   |   |   :   |   |   |   :   |   |   |     > further from top
         : | | | | | | | : | | | | | | | : | | | | | | | : | | | | | | |   > near top
         >>"""""
         :       |       :       |       :       |       :       |         > furthest from top
         :   |   |   |   :   |   |   |   :   |   |   |   :   |   |   |     > further from top
         : | | | | | | | : | | | | | | | : | | | | | | | : | | | | | | |   > near top
         >>>>"""""""""
         :       |       :       |       :       |       :       |         > furthest from top
         :   |   |   |   :   |   |   |   :   |   |   |   :   |   |   |     > further from top
         : | | | | | | | : | | | | | | | : | | | | | | | : | | | | | | |   > near top
         >>>>>>>>"""""""""""""""""
         */

        // All of that doesn't hold for the Cross patterns; they should just always be multiplied by 2.
        if (density_idx == part.infill_area_per_combine_per_density.size() - 1 || pattern == EFillMethod::CROSS || pattern == EFillMethod::CROSS_3D)
        {
            /* the least dense infill should fill up all remaining gaps
             :       |       :       |       :       |       :       |       :  > furthest from top
             :   |   |   |   :   |   |   |   :   |   |   |   :   |   |   |   :  > further from top
             : | | | | | | | : | | | | | | | : | | | | | | | : | | | | | | | :  > near top
               .   .     .       .           .               .       .       .
               :   :     :       :           :               :       :       :
               `"""'     `"""""""'           `"""""""""""""""'       `"""""""'
                                                                         ^   new line distance for lowest density infill
                                                   ^ infill_line_distance_here for lowest density infill up till here
                             ^ middle density line dist
                 ^   highest density line dist*/

            // All of that doesn't hold for the Cross patterns; they should just always be multiplied by 2 for every density index.
            infill_line_distance_here /= 2;
        }

        Polygons in_outline = part.infill_area_per_combine_per_density[density_idx][0];

        const LightningLayer* lightning_layer = nullptr;
        if (mesh.lightning_generator)
        {
            lightning_layer = &mesh.lightning_generator->getTreesForLayer(gcode_layer.getLayerNr());
        }

        const bool fill_gaps = density_idx == 0; // Only fill gaps in the lowest infill density pattern.
        if (hasSkinEdgeSupport)
        {
            // infill region with skin above has to have at least one infill wall line
            const size_t min_skin_below_wall_count = wall_line_count > 0 ? wall_line_count : 1;
            const size_t skin_below_wall_count = density_idx == last_idx ? min_skin_below_wall_count : 0;
            wall_tool_paths.emplace_back(std::vector<VariableWidthLines>());
            const coord_t overlap = infill_overlap - (density_idx == last_idx ? 0 : wall_line_count * infill_line_width);
            Infill infill_comp(pattern,
                               zig_zaggify_infill,
                               connect_polygons,
                               infill_below_skin,
                               infill_line_width,
                               infill_line_distance_here,
                               overlap,
                               infill_multiplier,
                               infill_angle,
                               gcode_layer.z,
                               infill_shift,
                               max_resolution,
                               max_deviation,
                               skin_below_wall_count,
                               infill_origin,
                               skip_stitching,
                               fill_gaps,
                               connected_zigzags,
                               use_endpieces,
                               skip_some_zags,
                               zag_skip_count,
                               pocket_size);
            infill_comp.generate(wall_tool_paths.back(), infill_polygons, infill_lines, mesh.settings, mesh.cross_fill_provider, lightning_layer, &mesh);
            if (density_idx < last_idx)
            {
                const coord_t cut_offset = get_cut_offset(zig_zaggify_infill, infill_line_width, min_skin_below_wall_count);
                Polygons tool = infill_below_skin.offset(static_cast<int>(cut_offset));
                infill_lines_here = tool.intersectionPolyLines(infill_lines_here);
            }
            infill_lines.add(infill_lines_here);
            // normal processing for the infill that isn't below skin
            in_outline = infill_not_below_skin;
            if (density_idx == last_idx)
            {
                sparse_in_outline = infill_not_below_skin;
            }
        }

        const coord_t circumference = in_outline.polygonLength();
        // Originally an area of 0.4*0.4*2 (2 line width squares) was found to be a good threshold for removal.
        // However we found that this doesn't scale well with polygons with larger circumference (https://github.com/Ultimaker/Cura/issues/3992).
        // Given that the original test worked for approximately 2x2cm models, this scaling by circumference should make it work for any size.
        constexpr double minimum_small_area_factor = 0.4 * 0.4 / 40000;
        const double minimum_small_area = minimum_small_area_factor * circumference;

        // This is only for density infill, because after generating the infill might appear unnecessary infill on walls
        // especially on vertical surfaces
        in_outline.removeSmallAreas(minimum_small_area);

        constexpr size_t wall_line_count_here = 0; // Wall toolpaths were generated in generateGradualInfill for the sparsest density, denser parts don't have walls by default
        constexpr coord_t overlap = 0; // overlap is already applied for the sparsest density in the generateGradualInfill

        wall_tool_paths.emplace_back();
        Infill infill_comp(pattern,
                           zig_zaggify_infill,
                           connect_polygons,
                           in_outline,
                           infill_line_width,
                           infill_line_distance_here,
                           overlap,
                           infill_multiplier,
                           infill_angle,
                           gcode_layer.z,
                           infill_shift,
                           max_resolution,
                           max_deviation,
                           wall_line_count_here,
                           infill_origin,
                           skip_stitching,
                           fill_gaps,
                           connected_zigzags,
                           use_endpieces,
                           skip_some_zags,
                           zag_skip_count,
                           pocket_size);
        infill_comp.generate(wall_tool_paths.back(), infill_polygons, infill_lines, mesh.settings, mesh.cross_fill_provider, lightning_layer, &mesh);
        if (density_idx < last_idx)
        {
            const coord_t cut_offset = get_cut_offset(zig_zaggify_infill, infill_line_width, wall_line_count);
            Polygons tool = sparse_in_outline.offset(static_cast<int>(cut_offset));
            infill_lines_here = tool.intersectionPolyLines(infill_lines_here);
        }
        infill_lines.add(infill_lines_here);
        infill_polygons.add(infill_polygons_here);
    }

    wall_tool_paths.emplace_back(part.infill_wall_toolpaths); // The extra infill walls were generated separately. Add these too.
    const bool walls_generated =
        std::any_of(wall_tool_paths.cbegin(), wall_tool_paths.cend(), [](const std::vector<VariableWidthLines>& tp) { return ! (tp.empty() || std::all_of(tp.begin(), tp.end(), [](const VariableWidthLines& vwl) { return vwl.empty(); })); });
    if (! infill_lines.empty() || ! infill_polygons.empty() || walls_generated)
    {
        added_something = true;
        setExtruder_addPrime(storage, gcode_layer, extruder_nr);
        gcode_layer.setIsInside(true); // going to print stuff inside print object
        std::optional<Point> near_start_location;
        if (mesh.settings.get<bool>("infill_randomize_start_location"))
        {
            srand(gcode_layer.getLayerNr());
            if (! infill_lines.empty())
            {
                near_start_location = infill_lines[rand() % infill_lines.size()][0];
            }
            else if (! infill_polygons.empty())
            {
                PolygonRef start_poly = infill_polygons[rand() % infill_polygons.size()];
                near_start_location = start_poly[rand() % start_poly.size()];
            }
            else // So walls_generated must be true.
            {
                std::vector<VariableWidthLines>* start_paths = &wall_tool_paths[rand() % wall_tool_paths.size()];
                while (start_paths->empty() || (*start_paths)[0].empty()) // We know for sure (because walls_generated) that one of them is not empty. So randomise until we hit it. Should almost always be very quick.
                {
                    start_paths = &wall_tool_paths[rand() % wall_tool_paths.size()];
                }
                near_start_location = (*start_paths)[0][0].junctions[0].p;
            }
        }
        if (walls_generated)
        {
            for (const std::vector<VariableWidthLines>& tool_paths : wall_tool_paths)
            {
                constexpr bool retract_before_outer_wall = false;
                constexpr coord_t wipe_dist = 0;
                const ZSeamConfig z_seam_config(mesh.settings.get<EZSeamType>("z_seam_type"), mesh.getZSeamHint(), mesh.settings.get<EZSeamCornerPrefType>("z_seam_corner"), mesh_config.infill_config[0].getLineWidth() * 2);
                InsetOrderOptimizer wall_orderer(*this,
                                                 storage,
                                                 gcode_layer,
                                                 mesh.settings,
                                                 extruder_nr,
                                                 mesh_config.infill_config[0],
                                                 mesh_config.infill_config[0],
                                                 mesh_config.infill_config[0],
                                                 mesh_config.infill_config[0],
                                                 retract_before_outer_wall,
                                                 wipe_dist,
                                                 wipe_dist,
                                                 extruder_nr,
                                                 extruder_nr,
                                                 z_seam_config,
                                                 tool_paths);
                added_something |= wall_orderer.addToLayer();
            }
        }
        if (! infill_polygons.empty())
        {
            constexpr bool force_comb_retract = false;
            // start the infill polygons at the nearest vertex to the current location
            gcode_layer.addTravel(PolygonUtils::findNearestVert(gcode_layer.getLastPlannedPositionOrStartingPosition(), infill_polygons).p(), force_comb_retract);
            gcode_layer.addPolygonsByOptimizer(infill_polygons, mesh_config.infill_config[0], ZSeamConfig(), 0, false, 1.0_r, false, false, near_start_location);
        }
        const bool enable_travel_optimization = mesh.settings.get<bool>("infill_enable_travel_optimization");
        if (pattern == EFillMethod::GRID || pattern == EFillMethod::LINES || pattern == EFillMethod::TRIANGLES || pattern == EFillMethod::CUBIC || pattern == EFillMethod::TETRAHEDRAL || pattern == EFillMethod::QUARTER_CUBIC
            || pattern == EFillMethod::CUBICSUBDIV || pattern == EFillMethod::LIGHTNING)
        {
            gcode_layer.addLinesByOptimizer(infill_lines, mesh_config.infill_config[0], SpaceFillType::Lines, enable_travel_optimization, mesh.settings.get<coord_t>("infill_wipe_dist"), /*float_ratio = */ 1.0, near_start_location);
        }
        else
        {
            gcode_layer.addLinesByOptimizer(
                infill_lines, mesh_config.infill_config[0], (pattern == EFillMethod::ZIG_ZAG) ? SpaceFillType::PolyLines : SpaceFillType::Lines, enable_travel_optimization, /* wipe_dist = */ 0, /*float_ratio = */ 1.0, near_start_location);
        }
    }
    return added_something;
}

bool FffGcodeWriter::partitionInfillBySkinAbove(Polygons& infill_below_skin, Polygons& infill_not_below_skin, const LayerPlan& gcode_layer, const SliceMeshStorage& mesh, const SliceLayerPart& part, coord_t infill_line_width)
{
    constexpr coord_t tiny_infill_offset = 20;
    const auto skin_edge_support_layers = mesh.settings.get<size_t>("skin_edge_support_layers");
    Polygons skin_above_combined; // skin regions on the layers above combined with small gaps between

    // working from the highest layer downwards, combine the regions of skin on all the layers
    // but don't let the regions merge together
    // otherwise "terraced" skin regions on separate layers will look like a single region of unbroken skin
    for (size_t i = skin_edge_support_layers; i > 0; --i)
    {
        const size_t skin_layer_nr = gcode_layer.getLayerNr() + i;
        if (skin_layer_nr < mesh.layers.size())
        {
            for (const SliceLayerPart& part : mesh.layers[skin_layer_nr].parts)
            {
                for (const SkinPart& skin_part : part.skin_parts)
                {
                    if (! skin_above_combined.empty())
                    {
                        // does this skin part overlap with any of the skin parts on the layers above?
                        const Polygons overlap = skin_above_combined.intersection(skin_part.outline);
                        if (! overlap.empty())
                        {
                            // yes, it overlaps, need to leave a gap between this skin part and the others
                            if (i > 1) // this layer is the 2nd or higher layer above the layer whose infill we're printing
                            {
                                // looking from the side, if the combined regions so far look like this...
                                //
                                //     ----------------------------------
                                //
                                // and the new skin part looks like this...
                                //
                                //             -------------------------------------
                                //
                                // the result should be like this...
                                //
                                //     ------- -------------------------- ----------

                                // expand the overlap region slightly to make a small gap
                                const Polygons overlap_expanded = overlap.offset(tiny_infill_offset);
                                // subtract the expanded overlap region from the regions accumulated from higher layers
                                skin_above_combined = skin_above_combined.difference(overlap_expanded);
                                // subtract the expanded overlap region from this skin part and add the remainder to the overlap region
                                skin_above_combined.add(skin_part.outline.difference(overlap_expanded));
                                // and add the overlap area as well
                                skin_above_combined.add(overlap);
                            }
                            else // this layer is the 1st layer above the layer whose infill we're printing
                            {
                                // add this layer's skin region without subtracting the overlap but still make a gap between this skin region and what has been accumulated so far
                                // we do this so that these skin region edges will definitely have infill walls below them

                                // looking from the side, if the combined regions so far look like this...
                                //
                                //     ----------------------------------
                                //
                                // and the new skin part looks like this...
                                //
                                //             -------------------------------------
                                //
                                // the result should be like this...
                                //
                                //     ------- -------------------------------------

                                skin_above_combined = skin_above_combined.difference(skin_part.outline.offset(tiny_infill_offset));
                                skin_above_combined.add(skin_part.outline);
                            }
                        }
                        else // no overlap
                        {
                            skin_above_combined.add(skin_part.outline);
                        }
                    }
                    else // this is the first skin region we have looked at
                    {
                        skin_above_combined.add(skin_part.outline);
                    }
                }
            }
        }

        // the shrink/expand here is to remove regions of infill below skin that are narrower than the width of the infill walls otherwise the infill walls could merge and form a bump
        infill_below_skin = skin_above_combined.intersection(part.infill_area_per_combine_per_density.back().front()).offset(-infill_line_width).offset(infill_line_width);

        constexpr bool remove_small_holes_from_infill_below_skin = true;
        constexpr double min_area_multiplier = 25;
        const double min_area = INT2MM(infill_line_width) * INT2MM(infill_line_width) * min_area_multiplier;
        infill_below_skin.removeSmallAreas(min_area, remove_small_holes_from_infill_below_skin);

        // there is infill below skin, is there also infill that isn't below skin?
        infill_not_below_skin = part.infill_area_per_combine_per_density.back().front().difference(infill_below_skin);
        infill_not_below_skin.removeSmallAreas(min_area);
    }

    // need to take skin/infill overlap that was added in SkinInfillAreaComputation::generateInfill() into account
    const coord_t infill_skin_overlap = mesh.settings.get<coord_t>((part.wall_toolpaths.size() > 1) ? "wall_line_width_x" : "wall_line_width_0") / 2;
    const Polygons infill_below_skin_overlap = infill_below_skin.offset(-(infill_skin_overlap + tiny_infill_offset));

    return ! infill_below_skin_overlap.empty() && ! infill_not_below_skin.empty();
}

void FffGcodeWriter::processSpiralizedWall(const SliceDataStorage& storage, LayerPlan& gcode_layer, const PathConfigStorage::MeshPathConfigs& mesh_config, const SliceLayerPart& part, const SliceMeshStorage& mesh) const
{
    if (part.spiral_wall.empty())
    {
        // wall doesn't have usable outline
        return;
    }
    const ClipperLib::Path* last_wall_outline = &*part.spiral_wall[0]; // default to current wall outline
    int last_seam_vertex_idx = -1; // last layer seam vertex index
    int layer_nr = gcode_layer.getLayerNr();
    if (layer_nr > 0)
    {
        if (storage.spiralize_wall_outlines[layer_nr - 1] != nullptr)
        {
            // use the wall outline from the previous layer
            last_wall_outline = &*(*storage.spiralize_wall_outlines[layer_nr - 1])[0];
            // and the seam vertex index pre-computed for that layer
            last_seam_vertex_idx = storage.spiralize_seam_vertex_indices[layer_nr - 1];
        }
    }
    const bool is_bottom_layer = (layer_nr == mesh.settings.get<LayerIndex>("initial_bottom_layers"));
    const bool is_top_layer = ((size_t)layer_nr == (storage.spiralize_wall_outlines.size() - 1) || storage.spiralize_wall_outlines[layer_nr + 1] == nullptr);
    const int seam_vertex_idx = storage.spiralize_seam_vertex_indices[layer_nr]; // use pre-computed seam vertex index for current layer
    // output a wall slice that is interpolated between the last and current walls
    for (const ConstPolygonRef& wall_outline : part.spiral_wall)
    {
        gcode_layer.spiralizeWallSlice(mesh_config.inset0_config, wall_outline, ConstPolygonRef(*last_wall_outline), seam_vertex_idx, last_seam_vertex_idx, is_top_layer, is_bottom_layer);
    }
}

bool FffGcodeWriter::processInsets(const SliceDataStorage& storage, LayerPlan& gcode_layer, const SliceMeshStorage& mesh, const size_t extruder_nr, const PathConfigStorage::MeshPathConfigs& mesh_config, const SliceLayerPart& part) const
{
    bool added_something = false;
    if (extruder_nr != mesh.settings.get<ExtruderTrain&>("wall_0_extruder_nr").extruder_nr && extruder_nr != mesh.settings.get<ExtruderTrain&>("wall_x_extruder_nr").extruder_nr)
    {
        return added_something;
    }
    if (mesh.settings.get<size_t>("wall_line_count") <= 0)
    {
        return added_something;
    }

    bool spiralize = false;
    if (Application::getInstance().current_slice->scene.current_mesh_group->settings.get<bool>("magic_spiralize"))
    {
        const size_t initial_bottom_layers = mesh.settings.get<size_t>("initial_bottom_layers");
        const int layer_nr = gcode_layer.getLayerNr();
        if ((layer_nr < static_cast<LayerIndex>(initial_bottom_layers) && part.wall_toolpaths.empty()) // The bottom layers in spiralize mode are generated using the variable width paths
            || (layer_nr >= static_cast<LayerIndex>(initial_bottom_layers) && part.spiral_wall.empty())) // The rest of the layers in spiralize mode are using the spiral wall
        {
            // nothing to do
            return false;
        }
        if (gcode_layer.getLayerNr() >= static_cast<LayerIndex>(initial_bottom_layers))
        {
            spiralize = true;
        }
        if (spiralize && gcode_layer.getLayerNr() == static_cast<LayerIndex>(initial_bottom_layers) && extruder_nr == mesh.settings.get<ExtruderTrain&>("wall_0_extruder_nr").extruder_nr)
        { // on the last normal layer first make the outer wall normally and then start a second outer wall from the same hight, but gradually moving upward
            added_something = true;
            setExtruder_addPrime(storage, gcode_layer, extruder_nr);
            gcode_layer.setIsInside(true); // going to print stuff inside print object
            // start this first wall at the same vertex the spiral starts
            const ConstPolygonRef spiral_inset = part.spiral_wall[0];
            const size_t spiral_start_vertex = storage.spiralize_seam_vertex_indices[initial_bottom_layers];
            if (spiral_start_vertex < spiral_inset.size())
            {
                gcode_layer.addTravel(spiral_inset[spiral_start_vertex]);
            }
            int wall_0_wipe_dist(0);
            gcode_layer.addPolygonsByOptimizer(part.spiral_wall, mesh_config.inset0_config, ZSeamConfig(), wall_0_wipe_dist);
        }
    }
    // for non-spiralized layers, determine the shape of the unsupported areas below this part
    if (! spiralize && gcode_layer.getLayerNr() > 0)
    {
        // accumulate the outlines of all of the parts that are on the layer below

        Polygons outlines_below;
        AABB boundaryBox(part.outline);
        for (const SliceMeshStorage& m : storage.meshes)
        {
            if (m.isPrinted())
            {
                for (const SliceLayerPart& prevLayerPart : m.layers[gcode_layer.getLayerNr() - 1].parts)
                {
                    if (boundaryBox.hit(prevLayerPart.boundaryBox))
                    {
                        outlines_below.add(prevLayerPart.outline);
                    }
                }
            }
        }

        const coord_t layer_height = mesh_config.inset0_config.getLayerThickness();

        // if support is enabled, add the support outlines also so we don't generate bridges over support

        const Settings& mesh_group_settings = Application::getInstance().current_slice->scene.current_mesh_group->settings;
        if (mesh_group_settings.get<bool>("support_enable"))
        {
            const coord_t z_distance_top = mesh.settings.get<coord_t>("support_top_distance");
            const size_t z_distance_top_layers = round_up_divide(z_distance_top, layer_height) + 1;
            const int support_layer_nr = gcode_layer.getLayerNr() - z_distance_top_layers;

            if (support_layer_nr > 0)
            {
                const SupportLayer& support_layer = storage.support.supportLayers[support_layer_nr];

                if (! support_layer.support_roof.empty())
                {
                    AABB support_roof_bb(support_layer.support_roof);
                    if (boundaryBox.hit(support_roof_bb))
                    {
                        outlines_below.add(support_layer.support_roof);
                    }
                }
                else
                {
                    for (const SupportInfillPart& support_part : support_layer.support_infill_parts)
                    {
                        AABB support_part_bb(support_part.getInfillArea());
                        if (boundaryBox.hit(support_part_bb))
                        {
                            outlines_below.add(support_part.getInfillArea());
                        }
                    }
                }
            }
        }

        const int half_outer_wall_width = mesh_config.inset0_config.getLineWidth() / 2;

        // remove those parts of the layer below that are narrower than a wall line width as they will not be printed

        outlines_below = outlines_below.offset(-half_outer_wall_width).offset(half_outer_wall_width);

        if (mesh.settings.get<bool>("bridge_settings_enabled"))
        {
            // max_air_gap is the max allowed width of the unsupported region below the wall line
            // if the unsupported region is wider than max_air_gap, the wall line will be printed using bridge settings

            const coord_t max_air_gap = half_outer_wall_width;

            // subtract the outlines of the parts below this part to give the shapes of the unsupported regions and then
            // shrink those shapes so that any that are narrower than two times max_air_gap will be removed

            Polygons compressed_air(part.outline.difference(outlines_below).offset(-max_air_gap));

            // now expand the air regions by the same amount as they were shrunk plus half the outer wall line width
            // which is required because when the walls are being generated, the vertices do not fall on the part's outline
            // but, instead, are 1/2 a line width inset from the outline

            gcode_layer.setBridgeWallMask(compressed_air.offset(max_air_gap + half_outer_wall_width));
        }
        else
        {
            // clear to disable use of bridging settings
            gcode_layer.setBridgeWallMask(Polygons());
        }

        const AngleDegrees overhang_angle = mesh.settings.get<AngleDegrees>("wall_overhang_angle");
        if (overhang_angle >= 90)
        {
            // clear to disable overhang detection
            gcode_layer.setOverhangMask(Polygons());
        }
        else
        {
            // the overhang mask is set to the area of the current part's outline minus the region that is considered to be supported
            // the supported region is made up of those areas that really are supported by either model or support on the layer below
            // expanded to take into account the overhang angle, the greater the overhang angle, the larger the supported area is
            // considered to be
            const coord_t overhang_width = layer_height * std::tan(overhang_angle / (180 / M_PI));
            Polygons overhang_region = part.outline.offset(-half_outer_wall_width).difference(outlines_below.offset(10 + overhang_width - half_outer_wall_width)).offset(10);
            gcode_layer.setOverhangMask(overhang_region);
        }
    }
    else
    {
        // clear to disable use of bridging settings
        gcode_layer.setBridgeWallMask(Polygons());
        // clear to disable overhang detection
        gcode_layer.setOverhangMask(Polygons());
    }

    if (spiralize && extruder_nr == mesh.settings.get<ExtruderTrain&>("wall_0_extruder_nr").extruder_nr && ! part.spiral_wall.empty())
    {
        added_something = true;
        setExtruder_addPrime(storage, gcode_layer, extruder_nr);
        gcode_layer.setIsInside(true); // going to print stuff inside print object

        // Only spiralize the first part in the mesh, any other parts will be printed using the normal, non-spiralize codepath.
        // This sounds weird but actually does the right thing when you have a model that has multiple parts at the bottom that merge into
        // one part higher up. Once all the parts have merged, layers above that level will be spiralized
        if (&mesh.layers[gcode_layer.getLayerNr()].parts[0] == &part)
        {
            processSpiralizedWall(storage, gcode_layer, mesh_config, part, mesh);
        }
        else
        {
            // Print the spiral walls of other parts as single walls without Z gradient.
            gcode_layer.addWalls(part.spiral_wall, mesh.settings, mesh_config.inset0_config, mesh_config.inset0_config);
        }
    }
    else
    {
        // Main case: Optimize the insets with the InsetOrderOptimizer.
        const coord_t wall_x_wipe_dist = 0;
        const ZSeamConfig z_seam_config(mesh.settings.get<EZSeamType>("z_seam_type"), mesh.getZSeamHint(), mesh.settings.get<EZSeamCornerPrefType>("z_seam_corner"), mesh.settings.get<coord_t>("wall_line_width_0") * 2);
        InsetOrderOptimizer wall_orderer(*this,
                                         storage,
                                         gcode_layer,
                                         mesh.settings,
                                         extruder_nr,
                                         mesh_config.inset0_config,
                                         mesh_config.insetX_config,
                                         mesh_config.bridge_inset0_config,
                                         mesh_config.bridge_insetX_config,
                                         mesh.settings.get<bool>("travel_retract_before_outer_wall"),
                                         mesh.settings.get<coord_t>("wall_0_wipe_dist"),
                                         wall_x_wipe_dist,
                                         mesh.settings.get<ExtruderTrain&>("wall_0_extruder_nr").extruder_nr,
                                         mesh.settings.get<ExtruderTrain&>("wall_x_extruder_nr").extruder_nr,
                                         z_seam_config,
                                         part.wall_toolpaths);
        added_something |= wall_orderer.addToLayer();
    }
    return added_something;
}

std::optional<Point> FffGcodeWriter::getSeamAvoidingLocation(const Polygons& filling_part, int filling_angle, Point last_position) const
{
    if (filling_part.empty())
    {
        return std::optional<Point>();
    }
    // start with the BB of the outline
    AABB skin_part_bb(filling_part);
    PointMatrix rot((double)((-filling_angle + 90) % 360)); // create a matrix to rotate a vector so that it is normal to the skin angle
    const Point bb_middle = skin_part_bb.getMiddle();
    // create a vector from the middle of the BB whose length is such that it can be rotated
    // around the middle of the BB and the end will always be a long way outside of the part's outline
    // and rotate the vector so that it is normal to the skin angle
    const Point vec = rot.apply(Point(0, vSize(skin_part_bb.max - bb_middle) * 100));
    // find the vertex in the outline that is closest to the end of the rotated vector
    const PolygonsPointIndex pa = PolygonUtils::findNearestVert(bb_middle + vec, filling_part);
    // and find another outline vertex, this time using the vector + 180 deg
    const PolygonsPointIndex pb = PolygonUtils::findNearestVert(bb_middle - vec, filling_part);
    if (! pa.initialized() || ! pb.initialized())
    {
        return std::optional<Point>();
    }
    // now go to whichever of those vertices that is closest to where we are now
    if (vSize2(pa.p() - last_position) < vSize2(pb.p() - last_position))
    {
        return std::optional<Point>(std::in_place, pa.p());
    }
    else
    {
        return std::optional<Point>(std::in_place, pb.p());
    }
}

bool FffGcodeWriter::processSkin(const SliceDataStorage& storage, LayerPlan& gcode_layer, const SliceMeshStorage& mesh, const size_t extruder_nr, const PathConfigStorage::MeshPathConfigs& mesh_config, const SliceLayerPart& part) const
{
    const size_t top_bottom_extruder_nr = mesh.settings.get<ExtruderTrain&>("top_bottom_extruder_nr").extruder_nr;
    const size_t roofing_extruder_nr = mesh.settings.get<ExtruderTrain&>("roofing_extruder_nr").extruder_nr;
    const size_t wall_0_extruder_nr = mesh.settings.get<ExtruderTrain&>("wall_0_extruder_nr").extruder_nr;
    const size_t roofing_layer_count = std::min(mesh.settings.get<size_t>("roofing_layer_count"), mesh.settings.get<size_t>("top_layers"));
    if (extruder_nr != top_bottom_extruder_nr && extruder_nr != wall_0_extruder_nr && (extruder_nr != roofing_extruder_nr || roofing_layer_count <= 0))
    {
        return false;
    }
    bool added_something = false;

    PathOrderOptimizer<const SkinPart*> part_order_optimizer(gcode_layer.getLastPlannedPositionOrStartingPosition());
    for (const SkinPart& skin_part : part.skin_parts)
    {
        part_order_optimizer.addPolygon(&skin_part);
    }
    part_order_optimizer.optimize();

    for (const PathOrderPath<const SkinPart*>& path : part_order_optimizer.paths)
    {
        const SkinPart& skin_part = *path.vertices;

        added_something = added_something | processSkinPart(storage, gcode_layer, mesh, extruder_nr, mesh_config, skin_part);
    }

    return added_something;
}

bool FffGcodeWriter::processSkinPart(const SliceDataStorage& storage, LayerPlan& gcode_layer, const SliceMeshStorage& mesh, const size_t extruder_nr, const PathConfigStorage::MeshPathConfigs& mesh_config, const SkinPart& skin_part) const
{
    bool added_something = false;

    gcode_layer.mode_skip_agressive_merge = true;

    processRoofing(storage, gcode_layer, mesh, extruder_nr, mesh_config, skin_part, added_something);
    processTopBottom(storage, gcode_layer, mesh, extruder_nr, mesh_config, skin_part, added_something);

    gcode_layer.mode_skip_agressive_merge = false;
    return added_something;
}

void FffGcodeWriter::processRoofing(const SliceDataStorage& storage,
                                    LayerPlan& gcode_layer,
                                    const SliceMeshStorage& mesh,
                                    const size_t extruder_nr,
                                    const PathConfigStorage::MeshPathConfigs& mesh_config,
                                    const SkinPart& skin_part,
                                    bool& added_something) const
{
    const size_t roofing_extruder_nr = mesh.settings.get<ExtruderTrain&>("roofing_extruder_nr").extruder_nr;
    if (extruder_nr != roofing_extruder_nr)
    {
        return;
    }

    const EFillMethod pattern = mesh.settings.get<EFillMethod>("roofing_pattern");
    AngleDegrees roofing_angle = 45;
    if (mesh.roofing_angles.size() > 0)
    {
        roofing_angle = mesh.roofing_angles.at(gcode_layer.getLayerNr() % mesh.roofing_angles.size());
    }

    const Ratio skin_density = 1.0;
    const coord_t skin_overlap = 0; // skinfill already expanded over the roofing areas; don't overlap with perimeters
    const bool monotonic = mesh.settings.get<bool>("roofing_monotonic");
    processSkinPrintFeature(storage, gcode_layer, mesh, mesh_config, extruder_nr, skin_part.roofing_fill, mesh_config.roofing_config, pattern, roofing_angle, skin_overlap, skin_density, monotonic, added_something);
}

void FffGcodeWriter::processTopBottom(const SliceDataStorage& storage,
                                      LayerPlan& gcode_layer,
                                      const SliceMeshStorage& mesh,
                                      const size_t extruder_nr,
                                      const PathConfigStorage::MeshPathConfigs& mesh_config,
                                      const SkinPart& skin_part,
                                      bool& added_something) const
{
    if (skin_part.skin_fill.empty())
    {
        return; // bridgeAngle requires a non-empty skin_fill.
    }
    const size_t top_bottom_extruder_nr = mesh.settings.get<ExtruderTrain&>("top_bottom_extruder_nr").extruder_nr;
    if (extruder_nr != top_bottom_extruder_nr)
    {
        return;
    }
    const Settings& mesh_group_settings = Application::getInstance().current_slice->scene.current_mesh_group->settings;

    const size_t layer_nr = gcode_layer.getLayerNr();

    EFillMethod pattern = (layer_nr == 0) ? mesh.settings.get<EFillMethod>("top_bottom_pattern_0") : mesh.settings.get<EFillMethod>("top_bottom_pattern");

    AngleDegrees skin_angle = 45;
    if (mesh.skin_angles.size() > 0)
    {
        skin_angle = mesh.skin_angles.at(layer_nr % mesh.skin_angles.size());
    }

    // generate skin_polygons and skin_lines
    const GCodePathConfig* skin_config = &mesh_config.skin_config;
    Ratio skin_density = 1.0;
    const coord_t skin_overlap = mesh.settings.get<coord_t>("skin_overlap_mm");
    coord_t extra_skin_overlap = 0;
    const bool bridge_settings_enabled = mesh.settings.get<bool>("bridge_settings_enabled");
    const bool bridge_enable_more_layers = bridge_settings_enabled && mesh.settings.get<bool>("bridge_enable_more_layers");
    const Ratio support_threshold = bridge_settings_enabled ? mesh.settings.get<Ratio>("bridge_skin_support_threshold") : 0.0_r;
    const size_t bottom_layers = mesh.settings.get<size_t>("bottom_layers");

    // if support is enabled, consider the support outlines so we don't generate bridges over support

    int support_layer_nr = -1;
    const SupportLayer* support_layer = nullptr;

    if (mesh_group_settings.get<bool>("support_enable"))
    {
        const coord_t layer_height = mesh_config.inset0_config.getLayerThickness();
        const coord_t z_distance_top = mesh.settings.get<coord_t>("support_top_distance");
        const size_t z_distance_top_layers = round_up_divide(z_distance_top, layer_height) + 1;
        support_layer_nr = layer_nr - z_distance_top_layers;
    }

    // helper function that detects skin regions that have no support and modifies their print settings (config, line angle, density, etc.)

    auto handle_bridge_skin = [&](const int bridge_layer, const GCodePathConfig* config, const float density) // bridge_layer = 1, 2 or 3
    {
        if (support_layer_nr >= (bridge_layer - 1))
        {
            support_layer = &storage.support.supportLayers[support_layer_nr - (bridge_layer - 1)];
        }

        Polygons supported_skin_part_regions;

        const int angle = bridgeAngle(mesh.settings, skin_part.skin_fill, storage, layer_nr, bridge_layer, support_layer, supported_skin_part_regions);

        if (angle > -1 || (support_threshold > 0 && (supported_skin_part_regions.area() / (skin_part.skin_fill.area() + 1) < support_threshold)))
        {
            if (angle > -1)
            {
                switch (bridge_layer)
                {
                default:
                case 1:
                    skin_angle = angle;
                    break;

                case 2:
                    if (bottom_layers > 2)
                    {
                        // orientate second bridge skin at +45 deg to first
                        skin_angle = angle + 45;
                    }
                    else
                    {
                        // orientate second bridge skin at 90 deg to first
                        skin_angle = angle + 90;
                    }
                    break;

                case 3:
                    // orientate third bridge skin at 135 (same result as -45) deg to first
                    skin_angle = angle + 135;
                    break;
                }
            }
            pattern = EFillMethod::LINES; // force lines pattern when bridging
            if (bridge_settings_enabled)
            {
                skin_config = config;
                extra_skin_overlap = std::max(skin_overlap, (coord_t)(mesh_config.insetX_config.getLineWidth() / 2)) - skin_overlap; // Skin overlap offset is applied in skin.cpp only extra overlap is applied here
                skin_density = density;
            }
            return true;
        }

        return false;
    };

    bool is_bridge_skin = false;
    if (layer_nr > 0)
    {
        is_bridge_skin = handle_bridge_skin(1, &mesh_config.bridge_skin_config, mesh.settings.get<Ratio>("bridge_skin_density"));
    }
    if (bridge_enable_more_layers && ! is_bridge_skin && layer_nr > 1 && bottom_layers > 1)
    {
        is_bridge_skin = handle_bridge_skin(2, &mesh_config.bridge_skin_config2, mesh.settings.get<Ratio>("bridge_skin_density_2"));

        if (! is_bridge_skin && layer_nr > 2 && bottom_layers > 2)
        {
            is_bridge_skin = handle_bridge_skin(3, &mesh_config.bridge_skin_config3, mesh.settings.get<Ratio>("bridge_skin_density_3"));
        }
    }

    double fan_speed = GCodePathConfig::FAN_SPEED_DEFAULT;

    if (layer_nr > 0 && skin_config == &mesh_config.skin_config && support_layer_nr >= 0 && mesh.settings.get<bool>("support_fan_enable"))
    {
        // skin isn't a bridge but is it above support and we need to modify the fan speed?

        AABB skin_bb(skin_part.skin_fill);

        support_layer = &storage.support.supportLayers[support_layer_nr];

        bool supported = false;

        if (! support_layer->support_roof.empty())
        {
            AABB support_roof_bb(support_layer->support_roof);
            if (skin_bb.hit(support_roof_bb))
            {
                supported = ! skin_part.skin_fill.intersection(support_layer->support_roof).empty();
            }
        }
        else
        {
            for (auto support_part : support_layer->support_infill_parts)
            {
                AABB support_part_bb(support_part.getInfillArea());
                if (skin_bb.hit(support_part_bb))
                {
                    supported = ! skin_part.skin_fill.intersection(support_part.getInfillArea()).empty();

                    if (supported)
                    {
                        break;
                    }
                }
            }
        }

        if (supported)
        {
            fan_speed = mesh.settings.get<Ratio>("support_supported_skin_fan_speed") * 100.0;
        }
    }
    const bool monotonic = mesh.settings.get<bool>("skin_monotonic");
    processSkinPrintFeature(storage, gcode_layer, mesh, mesh_config, extruder_nr, skin_part.skin_fill, *skin_config, pattern, skin_angle, extra_skin_overlap, skin_density, monotonic, added_something, fan_speed);
}

void FffGcodeWriter::processSkinPrintFeature(const SliceDataStorage& storage,
                                             LayerPlan& gcode_layer,
                                             const SliceMeshStorage& mesh,
                                             const PathConfigStorage::MeshPathConfigs& mesh_config,
                                             const size_t extruder_nr,
                                             const Polygons& area,
                                             const GCodePathConfig& config,
                                             EFillMethod pattern,
                                             const AngleDegrees skin_angle,
                                             const coord_t skin_overlap,
                                             const Ratio skin_density,
                                             const bool monotonic,
                                             bool& added_something,
                                             double fan_speed) const
{
    Polygons skin_polygons;
    Polygons skin_lines;
    std::vector<VariableWidthLines> skin_paths;

    constexpr int infill_multiplier = 1;
    constexpr int extra_infill_shift = 0;
    const size_t wall_line_count = mesh.settings.get<size_t>("skin_outline_count");
    const bool zig_zaggify_infill = pattern == EFillMethod::ZIG_ZAG;
    const bool connect_polygons = mesh.settings.get<bool>("connect_skin_polygons");
    coord_t max_resolution = mesh.settings.get<coord_t>("meshfix_maximum_resolution");
    coord_t max_deviation = mesh.settings.get<coord_t>("meshfix_maximum_deviation");
    const Point infill_origin;
    const bool skip_line_stitching = monotonic;
    constexpr bool fill_gaps = true;
    constexpr bool connected_zigzags = false;
    constexpr bool use_endpieces = true;
    constexpr bool skip_some_zags = false;
    constexpr int zag_skip_count = 0;
    constexpr coord_t pocket_size = 0;

    Infill infill_comp(pattern,
                       zig_zaggify_infill,
                       connect_polygons,
                       area,
                       config.getLineWidth(),
                       config.getLineWidth() / skin_density,
                       skin_overlap,
                       infill_multiplier,
                       skin_angle,
                       gcode_layer.z,
                       extra_infill_shift,
                       max_resolution,
                       max_deviation,
                       wall_line_count,
                       infill_origin,
                       skip_line_stitching,
                       fill_gaps,
                       connected_zigzags,
                       use_endpieces,
                       skip_some_zags,
                       zag_skip_count,
                       pocket_size);
    infill_comp.generate(skin_paths, skin_polygons, skin_lines, mesh.settings);

    // add paths
    if (! skin_polygons.empty() || ! skin_lines.empty() || ! skin_paths.empty())
    {
        added_something = true;
        setExtruder_addPrime(storage, gcode_layer, extruder_nr);
        gcode_layer.setIsInside(true); // going to print stuff inside print object
        if (! skin_paths.empty())
        {
            // Add skin-walls a.k.a. skin-perimeters, skin-insets.
            const size_t skin_extruder_nr = mesh.settings.get<ExtruderTrain&>("top_bottom_extruder_nr").extruder_nr;
            if (extruder_nr == skin_extruder_nr)
            {
                constexpr bool retract_before_outer_wall = false;
                constexpr coord_t wipe_dist = 0;
                const ZSeamConfig z_seam_config(mesh.settings.get<EZSeamType>("z_seam_type"), mesh.getZSeamHint(), mesh.settings.get<EZSeamCornerPrefType>("z_seam_corner"), config.getLineWidth() * 2);
                InsetOrderOptimizer wall_orderer(*this,
                                                 storage,
                                                 gcode_layer,
                                                 mesh.settings,
                                                 extruder_nr,
                                                 mesh_config.skin_config,
                                                 mesh_config.skin_config,
                                                 mesh_config.skin_config,
                                                 mesh_config.skin_config,
                                                 retract_before_outer_wall,
                                                 wipe_dist,
                                                 wipe_dist,
                                                 skin_extruder_nr,
                                                 skin_extruder_nr,
                                                 z_seam_config,
                                                 skin_paths);
                added_something |= wall_orderer.addToLayer();
            }
        }
        if (! skin_polygons.empty())
        {
            constexpr bool force_comb_retract = false;
            gcode_layer.addTravel(skin_polygons[0][0], force_comb_retract);
            gcode_layer.addPolygonsByOptimizer(skin_polygons, config);
        }

        if (monotonic)
        {
            const coord_t exclude_distance = config.getLineWidth() * 0.8;

            const AngleRadians monotonic_direction = AngleRadians(skin_angle);
            constexpr Ratio flow = 1.0_r;
            const coord_t max_adjacent_distance = config.getLineWidth() * 1.1; // Lines are considered adjacent if they are 1 line width apart, with 10% extra play. The monotonic order is enforced if they are adjacent.
            if (pattern == EFillMethod::GRID || pattern == EFillMethod::LINES || pattern == EFillMethod::TRIANGLES || pattern == EFillMethod::CUBIC || pattern == EFillMethod::TETRAHEDRAL || pattern == EFillMethod::QUARTER_CUBIC
                || pattern == EFillMethod::CUBICSUBDIV || pattern == EFillMethod::LIGHTNING)
            {
                gcode_layer.addLinesMonotonic(area, skin_lines, config, SpaceFillType::Lines, monotonic_direction, max_adjacent_distance, exclude_distance, mesh.settings.get<coord_t>("infill_wipe_dist"), flow, fan_speed);
            }
            else
            {
                const SpaceFillType space_fill_type = (pattern == EFillMethod::ZIG_ZAG) ? SpaceFillType::PolyLines : SpaceFillType::Lines;
                constexpr coord_t wipe_dist = 0;
                gcode_layer.addLinesMonotonic(area, skin_lines, config, space_fill_type, monotonic_direction, max_adjacent_distance, exclude_distance, wipe_dist, flow, fan_speed);
            }
        }
        else
        {
            std::optional<Point> near_start_location;
            const EFillMethod pattern = (gcode_layer.getLayerNr() == 0) ? mesh.settings.get<EFillMethod>("top_bottom_pattern_0") : mesh.settings.get<EFillMethod>("top_bottom_pattern");
            if (pattern == EFillMethod::LINES || pattern == EFillMethod::ZIG_ZAG)
            { // update near_start_location to a location which tries to avoid seams in skin
                near_start_location = getSeamAvoidingLocation(area, skin_angle, gcode_layer.getLastPlannedPositionOrStartingPosition());
            }

            constexpr bool enable_travel_optimization = false;
            constexpr float flow = 1.0;
            if (pattern == EFillMethod::GRID || pattern == EFillMethod::LINES || pattern == EFillMethod::TRIANGLES || pattern == EFillMethod::CUBIC || pattern == EFillMethod::TETRAHEDRAL || pattern == EFillMethod::QUARTER_CUBIC
                || pattern == EFillMethod::CUBICSUBDIV || pattern == EFillMethod::LIGHTNING)
            {
                gcode_layer.addLinesByOptimizer(skin_lines, config, SpaceFillType::Lines, enable_travel_optimization, mesh.settings.get<coord_t>("infill_wipe_dist"), flow, near_start_location, fan_speed);
            }
            else
            {
                SpaceFillType space_fill_type = (pattern == EFillMethod::ZIG_ZAG) ? SpaceFillType::PolyLines : SpaceFillType::Lines;
                constexpr coord_t wipe_dist = 0;
                gcode_layer.addLinesByOptimizer(skin_lines, config, space_fill_type, enable_travel_optimization, wipe_dist, flow, near_start_location, fan_speed);
            }
        }
    }
}

bool FffGcodeWriter::processIroning(const SliceDataStorage& storage, const SliceMeshStorage& mesh, const SliceLayer& layer, const GCodePathConfig& line_config, LayerPlan& gcode_layer) const
{
    bool added_something = false;
    const bool ironing_enabled = mesh.settings.get<bool>("ironing_enabled");
    const bool ironing_only_highest_layer = mesh.settings.get<bool>("ironing_only_highest_layer");
    if (ironing_enabled && (! ironing_only_highest_layer || mesh.layer_nr_max_filled_layer == gcode_layer.getLayerNr()))
    {
        // Since we are ironing after all the parts are completed, it believes that it is outside.
        // But the truth is that we are inside a part, so we need to change it before we do the ironing
        // See CURA-8615
        gcode_layer.setIsInside(true);
        added_something |= layer.top_surface.ironing(storage, mesh, line_config, gcode_layer, *this);
        gcode_layer.setIsInside(false);
    }
    return added_something;
}


bool FffGcodeWriter::addSupportToGCode(const SliceDataStorage& storage, LayerPlan& gcode_layer, const size_t extruder_nr) const
{
    bool support_added = false;
    if (! storage.support.generated || gcode_layer.getLayerNr() > storage.support.layer_nr_max_filled_layer)
    {
        return support_added;
    }

    const Settings& mesh_group_settings = Application::getInstance().current_slice->scene.current_mesh_group->settings;
    const size_t support_roof_extruder_nr = mesh_group_settings.get<ExtruderTrain&>("support_roof_extruder_nr").extruder_nr;
    const size_t support_bottom_extruder_nr = mesh_group_settings.get<ExtruderTrain&>("support_bottom_extruder_nr").extruder_nr;
    size_t support_infill_extruder_nr =
        (gcode_layer.getLayerNr() <= 0) ? mesh_group_settings.get<ExtruderTrain&>("support_extruder_nr_layer_0").extruder_nr : mesh_group_settings.get<ExtruderTrain&>("support_infill_extruder_nr").extruder_nr;

    const SupportLayer& support_layer = storage.support.supportLayers[std::max(0, gcode_layer.getLayerNr())];
    if (support_layer.support_bottom.empty() && support_layer.support_roof.empty() && support_layer.support_infill_parts.empty())
    {
        return support_added;
    }

    if (extruder_nr == support_infill_extruder_nr)
    {
        support_added |= processSupportInfill(storage, gcode_layer);
    }
    if (extruder_nr == support_roof_extruder_nr)
    {
        support_added |= addSupportRoofsToGCode(storage, gcode_layer);
    }
    if (extruder_nr == support_bottom_extruder_nr)
    {
        support_added |= addSupportBottomsToGCode(storage, gcode_layer);
    }
    return support_added;
}


bool FffGcodeWriter::processSupportInfill(const SliceDataStorage& storage, LayerPlan& gcode_layer) const
{
    bool added_something = false;
    const SupportLayer& support_layer = storage.support.supportLayers[std::max(0, gcode_layer.getLayerNr())]; // account for negative layer numbers for raft filler layers

    if (gcode_layer.getLayerNr() > storage.support.layer_nr_max_filled_layer || support_layer.support_infill_parts.empty())
    {
        return added_something;
    }

    const Settings& mesh_group_settings = Application::getInstance().current_slice->scene.current_mesh_group->settings;
    const size_t extruder_nr = (gcode_layer.getLayerNr() <= 0) ? mesh_group_settings.get<ExtruderTrain&>("support_extruder_nr_layer_0").extruder_nr : mesh_group_settings.get<ExtruderTrain&>("support_infill_extruder_nr").extruder_nr;
    const ExtruderTrain& infill_extruder = Application::getInstance().current_slice->scene.extruders[extruder_nr];

    coord_t default_support_line_distance = infill_extruder.settings.get<coord_t>("support_line_distance");

    // To improve adhesion for the "support initial layer" the first layer might have different properties
    if (gcode_layer.getLayerNr() == 0)
    {
        default_support_line_distance = infill_extruder.settings.get<coord_t>("support_initial_layer_line_distance");
    }

    const coord_t default_support_infill_overlap = infill_extruder.settings.get<coord_t>("infill_overlap_mm");

    // Helper to get the support infill angle
    const auto get_support_infill_angle = [](const SupportStorage& support_storage, const int layer_nr)
    {
        if (layer_nr <= 0)
        {
            // handle negative layer numbers
            const size_t divisor = support_storage.support_infill_angles_layer_0.size();
            const size_t index = ((layer_nr % divisor) + divisor) % divisor;
            return support_storage.support_infill_angles_layer_0.at(index);
        }
        return support_storage.support_infill_angles.at(static_cast<size_t>(layer_nr) % support_storage.support_infill_angles.size());
    };
    const AngleDegrees support_infill_angle = get_support_infill_angle(storage.support, gcode_layer.getLayerNr());

    constexpr size_t infill_multiplier = 1; // there is no frontend setting for this (yet)
    const size_t wall_line_count = infill_extruder.settings.get<size_t>("support_wall_count");
    const coord_t max_resolution = infill_extruder.settings.get<coord_t>("meshfix_maximum_resolution");
    const coord_t max_deviation = infill_extruder.settings.get<coord_t>("meshfix_maximum_deviation");
    coord_t default_support_line_width = infill_extruder.settings.get<coord_t>("support_line_width");
    if (gcode_layer.getLayerNr() == 0 && mesh_group_settings.get<EPlatformAdhesion>("adhesion_type") != EPlatformAdhesion::RAFT)
    {
        default_support_line_width *= infill_extruder.settings.get<Ratio>("initial_layer_line_width_factor");
    }

    // Helper to get the support pattern
    const auto get_support_pattern = [](const EFillMethod pattern, const int layer_nr)
    {
        if (layer_nr <= 0 && (pattern == EFillMethod::LINES || pattern == EFillMethod::ZIG_ZAG))
        {
            return EFillMethod::GRID;
        }
        return pattern;
    };
    const EFillMethod support_pattern = get_support_pattern(infill_extruder.settings.get<EFillMethod>("support_pattern"), gcode_layer.getLayerNr());

    const auto zig_zaggify_infill = infill_extruder.settings.get<bool>("zig_zaggify_support");
    const auto skip_some_zags = infill_extruder.settings.get<bool>("support_skip_some_zags");
    const auto zag_skip_count = infill_extruder.settings.get<size_t>("support_zag_skip_count");

    // create a list of outlines and use PathOrderOptimizer to optimize the travel move
    PathOrderOptimizer<const SupportInfillPart*> island_order_optimizer(gcode_layer.getLastPlannedPositionOrStartingPosition());
    for (const SupportInfillPart& part : support_layer.support_infill_parts)
    {
        island_order_optimizer.addPolygon(&part);
    }
    island_order_optimizer.optimize();

    // Helper to determine the appropriate support area
    const auto get_support_area = [](const Polygons& area, const int layer_nr, const EFillMethod pattern, const coord_t line_width, const coord_t brim_line_count)
    {
        if (layer_nr == 0 && pattern == EFillMethod::CONCENTRIC)
        {
            return area.offset(static_cast<int>(line_width * brim_line_count / 1000));
        }
        return area;
    };
    const auto support_brim_line_count = infill_extruder.settings.get<coord_t>("support_brim_line_count");
    const auto support_connect_zigzags = infill_extruder.settings.get<bool>("support_connect_zigzags");
    const auto support_structure = infill_extruder.settings.get<ESupportStructure>("support_structure");
    const Point infill_origin;

    constexpr bool use_endpieces = true;
    constexpr coord_t pocket_size = 0;
    constexpr bool connect_polygons = false; // polygons are too distant to connect for sparse support
    bool need_travel_to_end_of_last_spiral = true;

    // Print the thicker infill lines first. (double or more layer thickness, infill combined with previous layers)
    for (const PathOrderPath<const SupportInfillPart*>& path : island_order_optimizer.paths)
    {
        const SupportInfillPart& part = *path.vertices;

        // always process the wall overlap if walls are generated
        const int current_support_infill_overlap = (part.inset_count_to_generate > 0) ? default_support_infill_overlap : 0;

        // The support infill walls were generated separately, first. Always add them, regardless of how many densities we have.
        std::vector<VariableWidthLines> wall_toolpaths = part.wall_toolpaths;

        if (! wall_toolpaths.empty())
        {
            const GCodePathConfig& config = gcode_layer.configs_storage.support_infill_config[0];
            constexpr bool retract_before_outer_wall = false;
            constexpr coord_t wipe_dist = 0;
            const ZSeamConfig z_seam_config(EZSeamType::SHORTEST, gcode_layer.getLastPlannedPositionOrStartingPosition(), EZSeamCornerPrefType::Z_SEAM_CORNER_PREF_NONE, false);
            InsetOrderOptimizer wall_orderer(
                *this, storage, gcode_layer, infill_extruder.settings, extruder_nr, config, config, config, config, retract_before_outer_wall, wipe_dist, wipe_dist, extruder_nr, extruder_nr, z_seam_config, wall_toolpaths);
            added_something |= wall_orderer.addToLayer();
        }

        if ((default_support_line_distance <= 0 && support_structure != ESupportStructure::TREE) || part.infill_area_per_combine_per_density.empty())
        {
            continue;
        }

        for (unsigned int combine_idx = 0; combine_idx < part.infill_area_per_combine_per_density[0].size(); ++combine_idx)
        {
            const coord_t support_line_width = default_support_line_width * (combine_idx + 1);

            Polygons support_polygons;
            std::vector<VariableWidthLines> wall_toolpaths_here;
            Polygons support_lines;
            const size_t max_density_idx = part.infill_area_per_combine_per_density.size() - 1;
            for (size_t density_idx = max_density_idx; (density_idx + 1) > 0; --density_idx)
            {
                if (combine_idx >= part.infill_area_per_combine_per_density[density_idx].size())
                {
                    continue;
                }

                const unsigned int density_factor = 2 << density_idx; // == pow(2, density_idx + 1)
                int support_line_distance_here = default_support_line_distance * density_factor; // the highest density infill combines with the next to create a grid with density_factor 1
                const int support_shift = support_line_distance_here / 2;
                if (density_idx == max_density_idx || support_pattern == EFillMethod::CROSS || support_pattern == EFillMethod::CROSS_3D)
                {
                    support_line_distance_here /= 2;
                }

                const Polygons& area = get_support_area(part.infill_area_per_combine_per_density[density_idx][combine_idx], gcode_layer.getLayerNr(), support_pattern, support_line_width, support_brim_line_count);

                constexpr size_t wall_count = 0; // Walls are generated somewhere else, so their layers aren't vertically combined.
                constexpr bool skip_stitching = false;
                const bool fill_gaps = density_idx == 0; // Only fill gaps for one of the densities.
                Infill infill_comp(support_pattern,
                                   zig_zaggify_infill,
                                   connect_polygons,
                                   area,
                                   support_line_width,
                                   support_line_distance_here,
                                   current_support_infill_overlap - (density_idx == max_density_idx ? 0 : wall_line_count * support_line_width),
                                   infill_multiplier,
                                   support_infill_angle,
                                   gcode_layer.z,
                                   support_shift,
                                   max_resolution,
                                   max_deviation,
                                   wall_count,
                                   infill_origin,
                                   skip_stitching,
                                   fill_gaps,
                                   support_connect_zigzags,
                                   use_endpieces,
                                   skip_some_zags,
                                   zag_skip_count,
                                   pocket_size);
                infill_comp.generate(wall_toolpaths_here, support_polygons, support_lines, infill_extruder.settings, storage.support.cross_fill_provider);
            }

            if (need_travel_to_end_of_last_spiral && infill_extruder.settings.get<bool>("magic_spiralize"))
            {
                if ((! wall_toolpaths.empty() || ! support_polygons.empty() || ! support_lines.empty()))
                {
                    int layer_nr = gcode_layer.getLayerNr();
                    if (layer_nr > (int)infill_extruder.settings.get<size_t>("initial_bottom_layers"))
                    {
                        // bit of subtlety here... support is being used on a spiralized model and to ensure the travel move from the end of the last spiral
                        // to the start of the support does not go through the model we have to tell the slicer what the current location of the nozzle is
                        // by adding a travel move to the end vertex of the last spiral. Of course, if the slicer could track the final location on the previous
                        // layer then this wouldn't be necessary but that's not done due to the multi-threading.
                        const Polygons* last_wall_outline = storage.spiralize_wall_outlines[layer_nr - 1];
                        if (last_wall_outline != nullptr)
                        {
                            gcode_layer.addTravel((*last_wall_outline)[0][storage.spiralize_seam_vertex_indices[layer_nr - 1]]);
                            need_travel_to_end_of_last_spiral = false;
                        }
                    }
                }
            }

            setExtruder_addPrime(storage, gcode_layer, extruder_nr); // only switch extruder if we're sure we're going to switch
            gcode_layer.setIsInside(false); // going to print stuff outside print object, i.e. support

            const bool alternate_inset_direction = infill_extruder.settings.get<bool>("material_alternate_walls");
            const bool alternate_layer_print_direction = alternate_inset_direction && gcode_layer.getLayerNr() % 2 == 1;

            if (! support_polygons.empty())
            {
                constexpr bool force_comb_retract = false;
                gcode_layer.addTravel(support_polygons[0][0], force_comb_retract);

                const ZSeamConfig& z_seam_config = ZSeamConfig();
                constexpr coord_t wall_0_wipe_dist = 0;
                constexpr bool spiralize = false;
                constexpr Ratio flow_ratio = 1.0_r;
                constexpr bool always_retract = false;
                const std::optional<Point> start_near_location = std::optional<Point>();

                gcode_layer.addPolygonsByOptimizer(
                    support_polygons, gcode_layer.configs_storage.support_infill_config[combine_idx], z_seam_config, wall_0_wipe_dist, spiralize, flow_ratio, always_retract, alternate_layer_print_direction, start_near_location);
                added_something = true;
            }

            if (! support_lines.empty())
            {
                constexpr bool enable_travel_optimization = false;
                constexpr coord_t wipe_dist = 0;
                constexpr Ratio flow_ratio = 1.0;
                const std::optional<Point> near_start_location = std::optional<Point>();
                constexpr double fan_speed = GCodePathConfig::FAN_SPEED_DEFAULT;

                gcode_layer.addLinesByOptimizer(support_lines,
                                                gcode_layer.configs_storage.support_infill_config[combine_idx],
                                                (support_pattern == EFillMethod::ZIG_ZAG) ? SpaceFillType::PolyLines : SpaceFillType::Lines,
                                                enable_travel_optimization,
                                                wipe_dist,
                                                flow_ratio,
                                                near_start_location,
                                                fan_speed,
                                                alternate_layer_print_direction);

                added_something = true;
            }

            // If we're printing with a support wall, that support wall generates gap filling as well.
            // If not, the pattern may still generate gap filling (if it's connected infill or zigzag). We still want to print those.
            if (wall_line_count == 0 && ! wall_toolpaths_here.empty())
            {
                const GCodePathConfig& config = gcode_layer.configs_storage.support_infill_config[0];
                constexpr bool retract_before_outer_wall = false;
                constexpr coord_t wipe_dist = 0;
                constexpr coord_t simplify_curvature = 0;
                const ZSeamConfig z_seam_config(EZSeamType::SHORTEST, gcode_layer.getLastPlannedPositionOrStartingPosition(), EZSeamCornerPrefType::Z_SEAM_CORNER_PREF_NONE, simplify_curvature);
                InsetOrderOptimizer wall_orderer(
                    *this, storage, gcode_layer, infill_extruder.settings, extruder_nr, config, config, config, config, retract_before_outer_wall, wipe_dist, wipe_dist, extruder_nr, extruder_nr, z_seam_config, wall_toolpaths_here);
                added_something |= wall_orderer.addToLayer();
            }
        }
    }

    return added_something;
}


bool FffGcodeWriter::addSupportRoofsToGCode(const SliceDataStorage& storage, LayerPlan& gcode_layer) const
{
    const SupportLayer& support_layer = storage.support.supportLayers[std::max(0, gcode_layer.getLayerNr())];

    if (! storage.support.generated || gcode_layer.getLayerNr() > storage.support.layer_nr_max_filled_layer || support_layer.support_roof.empty())
    {
        return false; // No need to generate support roof if there's no support.
    }

    const size_t roof_extruder_nr = Application::getInstance().current_slice->scene.current_mesh_group->settings.get<ExtruderTrain&>("support_roof_extruder_nr").extruder_nr;
    const ExtruderTrain& roof_extruder = Application::getInstance().current_slice->scene.extruders[roof_extruder_nr];

    const EFillMethod pattern = roof_extruder.settings.get<EFillMethod>("support_roof_pattern");
    AngleDegrees fill_angle = 0;
    if (! storage.support.support_roof_angles.empty())
    {
        // handle negative layer numbers
        int divisor = static_cast<int>(storage.support.support_roof_angles.size());
        int index = ((gcode_layer.getLayerNr() % divisor) + divisor) % divisor;
        fill_angle = storage.support.support_roof_angles.at(index);
    }
    const bool zig_zaggify_infill = pattern == EFillMethod::ZIG_ZAG;
    const bool connect_polygons = false; // connections might happen in mid air in between the infill lines
    constexpr coord_t support_roof_overlap = 0; // the roofs should never be expanded outwards
    constexpr size_t infill_multiplier = 1;
    constexpr coord_t extra_infill_shift = 0;
    constexpr size_t wall_line_count = 0;
    const Point infill_origin;
    constexpr bool skip_stitching = false;
    constexpr bool fill_gaps = true;
    constexpr bool use_endpieces = true;
    constexpr bool connected_zigzags = false;
    constexpr bool skip_some_zags = false;
    constexpr size_t zag_skip_count = 0;
    constexpr coord_t pocket_size = 0;
    const coord_t max_resolution = roof_extruder.settings.get<coord_t>("meshfix_maximum_resolution");
    const coord_t max_deviation = roof_extruder.settings.get<coord_t>("meshfix_maximum_deviation");

    coord_t support_roof_line_distance = roof_extruder.settings.get<coord_t>("support_roof_line_distance");
    const coord_t support_roof_line_width = roof_extruder.settings.get<coord_t>("support_roof_line_width");
    if (gcode_layer.getLayerNr() == 0 && support_roof_line_distance < 2 * support_roof_line_width)
    { // if roof is dense
        support_roof_line_distance *= roof_extruder.settings.get<Ratio>("initial_layer_line_width_factor");
    }

    Polygons infill_outline = support_layer.support_roof;
    Polygons wall;
    // make sure there is a wall if this is on the first layer
    if (gcode_layer.getLayerNr() == 0)
    {
        wall = support_layer.support_roof.offset(-support_roof_line_width / 2);
        infill_outline = wall.offset(-support_roof_line_width / 2);
    }

    Infill roof_computation(pattern,
                            zig_zaggify_infill,
                            connect_polygons,
                            infill_outline,
                            gcode_layer.configs_storage.support_roof_config.getLineWidth(),
                            support_roof_line_distance,
                            support_roof_overlap,
                            infill_multiplier,
                            fill_angle,
                            gcode_layer.z,
                            extra_infill_shift,
                            max_resolution,
                            max_deviation,
                            wall_line_count,
                            infill_origin,
                            skip_stitching,
                            fill_gaps,
                            connected_zigzags,
                            use_endpieces,
                            skip_some_zags,
                            zag_skip_count,
                            pocket_size);
    Polygons roof_polygons;
    std::vector<VariableWidthLines> roof_paths;
    Polygons roof_lines;
    roof_computation.generate(roof_paths, roof_polygons, roof_lines, roof_extruder.settings);
    if ((gcode_layer.getLayerNr() == 0 && wall.empty()) || (gcode_layer.getLayerNr() > 0 && roof_paths.empty() && roof_polygons.empty() && roof_lines.empty()))
    {
        return false; // We didn't create any support roof.
    }
    setExtruder_addPrime(storage, gcode_layer, roof_extruder_nr);
    gcode_layer.setIsInside(false); // going to print stuff outside print object, i.e. support
    if (gcode_layer.getLayerNr() == 0)
    {
        gcode_layer.addPolygonsByOptimizer(wall, gcode_layer.configs_storage.support_roof_config);
    }
    if (! roof_polygons.empty())
    {
        constexpr bool force_comb_retract = false;
        gcode_layer.addTravel(roof_polygons[0][0], force_comb_retract);
        gcode_layer.addPolygonsByOptimizer(roof_polygons, gcode_layer.configs_storage.support_roof_config);
    }
    if (! roof_paths.empty())
    {
        const GCodePathConfig& config = gcode_layer.configs_storage.support_roof_config;
        constexpr bool retract_before_outer_wall = false;
        constexpr coord_t wipe_dist = 0;
        const ZSeamConfig z_seam_config(EZSeamType::SHORTEST, gcode_layer.getLastPlannedPositionOrStartingPosition(), EZSeamCornerPrefType::Z_SEAM_CORNER_PREF_NONE, false);

        InsetOrderOptimizer wall_orderer(
            *this, storage, gcode_layer, roof_extruder.settings, roof_extruder_nr, config, config, config, config, retract_before_outer_wall, wipe_dist, wipe_dist, roof_extruder_nr, roof_extruder_nr, z_seam_config, roof_paths);
        wall_orderer.addToLayer();
    }
    gcode_layer.addLinesByOptimizer(roof_lines, gcode_layer.configs_storage.support_roof_config, (pattern == EFillMethod::ZIG_ZAG) ? SpaceFillType::PolyLines : SpaceFillType::Lines);
    return true;
}

bool FffGcodeWriter::addSupportBottomsToGCode(const SliceDataStorage& storage, LayerPlan& gcode_layer) const
{
    const SupportLayer& support_layer = storage.support.supportLayers[std::max(0, gcode_layer.getLayerNr())];

    if (! storage.support.generated || gcode_layer.getLayerNr() > storage.support.layer_nr_max_filled_layer || support_layer.support_bottom.empty())
    {
        return false; // No need to generate support bottoms if there's no support.
    }

    const size_t bottom_extruder_nr = Application::getInstance().current_slice->scene.current_mesh_group->settings.get<ExtruderTrain&>("support_bottom_extruder_nr").extruder_nr;
    const ExtruderTrain& bottom_extruder = Application::getInstance().current_slice->scene.extruders[bottom_extruder_nr];

    const EFillMethod pattern = bottom_extruder.settings.get<EFillMethod>("support_bottom_pattern");
    AngleDegrees fill_angle = 0;
    if (! storage.support.support_bottom_angles.empty())
    {
        // handle negative layer numbers
        int divisor = static_cast<int>(storage.support.support_bottom_angles.size());
        int index = ((gcode_layer.getLayerNr() % divisor) + divisor) % divisor;
        fill_angle = storage.support.support_bottom_angles.at(index);
    }
    const bool zig_zaggify_infill = pattern == EFillMethod::ZIG_ZAG;
    const bool connect_polygons = true; // less retractions and less moves only make the bottoms easier to print
    constexpr coord_t support_bottom_overlap = 0; // the bottoms should never be expanded outwards
    constexpr size_t infill_multiplier = 1;
    constexpr coord_t extra_infill_shift = 0;
    constexpr size_t wall_line_count = 0;
    const Point infill_origin;
    constexpr bool skip_stitching = false;
    constexpr bool fill_gaps = true;
    constexpr bool use_endpieces = true;
    constexpr bool connected_zigzags = false;
    constexpr bool skip_some_zags = false;
    constexpr int zag_skip_count = 0;
    constexpr coord_t pocket_size = 0;
    const coord_t max_resolution = bottom_extruder.settings.get<coord_t>("meshfix_maximum_resolution");
    const coord_t max_deviation = bottom_extruder.settings.get<coord_t>("meshfix_maximum_deviation");

    const coord_t support_bottom_line_distance = bottom_extruder.settings.get<coord_t>("support_bottom_line_distance"); // note: no need to apply initial line width factor; support bottoms cannot exist on the first layer
    Infill bottom_computation(pattern,
                              zig_zaggify_infill,
                              connect_polygons,
                              support_layer.support_bottom,
                              gcode_layer.configs_storage.support_bottom_config.getLineWidth(),
                              support_bottom_line_distance,
                              support_bottom_overlap,
                              infill_multiplier,
                              fill_angle,
                              gcode_layer.z,
                              extra_infill_shift,
                              max_resolution,
                              max_deviation,
                              wall_line_count,
                              infill_origin,
                              skip_stitching,
                              fill_gaps,
                              connected_zigzags,
                              use_endpieces,
                              skip_some_zags,
                              zag_skip_count,
                              pocket_size);
    Polygons bottom_polygons;
    std::vector<VariableWidthLines> bottom_paths;
    Polygons bottom_lines;
    bottom_computation.generate(bottom_paths, bottom_polygons, bottom_lines, bottom_extruder.settings);
    if (bottom_paths.empty() && bottom_polygons.empty() && bottom_lines.empty())
    {
        return false;
    }
    setExtruder_addPrime(storage, gcode_layer, bottom_extruder_nr);
    gcode_layer.setIsInside(false); // going to print stuff outside print object, i.e. support
    if (! bottom_polygons.empty())
    {
        constexpr bool force_comb_retract = false;
        gcode_layer.addTravel(bottom_polygons[0][0], force_comb_retract);
        gcode_layer.addPolygonsByOptimizer(bottom_polygons, gcode_layer.configs_storage.support_bottom_config);
    }
    if (! bottom_paths.empty())
    {
        const GCodePathConfig& config = gcode_layer.configs_storage.support_bottom_config;
        constexpr bool retract_before_outer_wall = false;
        constexpr coord_t wipe_dist = 0;
        const ZSeamConfig z_seam_config(EZSeamType::SHORTEST, gcode_layer.getLastPlannedPositionOrStartingPosition(), EZSeamCornerPrefType::Z_SEAM_CORNER_PREF_NONE, false);

        InsetOrderOptimizer wall_orderer(
            *this, storage, gcode_layer, bottom_extruder.settings, bottom_extruder_nr, config, config, config, config, retract_before_outer_wall, wipe_dist, wipe_dist, bottom_extruder_nr, bottom_extruder_nr, z_seam_config, bottom_paths);
        wall_orderer.addToLayer();
    }
    gcode_layer.addLinesByOptimizer(bottom_lines, gcode_layer.configs_storage.support_bottom_config, (pattern == EFillMethod::ZIG_ZAG) ? SpaceFillType::PolyLines : SpaceFillType::Lines);
    return true;
}

void FffGcodeWriter::setExtruder_addPrime(const SliceDataStorage& storage, LayerPlan& gcode_layer, const size_t extruder_nr) const
{
    const size_t outermost_prime_tower_extruder = storage.primeTower.extruder_order[0];

    const size_t previous_extruder = gcode_layer.getExtruder();
    if (previous_extruder == extruder_nr && ! (gcode_layer.getLayerNr() > -static_cast<LayerIndex>(Raft::getFillerLayerCount()) && extruder_nr == outermost_prime_tower_extruder)
        && ! (gcode_layer.getLayerNr() == -static_cast<LayerIndex>(Raft::getFillerLayerCount()))) // No unnecessary switches, unless switching to extruder for the outer shell of the prime tower.
    {
        return;
    }
    const bool extruder_changed = gcode_layer.setExtruder(extruder_nr);

    if (extruder_changed)
    {
        if (extruder_prime_layer_nr[extruder_nr] == gcode_layer.getLayerNr())
        {
            const ExtruderTrain& train = Application::getInstance().current_slice->scene.extruders[extruder_nr];

            // We always prime an extruder, but whether it will be a prime blob/poop depends on if prime blob is enabled.
            // This is decided in GCodeExport::writePrimeTrain().
            if (train.settings.get<bool>("prime_blob_enable")) // Don't travel to the prime-blob position if not enabled though.
            {
                bool prime_pos_is_abs = train.settings.get<bool>("extruder_prime_pos_abs");
                Point prime_pos = Point(train.settings.get<coord_t>("extruder_prime_pos_x"), train.settings.get<coord_t>("extruder_prime_pos_y"));
                gcode_layer.addTravel(prime_pos_is_abs ? prime_pos : gcode_layer.getLastPlannedPositionOrStartingPosition() + prime_pos);
                gcode_layer.planPrime();
            }
            else
            {
                // Otherwise still prime, but don't do any other travels.
                gcode_layer.planPrime(0.0);
            }
        }

        if (gcode_layer.getLayerNr() == 0 && ! gcode_layer.getSkirtBrimIsPlanned(extruder_nr))
        {
            processSkirtBrim(storage, gcode_layer, extruder_nr);
        }
    }


    // When the first layer of the prime tower is printed with one material only, do not prime another material on the
    // first layer again.
    if ((((gcode_layer.getLayerNr() > 0) && extruder_changed) || ((gcode_layer.getLayerNr() == 0) && storage.primeTower.multiple_extruders_on_first_layer)) || (extruder_nr == outermost_prime_tower_extruder))
    {
        addPrimeTower(storage, gcode_layer, previous_extruder);
    }
}

void FffGcodeWriter::addPrimeTower(const SliceDataStorage& storage, LayerPlan& gcode_layer, const size_t prev_extruder) const
{
    if (! Application::getInstance().current_slice->scene.current_mesh_group->settings.get<bool>("prime_tower_enable"))
    {
        return;
    }

    storage.primeTower.addToGcode(storage, gcode_layer, prev_extruder, gcode_layer.getExtruder());
}

void FffGcodeWriter::finalize()
{
    const Settings& mesh_group_settings = Application::getInstance().current_slice->scene.current_mesh_group->settings;
    if (mesh_group_settings.get<bool>("machine_heated_bed"))
    {
        gcode.writeBedTemperatureCommand(0); // Cool down the bed (M140).
        // Nozzles are cooled down automatically after the last time they are used (which might be earlier than the end of the print).
    }
    if (mesh_group_settings.get<bool>("machine_heated_build_volume") && mesh_group_settings.get<Temperature>("build_volume_temperature") != 0)
    {
        gcode.writeBuildVolumeTemperatureCommand(0); // Cool down the build volume.
    }

    const Duration print_time = gcode.getSumTotalPrintTimes();
    std::vector<double> filament_used;
    std::vector<std::string> material_ids;
    std::vector<bool> extruder_is_used;
    const Scene& scene = Application::getInstance().current_slice->scene;
    for (size_t extruder_nr = 0; extruder_nr < scene.extruders.size(); extruder_nr++)
    {
        filament_used.emplace_back(gcode.getTotalFilamentUsed(extruder_nr));
        material_ids.emplace_back(scene.extruders[extruder_nr].settings.get<std::string>("material_guid"));
        extruder_is_used.push_back(gcode.getExtruderIsUsed(extruder_nr));
    }
    std::string prefix = gcode.getFileHeader(extruder_is_used, &print_time, filament_used, material_ids);
    if (! Application::getInstance().communication->isSequential())
    {
        Application::getInstance().communication->sendGCodePrefix(prefix);
        Application::getInstance().communication->sendSliceUUID(slice_uuid);
    }
    else
    {
        spdlog::info("Gcode header after slicing: {}", prefix);
    }
    if (mesh_group_settings.get<bool>("acceleration_enabled"))
    {
        gcode.writePrintAcceleration(mesh_group_settings.get<Acceleration>("machine_acceleration"));
        gcode.writeTravelAcceleration(mesh_group_settings.get<Acceleration>("machine_acceleration"));
    }
    if (mesh_group_settings.get<bool>("jerk_enabled"))
    {
        gcode.writeJerk(mesh_group_settings.get<Velocity>("machine_max_jerk_xy"));
    }

    const std::string end_gcode = mesh_group_settings.get<std::string>("machine_end_gcode");

    if (end_gcode.length() > 0 && mesh_group_settings.get<bool>("relative_extrusion"))
    {
        gcode.writeExtrusionMode(false); // ensure absolute extrusion mode is set before the end gcode
    }
    gcode.finalize(end_gcode.c_str());

    // set extrusion mode back to "normal"
    const bool set_relative_extrusion_mode = (gcode.getFlavor() == EGCodeFlavor::REPRAP);
    gcode.writeExtrusionMode(set_relative_extrusion_mode);
    for (size_t e = 0; e < Application::getInstance().current_slice->scene.extruders.size(); e++)
    {
        gcode.writeTemperatureCommand(e, 0, false);
    }

    gcode.writeComment("End of Gcode");
    /*
    the profile string below can be executed since the M25 doesn't end the gcode on an UMO and when printing via USB.
    gcode.writeCode("M25 ;Stop reading from this point on.");
    gcode.writeComment("Cura profile string:");
    gcode.writeComment(FffProcessor::getInstance()->getAllLocalSettingsString() + FffProcessor::getInstance()->getProfileString());
    */
}


} // namespace cura<|MERGE_RESOLUTION|>--- conflicted
+++ resolved
@@ -295,56 +295,29 @@
     }
 }
 
-<<<<<<< HEAD
-void FffGcodeWriter::setConfigRetraction(SliceDataStorage& storage)
-{
-    Scene& scene = Application::getInstance().current_slice->scene;
-    for (size_t extruder_index = 0; extruder_index < scene.extruders.size(); extruder_index++)
-    {
-        ExtruderTrain& train = scene.extruders[extruder_index];
-        RetractionConfig& retraction_config = storage.retraction_config_per_extruder[extruder_index];
-        retraction_config.distance = (train.settings.get<bool>("retraction_enable")) ? train.settings.get<double>("retraction_amount") : 0; // Retraction distance in mm.
-        retraction_config.prime_volume = train.settings.get<double>("retraction_extra_prime_amount"); // Extra prime volume in mm^3.
-        retraction_config.speed = train.settings.get<Velocity>("retraction_retract_speed");
-        retraction_config.primeSpeed = train.settings.get<Velocity>("retraction_prime_speed");
-        retraction_config.zHop = train.settings.get<coord_t>("retraction_hop");
-        retraction_config.retraction_min_travel_distance = train.settings.get<coord_t>("retraction_min_travel");
-        retraction_config.retraction_extrusion_window = train.settings.get<double>("retraction_extrusion_window"); // Window to count retractions in in mm of extruded filament.
-        retraction_config.retraction_count_max = train.settings.get<size_t>("retraction_count_max");
-
-        RetractionConfig& switch_retraction_config = storage.extruder_switch_retraction_config_per_extruder[extruder_index];
-        switch_retraction_config.distance = train.settings.get<double>("switch_extruder_retraction_amount"); // Retraction distance in mm.
-        switch_retraction_config.prime_volume = 0.0;
-        switch_retraction_config.speed = train.settings.get<Velocity>("switch_extruder_retraction_speed");
-        switch_retraction_config.primeSpeed = train.settings.get<Velocity>("switch_extruder_prime_speed");
-        switch_retraction_config.zHop = train.settings.get<coord_t>("retraction_hop_after_extruder_switch_height");
-        switch_retraction_config.retraction_min_travel_distance = 0; // no limitation on travel distance for an extruder switch retract
-        switch_retraction_config.retraction_extrusion_window = 99999.9; // so that extruder switch retractions won't affect the retraction buffer (extruded_volume_at_previous_n_retractions)
-        switch_retraction_config.retraction_count_max = 9999999; // extruder switch retraction is never limited
-    }
-=======
-static void retractionAndWipeConfigFromSettings(const Settings& settings, RetractionAndWipeConfig* config) {
+static void retractionAndWipeConfigFromSettings(const Settings& settings, RetractionAndWipeConfig* config)
+{
     RetractionConfig& retraction_config = config->retraction_config;
-    retraction_config.distance = (settings.get<bool>("retraction_enable")) ? settings.get<double>("retraction_amount") : 0; //Retraction distance in mm.
-    retraction_config.prime_volume = settings.get<double>("retraction_extra_prime_amount"); //Extra prime volume in mm^3.
+    retraction_config.distance = (settings.get<bool>("retraction_enable")) ? settings.get<double>("retraction_amount") : 0; // Retraction distance in mm.
+    retraction_config.prime_volume = settings.get<double>("retraction_extra_prime_amount"); // Extra prime volume in mm^3.
     retraction_config.speed = settings.get<Velocity>("retraction_retract_speed");
     retraction_config.primeSpeed = settings.get<Velocity>("retraction_prime_speed");
     retraction_config.zHop = settings.get<coord_t>("retraction_hop");
     retraction_config.retraction_min_travel_distance = settings.get<coord_t>("retraction_min_travel");
-    retraction_config.retraction_extrusion_window = settings.get<double>("retraction_extrusion_window"); //Window to count retractions in in mm of extruded filament.
+    retraction_config.retraction_extrusion_window = settings.get<double>("retraction_extrusion_window"); // Window to count retractions in in mm of extruded filament.
     retraction_config.retraction_count_max = settings.get<size_t>("retraction_count_max");
 
     config->retraction_hop_after_extruder_switch = settings.get<bool>("retraction_hop_after_extruder_switch");
     config->switch_extruder_extra_prime_amount = settings.get<double>("switch_extruder_extra_prime_amount");
     RetractionConfig& switch_retraction_config = config->extruder_switch_retraction_config;
-    switch_retraction_config.distance = settings.get<double>("switch_extruder_retraction_amount"); //Retraction distance in mm.
+    switch_retraction_config.distance = settings.get<double>("switch_extruder_retraction_amount"); // Retraction distance in mm.
     switch_retraction_config.prime_volume = 0.0;
     switch_retraction_config.speed = settings.get<Velocity>("switch_extruder_retraction_speed");
     switch_retraction_config.primeSpeed = settings.get<Velocity>("switch_extruder_prime_speed");
     switch_retraction_config.zHop = settings.get<coord_t>("retraction_hop_after_extruder_switch_height");
-    switch_retraction_config.retraction_min_travel_distance = 0; // no limitation on travel distance for an extruder switch retract
-    switch_retraction_config.retraction_extrusion_window = 99999.9; // so that extruder switch retractions won't affect the retraction buffer (extruded_volume_at_previous_n_retractions)
-    switch_retraction_config.retraction_count_max = 9999999; // extruder switch retraction is never limited
+    switch_retraction_config.retraction_min_travel_distance = 0; // No limitation on travel distance for an extruder switch retract.
+    switch_retraction_config.retraction_extrusion_window = 99999.9; // So that extruder switch retractions won't affect the retraction buffer (extruded_volume_at_previous_n_retractions).
+    switch_retraction_config.retraction_count_max = 9999999; // Extruder switch retraction is never limited.
 
     WipeScriptConfig& wipe_config = config->wipe_config;
 
@@ -369,8 +342,8 @@
     wipe_config.move_speed = settings.get<Velocity>("speed_travel");
     wipe_config.max_extrusion_mm3 = settings.get<double>("max_extrusion_before_wipe");
     wipe_config.clean_between_layers = settings.get<bool>("clean_between_layers");
->>>>>>> 1b1ee5fc
-}
+}
+
 void FffGcodeWriter::setConfigRetractionAndWipe(SliceDataStorage& storage)
 {
     Scene& scene = Application::getInstance().current_slice->scene;
