// Copyright (c) 2023 UltiMaker
// CuraEngine is released under the terms of the AGPLv3 or higher

#include "FffGcodeWriter.h"

#include <algorithm>
#include <limits> // numeric_limits
#include <list>
#include <memory>
#include <numeric>
#include <optional>
#include <unordered_set>

#include <range/v3/view/concat.hpp>
#include <range/v3/view/sliding.hpp>
#include <range/v3/view/transform.hpp>
#include <range/v3/view/zip.hpp>
#include <spdlog/spdlog.h>

#include "Application.h"
#include "ExtruderTrain.h"
#include "FffProcessor.h"
#include "InsetOrderOptimizer.h"
#include "LayerPlan.h"
#include "Slice.h"
#include "WallToolPaths.h"
#include "bridge.h"
#include "communication/Communication.h" //To send layer view data.
#include "infill.h"
#include "progress/Progress.h"
#include "raft.h"
#include "utils/Simplify.h" //Removing micro-segments created by offsetting.
#include "utils/ThreadPool.h"
#include "utils/linearAlg2D.h"
#include "utils/math.h"
#include "utils/orderOptimizer.h"

namespace cura
{

FffGcodeWriter::FffGcodeWriter()
    : max_object_height(0)
    , layer_plan_buffer(gcode)
    , slice_uuid(Application::getInstance().instance_uuid_)
{
    for (unsigned int extruder_nr = 0; extruder_nr < MAX_EXTRUDERS; extruder_nr++)
    { // initialize all as max layer_nr, so that they get updated to the lowest layer on which they are used.
        extruder_prime_layer_nr[extruder_nr] = std::numeric_limits<int>::max();
    }
}

void FffGcodeWriter::setTargetStream(std::ostream* stream)
{
    gcode.setOutputStream(stream);
}

double FffGcodeWriter::getTotalFilamentUsed(int extruder_nr)
{
    return gcode.getTotalFilamentUsed(extruder_nr);
}

std::vector<Duration> FffGcodeWriter::getTotalPrintTimePerFeature()
{
    return gcode.getTotalPrintTimePerFeature();
}

bool FffGcodeWriter::setTargetFile(const char* filename)
{
    output_file.open(filename);
    if (output_file.is_open())
    {
        gcode.setOutputStream(&output_file);
        return true;
    }
    return false;
}

void FffGcodeWriter::writeGCode(SliceDataStorage& storage, TimeKeeper& time_keeper)
{
    const size_t start_extruder_nr = getStartExtruder(storage);
    gcode.preSetup(start_extruder_nr);
    gcode.setSliceUUID(slice_uuid);

    Scene& scene = Application::getInstance().current_slice_->scene;
    if (scene.current_mesh_group == scene.mesh_groups.begin()) // First mesh group.
    {
        gcode.resetTotalPrintTimeAndFilament();
        gcode.setInitialAndBuildVolumeTemps(start_extruder_nr);
    }

    Application::getInstance().communication_->beginGCode();

    setConfigFanSpeedLayerTime();

    setConfigRetractionAndWipe(storage);

    if (scene.current_mesh_group == scene.mesh_groups.begin())
    {
        auto should_prime_extruder = gcode.initializeExtruderTrains(storage, start_extruder_nr);

        if (! should_prime_extruder)
        {
            // set to most negative number so that layer processing never primes this extruder anymore.
            extruder_prime_layer_nr[start_extruder_nr] = std::numeric_limits<int>::min();
        }
    }
    else
    {
        processNextMeshGroupCode(storage);
    }

    size_t total_layers = 0;
    for (std::shared_ptr<SliceMeshStorage>& mesh_ptr : storage.meshes)
    {
        auto& mesh = *mesh_ptr;
        size_t mesh_layer_num = mesh.layers.size();

        // calculation of _actual_ number of layers in loop.
        while (mesh_layer_num > 0 && mesh.layers[mesh_layer_num - 1].getOutlines().empty())
        {
            mesh_layer_num--;
        }

        total_layers = std::max(total_layers, mesh_layer_num);

        setInfillAndSkinAngles(mesh);
    }

    setSupportAngles(storage);

    gcode.writeLayerCountComment(total_layers);

    { // calculate the mesh order for each extruder
        const size_t extruder_count = Application::getInstance().current_slice_->scene.extruders.size();
        mesh_order_per_extruder.clear(); // Might be not empty in case of sequential printing.
        mesh_order_per_extruder.reserve(extruder_count);
        for (size_t extruder_nr = 0; extruder_nr < extruder_count; extruder_nr++)
        {
            mesh_order_per_extruder.push_back(calculateMeshOrder(storage, extruder_nr));
        }
    }
    calculateExtruderOrderPerLayer(storage);
    calculatePrimeLayerPerExtruder(storage);

    if (scene.current_mesh_group->settings.get<bool>("magic_spiralize"))
    {
        findLayerSeamsForSpiralize(storage, total_layers);
    }

    int process_layer_starting_layer_nr = 0;
    const bool has_raft = scene.current_mesh_group->settings.get<EPlatformAdhesion>("adhesion_type") == EPlatformAdhesion::RAFT;
    if (has_raft)
    {
        processRaft(storage);
        // process filler layers to fill the airgap with helper object (support etc) so that they stick better to the raft.
        // only process the filler layers if there is anything to print in them.
        for (bool extruder_is_used_in_filler_layers : storage.getExtrudersUsed(-1))
        {
            if (extruder_is_used_in_filler_layers)
            {
                process_layer_starting_layer_nr = -Raft::getFillerLayerCount();
                break;
            }
        }
    }

    run_multiple_producers_ordered_consumer(
        process_layer_starting_layer_nr,
        total_layers,
        [&storage, total_layers, this](int layer_nr)
        {
            return std::make_optional(processLayer(storage, layer_nr, total_layers));
        },
        [this, total_layers](std::optional<ProcessLayerResult> result_opt)
        {
            const ProcessLayerResult& result = result_opt.value();
            Progress::messageProgressLayer(result.layer_plan->getLayerNr(), total_layers, result.total_elapsed_time, result.stages_times);
            layer_plan_buffer.handle(*result.layer_plan, gcode);
        });

    layer_plan_buffer.flush();

    Progress::messageProgressStage(Progress::Stage::FINISH, &time_keeper);

    // Store the object height for when we are printing multiple objects, as we need to clear every one of them when moving to the next position.
    max_object_height = std::max(max_object_height, storage.model_max.z_);


    constexpr bool force = true;
    gcode.writeRetraction(storage.retraction_wipe_config_per_extruder[gcode.getExtruderNr()].retraction_config, force); // retract after finishing each meshgroup
}

unsigned int FffGcodeWriter::findSpiralizedLayerSeamVertexIndex(const SliceDataStorage& storage, const SliceMeshStorage& mesh, const int layer_nr, const int last_layer_nr)
{
    const SliceLayer& layer = mesh.layers[layer_nr];

    // last_layer_nr will be < 0 until we have processed the first non-empty layer
    if (last_layer_nr < 0)
    {
        // If the user has specified a z-seam location, use the vertex closest to that location for the seam vertex
        // in the first layer that has a part with insets. This allows the user to alter the seam start location which
        // could be useful if the spiralization has a problem with a particular seam path.
        Point2LL seam_pos(0, 0);
        if (mesh.settings.get<EZSeamType>("z_seam_type") == EZSeamType::USER_SPECIFIED)
        {
            seam_pos = mesh.getZSeamHint();
        }
        return PolygonUtils::findClosest(seam_pos, layer.parts[0].spiral_wall[0]).point_idx_;
    }
    else
    {
        // note that the code below doesn't assume that last_layer_nr is one less than layer_nr but the print is going
        // to come out pretty weird if that isn't true as it implies that there are empty layers

        ConstPolygonRef last_wall = (*storage.spiralize_wall_outlines[last_layer_nr])[0];
        // Even though this is just one (contiguous) part, the spiralize wall may still be multiple parts if the part is somewhere thinner than 1 line width.
        // This case is so rare that we don't bother with finding the best polygon to start with. Just start with the first polygon (`spiral_wall[0]`).
        ConstPolygonRef wall = layer.parts[0].spiral_wall[0];
        const size_t n_points = wall.size();
        const Point2LL last_wall_seam_vertex = last_wall[storage.spiralize_seam_vertex_indices[last_layer_nr]];

        // seam_vertex_idx is going to be the index of the seam vertex in the current wall polygon
        // initially we choose the vertex that is closest to the seam vertex in the last spiralized layer processed

        int seam_vertex_idx = PolygonUtils::findNearestVert(last_wall_seam_vertex, wall);

        // now we check that the vertex following the seam vertex is to the left of the seam vertex in the last layer
        // and if it isn't, we move forward

        if (vSize(last_wall_seam_vertex - wall[seam_vertex_idx]) >= mesh.settings.get<coord_t>("meshfix_maximum_resolution"))
        {
            // get the inward normal of the last layer seam vertex
            Point2LL last_wall_seam_vertex_inward_normal = PolygonUtils::getVertexInwardNormal(last_wall, storage.spiralize_seam_vertex_indices[last_layer_nr]);

            // create a vector from the normal so that we can then test the vertex following the candidate seam vertex to make sure it is on the correct side
            Point2LL last_wall_seam_vertex_vector = last_wall_seam_vertex + last_wall_seam_vertex_inward_normal;

            // now test the vertex following the candidate seam vertex and if it lies to the left of the vector, it's good to use
            double a = LinearAlg2D::getAngleLeft(last_wall_seam_vertex_vector, last_wall_seam_vertex, wall[(seam_vertex_idx + 1) % n_points]);

            if (a <= 0 || a >= std::numbers::pi)
            {
                // the vertex was not on the left of the vector so move the seam vertex on
                seam_vertex_idx = (seam_vertex_idx + 1) % n_points;
                a = LinearAlg2D::getAngleLeft(last_wall_seam_vertex_vector, last_wall_seam_vertex, wall[(seam_vertex_idx + 1) % n_points]);
            }
        }

        return seam_vertex_idx;
    }
}

void FffGcodeWriter::findLayerSeamsForSpiralize(SliceDataStorage& storage, size_t total_layers)
{
    // The spiral has to continue on in an anti-clockwise direction from where the last layer finished, it can't jump backwards

    // we track the seam position for each layer and ensure that the seam position for next layer continues in the right direction

    storage.spiralize_wall_outlines.assign(total_layers, nullptr); // default is no information available
    storage.spiralize_seam_vertex_indices.assign(total_layers, 0);

    int last_layer_nr = -1; // layer number of the last non-empty layer processed (for any extruder or mesh)

    for (unsigned layer_nr = 0; layer_nr < total_layers; ++layer_nr)
    {
        bool done_this_layer = false;

        // iterate through extruders until we find a mesh that has a part with insets
        const std::vector<ExtruderUse>& extruder_order = extruder_order_per_layer[layer_nr];
        for (unsigned int extruder_idx = 0; ! done_this_layer && extruder_idx < extruder_order.size(); ++extruder_idx)
        {
            const size_t extruder_nr = extruder_order[extruder_idx].extruder_nr;
            // iterate through this extruder's meshes until we find a part with insets
            const std::vector<size_t>& mesh_order = mesh_order_per_extruder[extruder_nr];
            for (unsigned int mesh_idx : mesh_order)
            {
                SliceMeshStorage& mesh = *storage.meshes[mesh_idx];
                // if this mesh has layer data for this layer process it
                if (! done_this_layer && mesh.layers.size() > layer_nr)
                {
                    SliceLayer& layer = mesh.layers[layer_nr];
                    // if the first part in the layer (if any) has insets, process it
                    if (! layer.parts.empty() && ! layer.parts[0].spiral_wall.empty())
                    {
                        // save the seam vertex index for this layer as we need it to determine the seam vertex index for the next layer
                        storage.spiralize_seam_vertex_indices[layer_nr] = findSpiralizedLayerSeamVertexIndex(storage, mesh, layer_nr, last_layer_nr);
                        // save the wall outline for this layer so it can be used in the spiralize interpolation calculation
                        storage.spiralize_wall_outlines[layer_nr] = &layer.parts[0].spiral_wall;
                        last_layer_nr = layer_nr;
                        // ignore any further meshes/extruders for this layer
                        done_this_layer = true;
                    }
                }
            }
        }
    }
}

void FffGcodeWriter::setConfigFanSpeedLayerTime()
{
    for (const ExtruderTrain& train : Application::getInstance().current_slice_->scene.extruders)
    {
        fan_speed_layer_time_settings_per_extruder.emplace_back();
        FanSpeedLayerTimeSettings& fan_speed_layer_time_settings = fan_speed_layer_time_settings_per_extruder.back();
        fan_speed_layer_time_settings.cool_min_layer_time = train.settings_.get<Duration>("cool_min_layer_time");
        fan_speed_layer_time_settings.cool_min_layer_time_fan_speed_max = train.settings_.get<Duration>("cool_min_layer_time_fan_speed_max");
        fan_speed_layer_time_settings.cool_fan_speed_0 = train.settings_.get<Ratio>("cool_fan_speed_0") * 100.0;
        fan_speed_layer_time_settings.cool_fan_speed_min = train.settings_.get<Ratio>("cool_fan_speed_min") * 100.0;
        fan_speed_layer_time_settings.cool_fan_speed_max = train.settings_.get<Ratio>("cool_fan_speed_max") * 100.0;
        fan_speed_layer_time_settings.cool_min_speed = train.settings_.get<Velocity>("cool_min_speed");
        fan_speed_layer_time_settings.cool_fan_full_layer = train.settings_.get<LayerIndex>("cool_fan_full_layer");
        if (! train.settings_.get<bool>("cool_fan_enabled"))
        {
            fan_speed_layer_time_settings.cool_fan_speed_0 = 0;
            fan_speed_layer_time_settings.cool_fan_speed_min = 0;
            fan_speed_layer_time_settings.cool_fan_speed_max = 0;
        }
    }
}

static void retractionAndWipeConfigFromSettings(const Settings& settings, RetractionAndWipeConfig* config)
{
    RetractionConfig& retraction_config = config->retraction_config;
    retraction_config.distance = (settings.get<bool>("retraction_enable")) ? settings.get<double>("retraction_amount") : 0; // Retraction distance in mm.
    retraction_config.prime_volume = settings.get<double>("retraction_extra_prime_amount"); // Extra prime volume in mm^3.
    retraction_config.speed = settings.get<Velocity>("retraction_retract_speed");
    retraction_config.primeSpeed = settings.get<Velocity>("retraction_prime_speed");
    retraction_config.zHop = settings.get<coord_t>("retraction_hop");
    retraction_config.retraction_min_travel_distance = settings.get<coord_t>("retraction_min_travel");
    retraction_config.retraction_extrusion_window = settings.get<double>("retraction_extrusion_window"); // Window to count retractions in in mm of extruded filament.
    retraction_config.retraction_count_max = settings.get<size_t>("retraction_count_max");

    config->retraction_hop_after_extruder_switch = settings.get<bool>("retraction_hop_after_extruder_switch");
    config->switch_extruder_extra_prime_amount = settings.get<double>("switch_extruder_extra_prime_amount");
    RetractionConfig& switch_retraction_config = config->extruder_switch_retraction_config;
    switch_retraction_config.distance = settings.get<double>("switch_extruder_retraction_amount"); // Retraction distance in mm.
    switch_retraction_config.prime_volume = 0.0;
    switch_retraction_config.speed = settings.get<Velocity>("switch_extruder_retraction_speed");
    switch_retraction_config.primeSpeed = settings.get<Velocity>("switch_extruder_prime_speed");
    switch_retraction_config.zHop = settings.get<coord_t>("retraction_hop_after_extruder_switch_height");
    switch_retraction_config.retraction_min_travel_distance = 0; // No limitation on travel distance for an extruder switch retract.
    switch_retraction_config.retraction_extrusion_window
        = 99999.9; // So that extruder switch retractions won't affect the retraction buffer (extruded_volume_at_previous_n_retractions).
    switch_retraction_config.retraction_count_max = 9999999; // Extruder switch retraction is never limited.

    WipeScriptConfig& wipe_config = config->wipe_config;

    wipe_config.retraction_enable = settings.get<bool>("wipe_retraction_enable");
    wipe_config.retraction_config.distance = settings.get<double>("wipe_retraction_amount");
    wipe_config.retraction_config.speed = settings.get<Velocity>("wipe_retraction_retract_speed");
    wipe_config.retraction_config.primeSpeed = settings.get<Velocity>("wipe_retraction_prime_speed");
    wipe_config.retraction_config.prime_volume = settings.get<double>("wipe_retraction_extra_prime_amount");
    wipe_config.retraction_config.retraction_min_travel_distance = 0;
    wipe_config.retraction_config.retraction_extrusion_window = std::numeric_limits<double>::max();
    wipe_config.retraction_config.retraction_count_max = std::numeric_limits<size_t>::max();

    wipe_config.pause = settings.get<Duration>("wipe_pause");

    wipe_config.hop_enable = settings.get<bool>("wipe_hop_enable");
    wipe_config.hop_amount = settings.get<coord_t>("wipe_hop_amount");
    wipe_config.hop_speed = settings.get<Velocity>("wipe_hop_speed");

    wipe_config.brush_pos_x = settings.get<coord_t>("wipe_brush_pos_x");
    wipe_config.repeat_count = settings.get<size_t>("wipe_repeat_count");
    wipe_config.move_distance = settings.get<coord_t>("wipe_move_distance");
    wipe_config.move_speed = settings.get<Velocity>("speed_travel");
    wipe_config.max_extrusion_mm3 = settings.get<double>("max_extrusion_before_wipe");
    wipe_config.clean_between_layers = settings.get<bool>("clean_between_layers");
}

void FffGcodeWriter::setConfigRetractionAndWipe(SliceDataStorage& storage)
{
    Scene& scene = Application::getInstance().current_slice_->scene;
    for (size_t extruder_index = 0; extruder_index < scene.extruders.size(); extruder_index++)
    {
        ExtruderTrain& train = scene.extruders[extruder_index];
        retractionAndWipeConfigFromSettings(train.settings_, &storage.retraction_wipe_config_per_extruder[extruder_index]);
    }
    for (std::shared_ptr<SliceMeshStorage>& mesh : storage.meshes)
    {
        retractionAndWipeConfigFromSettings(mesh->settings, &mesh->retraction_wipe_config);
    }
}

size_t FffGcodeWriter::getStartExtruder(const SliceDataStorage& storage)
{
    const Settings& mesh_group_settings = Application::getInstance().current_slice_->scene.current_mesh_group->settings;
    const EPlatformAdhesion adhesion_type = mesh_group_settings.get<EPlatformAdhesion>("adhesion_type");
    const int skirt_brim_extruder_nr = mesh_group_settings.get<int>("skirt_brim_extruder_nr");
    const ExtruderTrain* skirt_brim_extruder = (skirt_brim_extruder_nr < 0) ? nullptr : &mesh_group_settings.get<ExtruderTrain&>("skirt_brim_extruder_nr");

    size_t start_extruder_nr;
    if (adhesion_type == EPlatformAdhesion::SKIRT && skirt_brim_extruder
        && (skirt_brim_extruder->settings_.get<int>("skirt_line_count") > 0 || skirt_brim_extruder->settings_.get<coord_t>("skirt_brim_minimal_length") > 0))
    {
        start_extruder_nr = skirt_brim_extruder->extruder_nr_;
    }

    else if (
        (adhesion_type == EPlatformAdhesion::BRIM || mesh_group_settings.get<bool>("prime_tower_brim_enable")) && skirt_brim_extruder
        && (skirt_brim_extruder->settings_.get<int>("brim_line_count") > 0 || skirt_brim_extruder->settings_.get<coord_t>("skirt_brim_minimal_length") > 0))
    {
        start_extruder_nr = skirt_brim_extruder->extruder_nr_;
    }
    else if (adhesion_type == EPlatformAdhesion::RAFT && skirt_brim_extruder)
    {
        start_extruder_nr = mesh_group_settings.get<ExtruderTrain&>("raft_base_extruder_nr").extruder_nr_;
    }
    else // No adhesion.
    {
        if (mesh_group_settings.get<bool>("support_enable") && mesh_group_settings.get<bool>("support_brim_enable"))
        {
            start_extruder_nr = mesh_group_settings.get<ExtruderTrain&>("support_infill_extruder_nr").extruder_nr_;
        }
        else
        {
            std::vector<bool> extruder_is_used = storage.getExtrudersUsed();
            for (size_t extruder_nr = 0; extruder_nr < extruder_is_used.size(); extruder_nr++)
            {
                start_extruder_nr = extruder_nr;
                if (extruder_is_used[extruder_nr])
                {
                    break;
                }
            }
        }
    }
    assert(start_extruder_nr < Application::getInstance().current_slice_->scene.extruders.size() && "start_extruder_nr must be a valid extruder");
    return start_extruder_nr;
}

void FffGcodeWriter::setInfillAndSkinAngles(SliceMeshStorage& mesh)
{
    if (mesh.infill_angles.size() == 0)
    {
        mesh.infill_angles = mesh.settings.get<std::vector<AngleDegrees>>("infill_angles");
        if (mesh.infill_angles.size() == 0)
        {
            // user has not specified any infill angles so use defaults
            const EFillMethod infill_pattern = mesh.settings.get<EFillMethod>("infill_pattern");
            if (infill_pattern == EFillMethod::CROSS || infill_pattern == EFillMethod::CROSS_3D)
            {
                mesh.infill_angles.push_back(22); // put most infill lines in between 45 and 0 degrees
            }
            else
            {
                mesh.infill_angles.push_back(45); // generally all infill patterns use 45 degrees
                if (infill_pattern == EFillMethod::LINES || infill_pattern == EFillMethod::ZIG_ZAG)
                {
                    // lines and zig zag patterns default to also using 135 degrees
                    mesh.infill_angles.push_back(135);
                }
            }
        }
    }

    if (mesh.roofing_angles.size() == 0)
    {
        mesh.roofing_angles = mesh.settings.get<std::vector<AngleDegrees>>("roofing_angles");
        if (mesh.roofing_angles.size() == 0)
        {
            // user has not specified any infill angles so use defaults
            mesh.roofing_angles.push_back(45);
            mesh.roofing_angles.push_back(135);
        }
    }

    if (mesh.skin_angles.size() == 0)
    {
        mesh.skin_angles = mesh.settings.get<std::vector<AngleDegrees>>("skin_angles");
        if (mesh.skin_angles.size() == 0)
        {
            // user has not specified any infill angles so use defaults
            mesh.skin_angles.push_back(45);
            mesh.skin_angles.push_back(135);
        }
    }
}

void FffGcodeWriter::setSupportAngles(SliceDataStorage& storage)
{
    const Settings& mesh_group_settings = Application::getInstance().current_slice_->scene.current_mesh_group->settings;
    const ExtruderTrain& support_infill_extruder = mesh_group_settings.get<ExtruderTrain&>("support_infill_extruder_nr");
    storage.support.support_infill_angles = support_infill_extruder.settings_.get<std::vector<AngleDegrees>>("support_infill_angles");
    if (storage.support.support_infill_angles.empty())
    {
        storage.support.support_infill_angles.push_back(0);
    }

    const ExtruderTrain& support_extruder_nr_layer_0 = mesh_group_settings.get<ExtruderTrain&>("support_extruder_nr_layer_0");
    storage.support.support_infill_angles_layer_0 = support_extruder_nr_layer_0.settings_.get<std::vector<AngleDegrees>>("support_infill_angles");
    if (storage.support.support_infill_angles_layer_0.empty())
    {
        storage.support.support_infill_angles_layer_0.push_back(0);
    }

    auto getInterfaceAngles
        = [&storage](const ExtruderTrain& extruder, const std::string& interface_angles_setting, const EFillMethod pattern, const std::string& interface_height_setting)
    {
        std::vector<AngleDegrees> angles = extruder.settings_.get<std::vector<AngleDegrees>>(interface_angles_setting);
        if (angles.empty())
        {
            if (pattern == EFillMethod::CONCENTRIC)
            {
                angles.push_back(0); // Concentric has no rotation.
            }
            else if (pattern == EFillMethod::TRIANGLES)
            {
                angles.push_back(90); // Triangular support interface shouldn't alternate every layer.
            }
            else
            {
                for (const auto& mesh : storage.meshes)
                {
                    if (mesh->settings.get<coord_t>(interface_height_setting)
                        >= 2 * Application::getInstance().current_slice_->scene.current_mesh_group->settings.get<coord_t>("layer_height"))
                    {
                        // Some roofs are quite thick.
                        // Alternate between the two kinds of diagonal: / and \ .
                        angles.push_back(45);
                        angles.push_back(135);
                    }
                }
                if (angles.empty())
                {
                    angles.push_back(90); // Perpendicular to support lines.
                }
            }
        }
        return angles;
    };

    const ExtruderTrain& roof_extruder = mesh_group_settings.get<ExtruderTrain&>("support_roof_extruder_nr");
    storage.support.support_roof_angles
        = getInterfaceAngles(roof_extruder, "support_roof_angles", roof_extruder.settings_.get<EFillMethod>("support_roof_pattern"), "support_roof_height");

    const ExtruderTrain& bottom_extruder = mesh_group_settings.get<ExtruderTrain&>("support_bottom_extruder_nr");
    storage.support.support_bottom_angles
        = getInterfaceAngles(bottom_extruder, "support_bottom_angles", bottom_extruder.settings_.get<EFillMethod>("support_bottom_pattern"), "support_bottom_height");
}

void FffGcodeWriter::processNextMeshGroupCode(const SliceDataStorage& storage)
{
    gcode.writeFanCommand(0);
    gcode.setZ(max_object_height + MM2INT(5));

    Application::getInstance().communication_->sendCurrentPosition(gcode.getPositionXY());
    gcode.writeTravel(gcode.getPositionXY(), Application::getInstance().current_slice_->scene.extruders[gcode.getExtruderNr()].settings_.get<Velocity>("speed_travel"));
    Point2LL start_pos(storage.model_min.x_, storage.model_min.y_);
    gcode.writeTravel(start_pos, Application::getInstance().current_slice_->scene.extruders[gcode.getExtruderNr()].settings_.get<Velocity>("speed_travel"));

    gcode.processInitialLayerTemperature(storage, gcode.getExtruderNr());
}

void FffGcodeWriter::processRaft(const SliceDataStorage& storage)
{
    Settings& mesh_group_settings = Application::getInstance().current_slice_->scene.current_mesh_group->settings;
    const size_t base_extruder_nr = mesh_group_settings.get<ExtruderTrain&>("raft_base_extruder_nr").extruder_nr_;
    const size_t interface_extruder_nr = mesh_group_settings.get<ExtruderTrain&>("raft_interface_extruder_nr").extruder_nr_;
    const size_t surface_extruder_nr = mesh_group_settings.get<ExtruderTrain&>("raft_surface_extruder_nr").extruder_nr_;
    const size_t prime_tower_extruder_nr = storage.primeTower.extruder_order_.front();

    coord_t z = 0;
    const LayerIndex initial_raft_layer_nr = -Raft::getTotalExtraLayers();
    const Settings& interface_settings = mesh_group_settings.get<ExtruderTrain&>("raft_interface_extruder_nr").settings_;
    const size_t num_interface_layers = interface_settings.get<size_t>("raft_interface_layers");
    const Settings& surface_settings = mesh_group_settings.get<ExtruderTrain&>("raft_surface_extruder_nr").settings_;
    const size_t num_surface_layers = surface_settings.get<size_t>("raft_surface_layers");

    // some infill config for all lines infill generation below
    constexpr double fill_overlap = 0; // raft line shouldn't be expanded - there is no boundary polygon printed
    constexpr int infill_multiplier = 1; // rafts use single lines
    constexpr int extra_infill_shift = 0;
    constexpr bool fill_gaps = true;
    constexpr bool retract_before_outer_wall = false;
    constexpr coord_t wipe_dist = 0;

    Polygons raft_polygons; // should remain empty, since we only have the lines pattern for the raft...
    std::optional<Point2LL> last_planned_position = std::optional<Point2LL>();

    unsigned int current_extruder_nr = base_extruder_nr;

    { // raft base layer
        const Settings& base_settings = mesh_group_settings.get<ExtruderTrain&>("raft_base_extruder_nr").settings_;
        LayerIndex layer_nr = initial_raft_layer_nr;
        const coord_t layer_height = base_settings.get<coord_t>("raft_base_thickness");
        z += layer_height;
        const coord_t comb_offset = base_settings.get<coord_t>("raft_base_line_spacing");

        std::vector<FanSpeedLayerTimeSettings> fan_speed_layer_time_settings_per_extruder_raft_base
            = fan_speed_layer_time_settings_per_extruder; // copy so that we change only the local copy
        for (FanSpeedLayerTimeSettings& fan_speed_layer_time_settings : fan_speed_layer_time_settings_per_extruder_raft_base)
        {
            double regular_fan_speed = base_settings.get<Ratio>("raft_base_fan_speed") * 100.0;
            fan_speed_layer_time_settings.cool_fan_speed_min = regular_fan_speed;
            fan_speed_layer_time_settings.cool_fan_speed_0 = regular_fan_speed; // ignore initial layer fan speed stuff
        }

        const coord_t line_width = base_settings.get<coord_t>("raft_base_line_width");
        const coord_t avoid_distance = base_settings.get<coord_t>("travel_avoid_distance");
        LayerPlan& gcode_layer
            = *new LayerPlan(storage, layer_nr, z, layer_height, base_extruder_nr, fan_speed_layer_time_settings_per_extruder_raft_base, comb_offset, line_width, avoid_distance);
        gcode_layer.setIsInside(true);

        Application::getInstance().communication_->sendLayerComplete(layer_nr, z, layer_height);

        Polygons raftLines;
        AngleDegrees fill_angle = (num_surface_layers + num_interface_layers) % 2 ? 45 : 135; // 90 degrees rotated from the interface layer.
        constexpr bool zig_zaggify_infill = false;
        constexpr bool connect_polygons = true; // causes less jerks, so better adhesion

        const size_t wall_line_count = base_settings.get<size_t>("raft_base_wall_count");
        const coord_t small_area_width = 0; // A raft never has a small region due to the large horizontal expansion.
        const coord_t line_spacing = base_settings.get<coord_t>("raft_base_line_spacing");
        const coord_t line_spacing_prime_tower = base_settings.get<coord_t>("prime_tower_raft_base_line_spacing");
        const Point2LL& infill_origin = Point2LL();
        constexpr bool skip_stitching = false;
        constexpr bool connected_zigzags = false;
        constexpr bool use_endpieces = true;
        constexpr bool skip_some_zags = false;
        constexpr int zag_skip_count = 0;
        constexpr coord_t pocket_size = 0;
        const coord_t max_resolution = base_settings.get<coord_t>("meshfix_maximum_resolution");
        const coord_t max_deviation = base_settings.get<coord_t>("meshfix_maximum_deviation");

        struct ParameterizedRaftPath
        {
            coord_t line_spacing;
            Polygons outline;
        };

        std::vector<ParameterizedRaftPath> raft_outline_paths;
        raft_outline_paths.emplace_back(ParameterizedRaftPath{ line_spacing, storage.raftOutline });
        if (storage.primeTower.enabled_)
        {
            const Polygons& raft_outline_prime_tower = storage.primeTower.getOuterPoly(layer_nr);
            if (line_spacing_prime_tower == line_spacing)
            {
                // Base layer is shared with prime tower base
                raft_outline_paths.front().outline = raft_outline_paths.front().outline.unionPolygons(raft_outline_prime_tower);
            }
            else
            {
                // Prime tower has a different line spacing, print them separately
                raft_outline_paths.front().outline = raft_outline_paths.front().outline.difference(raft_outline_prime_tower);
                raft_outline_paths.emplace_back(ParameterizedRaftPath{ line_spacing_prime_tower, raft_outline_prime_tower });
            }
        }

        for (const ParameterizedRaftPath& raft_outline_path : raft_outline_paths)
        {
            Infill infill_comp(
                EFillMethod::LINES,
                zig_zaggify_infill,
                connect_polygons,
                raft_outline_path.outline,
                gcode_layer.configs_storage_.raft_base_config.getLineWidth(),
                raft_outline_path.line_spacing,
                fill_overlap,
                infill_multiplier,
                fill_angle,
                z,
                extra_infill_shift,
                max_resolution,
                max_deviation,
                wall_line_count,
                small_area_width,
                infill_origin,
                skip_stitching,
                fill_gaps,
                connected_zigzags,
                use_endpieces,
                skip_some_zags,
                zag_skip_count,
                pocket_size);
            std::vector<VariableWidthLines> raft_paths;
            infill_comp.generate(raft_paths, raft_polygons, raftLines, base_settings, layer_nr, SectionType::ADHESION);
            if (! raft_paths.empty())
            {
                const GCodePathConfig& config = gcode_layer.configs_storage_.raft_base_config;
                const ZSeamConfig z_seam_config(EZSeamType::SHORTEST, gcode_layer.getLastPlannedPositionOrStartingPosition(), EZSeamCornerPrefType::Z_SEAM_CORNER_PREF_NONE, false);
                InsetOrderOptimizer wall_orderer(
                    *this,
                    storage,
                    gcode_layer,
                    base_settings,
                    base_extruder_nr,
                    config,
                    config,
                    config,
                    config,
                    retract_before_outer_wall,
                    wipe_dist,
                    wipe_dist,
                    base_extruder_nr,
                    base_extruder_nr,
                    z_seam_config,
                    raft_paths);
                wall_orderer.addToLayer();
            }
            gcode_layer.addLinesByOptimizer(raftLines, gcode_layer.configs_storage_.raft_base_config, SpaceFillType::Lines);

            raft_polygons.clear();
            raftLines.clear();
        }

        layer_plan_buffer.handle(gcode_layer, gcode);
        last_planned_position = gcode_layer.getLastPlannedPositionOrStartingPosition();
    }

    const coord_t interface_layer_height = interface_settings.get<coord_t>("raft_interface_thickness");
    const coord_t interface_line_spacing = interface_settings.get<coord_t>("raft_interface_line_spacing");
    const Ratio interface_fan_speed = interface_settings.get<Ratio>("raft_interface_fan_speed");
    const coord_t interface_line_width = interface_settings.get<coord_t>("raft_interface_line_width");
    const coord_t interface_avoid_distance = interface_settings.get<coord_t>("travel_avoid_distance");
    const coord_t interface_max_resolution = interface_settings.get<coord_t>("meshfix_maximum_resolution");
    const coord_t interface_max_deviation = interface_settings.get<coord_t>("meshfix_maximum_deviation");

    for (LayerIndex raft_interface_layer = 1; static_cast<size_t>(raft_interface_layer) <= num_interface_layers; ++raft_interface_layer)
    { // raft interface layer
        bool prime_tower_added_on_this_layer = ! storage.primeTower.enabled_;
        const LayerIndex layer_nr = initial_raft_layer_nr + raft_interface_layer;
        z += interface_layer_height;

        std::vector<FanSpeedLayerTimeSettings> fan_speed_layer_time_settings_per_extruder_raft_interface
            = fan_speed_layer_time_settings_per_extruder; // copy so that we change only the local copy
        for (FanSpeedLayerTimeSettings& fan_speed_layer_time_settings : fan_speed_layer_time_settings_per_extruder_raft_interface)
        {
            const double regular_fan_speed = interface_fan_speed * 100.0;
            fan_speed_layer_time_settings.cool_fan_speed_min = regular_fan_speed;
            fan_speed_layer_time_settings.cool_fan_speed_0 = regular_fan_speed; // ignore initial layer fan speed stuff
        }

        const coord_t comb_offset = interface_line_spacing;
        LayerPlan& gcode_layer = *new LayerPlan(
            storage,
            layer_nr,
            z,
            interface_layer_height,
            current_extruder_nr,
            fan_speed_layer_time_settings_per_extruder_raft_interface,
            comb_offset,
            interface_line_width,
            interface_avoid_distance);

        if (! prime_tower_added_on_this_layer && current_extruder_nr == prime_tower_extruder_nr)
        {
            addPrimeTower(storage, gcode_layer, current_extruder_nr);
            prime_tower_added_on_this_layer = true;
        }

        gcode_layer.setIsInside(true);
        if (interface_extruder_nr != current_extruder_nr)
        {
            setExtruder_addPrime(storage, gcode_layer, interface_extruder_nr);
            current_extruder_nr = interface_extruder_nr;
        }

        Application::getInstance().communication_->sendLayerComplete(layer_nr, z, interface_layer_height);

        Polygons raft_outline_path;
        const coord_t small_offset = gcode_layer.configs_storage_.raft_interface_config.getLineWidth()
                                   / 2; // Do this manually because of micron-movement created in corners when insetting a polygon that was offset with round joint type.
        raft_outline_path = storage.raftOutline.offset(-small_offset);
        raft_outline_path = Simplify(interface_settings).polygon(raft_outline_path); // Remove those micron-movements.
        const coord_t infill_outline_width = gcode_layer.configs_storage_.raft_interface_config.getLineWidth();
        Polygons raft_lines;
        AngleDegrees fill_angle = (num_surface_layers + num_interface_layers - raft_interface_layer) % 2 ? 45 : 135; // 90 degrees rotated from the first top layer.
        constexpr bool zig_zaggify_infill = true;
        constexpr bool connect_polygons = true; // why not?

        const size_t wall_line_count = interface_settings.get<size_t>("raft_interface_wall_count");
        const coord_t small_area_width = 0; // A raft never has a small region due to the large horizontal expansion.
        const Point2LL infill_origin = Point2LL();
        constexpr bool skip_stitching = false;
        constexpr bool connected_zigzags = false;
        constexpr bool use_endpieces = true;
        constexpr bool skip_some_zags = false;
        constexpr int zag_skip_count = 0;
        constexpr coord_t pocket_size = 0;

        if (storage.primeTower.enabled_)
        {
            // Interface layer excludes prime tower base
            raft_outline_path = raft_outline_path.difference(storage.primeTower.getOuterPoly(layer_nr));
        }

        Infill infill_comp(
            EFillMethod::ZIG_ZAG,
            zig_zaggify_infill,
            connect_polygons,
            raft_outline_path,
            infill_outline_width,
            interface_line_spacing,
            fill_overlap,
            infill_multiplier,
            fill_angle,
            z,
            extra_infill_shift,
            interface_max_resolution,
            interface_max_deviation,
            wall_line_count,
            small_area_width,
            infill_origin,
            skip_stitching,
            fill_gaps,
            connected_zigzags,
            use_endpieces,
            skip_some_zags,
            zag_skip_count,
            pocket_size);
        std::vector<VariableWidthLines> raft_paths;
        infill_comp.generate(raft_paths, raft_polygons, raft_lines, interface_settings, layer_nr, SectionType::ADHESION);
        if (! raft_paths.empty())
        {
            const GCodePathConfig& config = gcode_layer.configs_storage_.raft_interface_config;
            const ZSeamConfig z_seam_config(EZSeamType::SHORTEST, gcode_layer.getLastPlannedPositionOrStartingPosition(), EZSeamCornerPrefType::Z_SEAM_CORNER_PREF_NONE, false);
            InsetOrderOptimizer wall_orderer(
                *this,
                storage,
                gcode_layer,
                interface_settings,
                interface_extruder_nr,
                config,
                config,
                config,
                config,
                retract_before_outer_wall,
                wipe_dist,
                wipe_dist,
                interface_extruder_nr,
                interface_extruder_nr,
                z_seam_config,
                raft_paths);
            wall_orderer.addToLayer();
        }
        gcode_layer.addLinesByOptimizer(raft_lines, gcode_layer.configs_storage_.raft_interface_config, SpaceFillType::Lines, false, 0, 1.0, last_planned_position);

        raft_polygons.clear();
        raft_lines.clear();

        if (! prime_tower_added_on_this_layer)
        {
            setExtruder_addPrime(storage, gcode_layer, prime_tower_extruder_nr);
            current_extruder_nr = prime_tower_extruder_nr;
        }

        layer_plan_buffer.handle(gcode_layer, gcode);
        last_planned_position = gcode_layer.getLastPlannedPositionOrStartingPosition();
    }

    const coord_t surface_layer_height = surface_settings.get<coord_t>("raft_surface_thickness");
    const coord_t surface_line_spacing = surface_settings.get<coord_t>("raft_surface_line_spacing");
    const coord_t surface_max_resolution = surface_settings.get<coord_t>("meshfix_maximum_resolution");
    const coord_t surface_max_deviation = surface_settings.get<coord_t>("meshfix_maximum_deviation");
    const coord_t surface_line_width = surface_settings.get<coord_t>("raft_surface_line_width");
    const coord_t surface_avoid_distance = surface_settings.get<coord_t>("travel_avoid_distance");
    const Ratio surface_fan_speed = surface_settings.get<Ratio>("raft_surface_fan_speed");

    for (LayerIndex raft_surface_layer = 1; static_cast<size_t>(raft_surface_layer) <= num_surface_layers; raft_surface_layer++)
    { // raft surface layers
        bool prime_tower_added_on_this_layer = ! storage.primeTower.enabled_;
        const LayerIndex layer_nr = initial_raft_layer_nr + 1 + num_interface_layers + raft_surface_layer - 1; // +1: 1 base layer
        z += surface_layer_height;

        std::vector<FanSpeedLayerTimeSettings> fan_speed_layer_time_settings_per_extruder_raft_surface
            = fan_speed_layer_time_settings_per_extruder; // copy so that we change only the local copy
        for (FanSpeedLayerTimeSettings& fan_speed_layer_time_settings : fan_speed_layer_time_settings_per_extruder_raft_surface)
        {
            const double regular_fan_speed = surface_fan_speed * 100.0;
            fan_speed_layer_time_settings.cool_fan_speed_min = regular_fan_speed;
            fan_speed_layer_time_settings.cool_fan_speed_0 = regular_fan_speed; // ignore initial layer fan speed stuff
        }

        const coord_t comb_offset = surface_line_spacing;
        LayerPlan& gcode_layer = *new LayerPlan(
            storage,
            layer_nr,
            z,
            surface_layer_height,
            current_extruder_nr,
            fan_speed_layer_time_settings_per_extruder_raft_surface,
            comb_offset,
            surface_line_width,
            surface_avoid_distance);

        if (! prime_tower_added_on_this_layer && current_extruder_nr == prime_tower_extruder_nr)
        {
            addPrimeTower(storage, gcode_layer, current_extruder_nr);
            prime_tower_added_on_this_layer = true;
        }

        gcode_layer.setIsInside(true);

        // make sure that we are using the correct extruder to print raft
        if (current_extruder_nr != surface_extruder_nr)
        {
            setExtruder_addPrime(storage, gcode_layer, surface_extruder_nr);
            current_extruder_nr = surface_extruder_nr;
        }
        Application::getInstance().communication_->sendLayerComplete(layer_nr, z, surface_layer_height);

        Polygons raft_outline_path;
        const coord_t small_offset = gcode_layer.configs_storage_.raft_interface_config.getLineWidth()
                                   / 2; // Do this manually because of micron-movement created in corners when insetting a polygon that was offset with round joint type.
        raft_outline_path = storage.raftOutline.offset(-small_offset);
        raft_outline_path = Simplify(interface_settings).polygon(raft_outline_path); // Remove those micron-movements.
        const coord_t infill_outline_width = gcode_layer.configs_storage_.raft_surface_config.getLineWidth();
        Polygons raft_lines;
        AngleDegrees fill_angle
            = (num_surface_layers - raft_surface_layer) % 2 ? 45 : 135; // Alternate between -45 and +45 degrees, ending up 90 degrees rotated from the default skin angle.
        constexpr bool zig_zaggify_infill = true;

        const size_t wall_line_count = surface_settings.get<size_t>("raft_surface_wall_count");
        const coord_t small_area_width = 0; // A raft never has a small region due to the large horizontal expansion.
        const Point2LL& infill_origin = Point2LL();
        constexpr bool skip_stitching = false;
        constexpr bool connected_zigzags = false;
        constexpr bool connect_polygons = false; // midway connections between polygons can make the surface less smooth
        constexpr bool use_endpieces = true;
        constexpr bool skip_some_zags = false;
        constexpr size_t zag_skip_count = 0;
        constexpr coord_t pocket_size = 0;

        if (storage.primeTower.enabled_)
        {
            // Surface layers exclude prime tower base
            raft_outline_path = raft_outline_path.difference(storage.primeTower.getOuterPoly(layer_nr));
        }

        Infill infill_comp(
            EFillMethod::ZIG_ZAG,
            zig_zaggify_infill,
            connect_polygons,
            raft_outline_path,
            infill_outline_width,
            surface_line_spacing,
            fill_overlap,
            infill_multiplier,
            fill_angle,
            z,
            extra_infill_shift,
            surface_max_resolution,
            surface_max_deviation,
            wall_line_count,
            small_area_width,
            infill_origin,
            skip_stitching,
            fill_gaps,
            connected_zigzags,
            use_endpieces,
            skip_some_zags,
            zag_skip_count,
            pocket_size);

        std::vector<VariableWidthLines> raft_paths;
        infill_comp.generate(raft_paths, raft_polygons, raft_lines, surface_settings, layer_nr, SectionType::ADHESION);

        if (! raft_paths.empty())
        {
            const GCodePathConfig& config = gcode_layer.configs_storage_.raft_surface_config;
            const ZSeamConfig z_seam_config(EZSeamType::SHORTEST, gcode_layer.getLastPlannedPositionOrStartingPosition(), EZSeamCornerPrefType::Z_SEAM_CORNER_PREF_NONE, false);
            InsetOrderOptimizer wall_orderer(
                *this,
                storage,
                gcode_layer,
                surface_settings,
                surface_extruder_nr,
                config,
                config,
                config,
                config,
                retract_before_outer_wall,
                wipe_dist,
                wipe_dist,
                surface_extruder_nr,
                surface_extruder_nr,
                z_seam_config,
                raft_paths);
            wall_orderer.addToLayer();
        }

        const auto wipe_dist = 0;
        const auto spiralize = false;
        const auto flow_ratio = 1.0_r;
        const auto enable_travel_optimization = false;
        const auto always_retract = false;
        const auto reverse_order = false;

        gcode_layer.addLinesByOptimizer(
            raft_lines,
            gcode_layer.configs_storage_.raft_surface_config,
            SpaceFillType::Lines,
            enable_travel_optimization,
            wipe_dist,
            flow_ratio,
            last_planned_position);
        gcode_layer.addPolygonsByOptimizer(
            raft_polygons,
            gcode_layer.configs_storage_.raft_surface_config,
            ZSeamConfig(),
            wipe_dist,
            spiralize,
            flow_ratio,
            always_retract,
            reverse_order,
            gcode_layer.getLastPlannedPositionOrStartingPosition());

        raft_polygons.clear();
        raft_lines.clear();

        if (! prime_tower_added_on_this_layer)
        {
            setExtruder_addPrime(storage, gcode_layer, prime_tower_extruder_nr);
            current_extruder_nr = prime_tower_extruder_nr;
        }

        layer_plan_buffer.handle(gcode_layer, gcode);
    }
}

FffGcodeWriter::ProcessLayerResult FffGcodeWriter::processLayer(const SliceDataStorage& storage, LayerIndex layer_nr, const size_t total_layers) const
{
    spdlog::debug("GcodeWriter processing layer {} of {}", layer_nr, total_layers);
    TimeKeeper time_keeper;
    spdlog::stopwatch timer_total;

    const Settings& mesh_group_settings = Application::getInstance().current_slice_->scene.current_mesh_group->settings;
    coord_t layer_thickness = mesh_group_settings.get<coord_t>("layer_height");
    coord_t z;
    bool include_helper_parts = true;
    if (layer_nr < 0)
    {
#ifdef DEBUG
        assert(mesh_group_settings.get<EPlatformAdhesion>("adhesion_type") == EPlatformAdhesion::RAFT && "negative layer_number means post-raft, pre-model layer!");
#endif // DEBUG
        const int filler_layer_count = Raft::getFillerLayerCount();
        layer_thickness = Raft::getFillerLayerHeight();
        z = Raft::getTotalThickness() + (filler_layer_count + layer_nr + 1) * layer_thickness;
    }
    else
    {
        z = storage.meshes[0]->layers[layer_nr].printZ; // stub default
        // find printZ of first actual printed mesh
        for (const std::shared_ptr<SliceMeshStorage>& mesh_ptr : storage.meshes)
        {
            const auto& mesh = *mesh_ptr;
            if (layer_nr >= static_cast<int>(mesh.layers.size()) || mesh.settings.get<bool>("support_mesh") || mesh.settings.get<bool>("anti_overhang_mesh")
                || mesh.settings.get<bool>("cutting_mesh") || mesh.settings.get<bool>("infill_mesh"))
            {
                continue;
            }
            z = mesh.layers[layer_nr].printZ;
            layer_thickness = mesh.layers[layer_nr].thickness;
            break;
        }

        if (layer_nr < 0 && mesh_group_settings.get<EPlatformAdhesion>("adhesion_type") == EPlatformAdhesion::RAFT)
        {
            include_helper_parts = false;
        }
    }

    const Scene& scene = Application::getInstance().current_slice_->scene;

    coord_t avoid_distance = 0; // minimal avoid distance is zero
    const std::vector<bool> extruder_is_used = storage.getExtrudersUsed();
    for (size_t extruder_nr = 0; extruder_nr < scene.extruders.size(); extruder_nr++)
    {
        if (extruder_is_used[extruder_nr])
        {
            const ExtruderTrain& extruder = scene.extruders[extruder_nr];

            if (extruder.settings_.get<bool>("travel_avoid_other_parts"))
            {
                avoid_distance = std::max(avoid_distance, extruder.settings_.get<coord_t>("travel_avoid_distance"));
            }
        }
    }

    coord_t max_inner_wall_width = 0;
    for (const std::shared_ptr<SliceMeshStorage>& mesh_ptr : storage.meshes)
    {
        const auto& mesh = *mesh_ptr;
        coord_t mesh_inner_wall_width = mesh.settings.get<coord_t>((mesh.settings.get<size_t>("wall_line_count") > 1) ? "wall_line_width_x" : "wall_line_width_0");
        if (layer_nr == 0)
        {
            const ExtruderTrain& train = mesh.settings.get<ExtruderTrain&>((mesh.settings.get<size_t>("wall_line_count") > 1) ? "wall_0_extruder_nr" : "wall_x_extruder_nr");
            mesh_inner_wall_width *= train.settings_.get<Ratio>("initial_layer_line_width_factor");
        }
        max_inner_wall_width = std::max(max_inner_wall_width, mesh_inner_wall_width);
    }
    const coord_t comb_offset_from_outlines = max_inner_wall_width * 2;

    assert(
        static_cast<LayerIndex>(extruder_order_per_layer_negative_layers.size()) + layer_nr >= 0 && "Layer numbers shouldn't get more negative than there are raft/filler layers");
    const std::vector<ExtruderUse>& extruder_order
        = (layer_nr < 0) ? extruder_order_per_layer_negative_layers[extruder_order_per_layer_negative_layers.size() + layer_nr] : extruder_order_per_layer[layer_nr];

<<<<<<< HEAD
    const coord_t first_outer_wall_line_width = scene.extruders[extruder_order.front().extruder_nr].settings.get<coord_t>("wall_line_width_0");
=======
    const coord_t first_outer_wall_line_width = scene.extruders[extruder_order.front()].settings_.get<coord_t>("wall_line_width_0");
>>>>>>> 90aea70b
    LayerPlan& gcode_layer = *new LayerPlan(
        storage,
        layer_nr,
        z,
        layer_thickness,
        extruder_order.front().extruder_nr,
        fan_speed_layer_time_settings_per_extruder,
        comb_offset_from_outlines,
        first_outer_wall_line_width,
        avoid_distance);
    time_keeper.registerTime("Init");

    if (include_helper_parts)
    {
        // process the skirt or the brim of the starting extruder.
        auto extruder_nr = gcode_layer.getExtruder();
        if (storage.skirt_brim[extruder_nr].size() > 0)
        {
            processSkirtBrim(storage, gcode_layer, extruder_nr, layer_nr);
            time_keeper.registerTime("Skirt/brim");
        }

        // handle shield(s) first in a layer so that chances are higher that the other nozzle is wiped (for the ooze shield)
        processOozeShield(storage, gcode_layer);
        time_keeper.registerTime("Ooze shield");

        processDraftShield(storage, gcode_layer);
        time_keeper.registerTime("Draft shield");
    }

    const size_t support_roof_extruder_nr = mesh_group_settings.get<ExtruderTrain&>("support_roof_extruder_nr").extruder_nr_;
    const size_t support_bottom_extruder_nr = mesh_group_settings.get<ExtruderTrain&>("support_bottom_extruder_nr").extruder_nr_;
    const size_t support_infill_extruder_nr = (layer_nr <= 0) ? mesh_group_settings.get<ExtruderTrain&>("support_extruder_nr_layer_0").extruder_nr_
                                                              : mesh_group_settings.get<ExtruderTrain&>("support_infill_extruder_nr").extruder_nr_;

    for (const ExtruderUse& extruder_use : extruder_order)
    {
        size_t extruder_nr = extruder_use.extruder_nr;
        // Everytime you start with a new extruder you want to add a prime tower, unless:
        //  - prime tower is disabled (setExtruder_addPrime takes care of this)
        //  - this is the first (and not the only!) extruder in this layer. Since the previous
        //    layer always ends with this extruder. If the first extruder is the only extruder,
        //    the prime tower needs to be added anyways, in order to support the prime tower if
        //    later in the print a prime tower is needed.
        //  - prime tower is already printed this layer (only applicable for more than 2 extruders).
        //    The setExtruder_addPrime takes care of this.
        if (extruder_nr != extruder_order.front().extruder_nr || (extruder_order.size() == 1 && layer_nr >= 0) || extruder_nr == 0)
        {
            setExtruder_addPrime(storage, gcode_layer, extruder_nr);
            time_keeper.registerTime("Prime tower pre");
        }
        if (include_helper_parts && (extruder_nr == support_infill_extruder_nr || extruder_nr == support_roof_extruder_nr || extruder_nr == support_bottom_extruder_nr))
        {
            addSupportToGCode(storage, gcode_layer, extruder_nr);
            time_keeper.registerTime("Supports");
        }
        if (layer_nr >= 0)
        {
            const std::vector<size_t>& mesh_order = mesh_order_per_extruder[extruder_nr];
            for (size_t mesh_idx : mesh_order)
            {
                const std::shared_ptr<SliceMeshStorage>& mesh = storage.meshes[mesh_idx];
                const MeshPathConfigs& mesh_config = gcode_layer.configs_storage_.mesh_configs[mesh_idx];
                if (mesh->settings.get<ESurfaceMode>("magic_mesh_surface_mode") == ESurfaceMode::SURFACE
                    && extruder_nr
                           == mesh->settings.get<ExtruderTrain&>("wall_0_extruder_nr").extruder_nr_ // mesh surface mode should always only be printed with the outer wall extruder!
                )
                {
                    addMeshLayerToGCode_meshSurfaceMode(*mesh, mesh_config, gcode_layer);
                }
                else
                {
                    addMeshLayerToGCode(storage, mesh, extruder_nr, mesh_config, gcode_layer);
                }
                time_keeper.registerTime(fmt::format("Mesh {}", mesh_idx));
            }
        }
        // Always print a prime tower before switching extruder. Unless:
        //  - The prime tower is already printed this layer (setExtruder_addPrime takes care of this).
        //  - this is the last extruder of the layer, since the next layer will start with the same extruder.
        if (extruder_nr != extruder_order.back().extruder_nr && layer_nr >= 0)
        {
            setExtruder_addPrime(storage, gcode_layer, extruder_nr);
            time_keeper.registerTime("Prime tower post");
        }
    }

    gcode_layer.applyModifyPlugin();
    time_keeper.registerTime("Modify plugin");

    gcode_layer.applyBackPressureCompensation();
    time_keeper.registerTime("Back pressure comp.");

    return { &gcode_layer, timer_total.elapsed().count(), time_keeper.getRegisteredTimes() };
}

bool FffGcodeWriter::getExtruderNeedPrimeBlobDuringFirstLayer(const SliceDataStorage& storage, const size_t extruder_nr) const
{
    auto need_prime_blob = gcode.needPrimeBlob();

    // check the settings if the prime blob is disabled
    if (need_prime_blob)
    {
        const bool is_extruder_used_overall = storage.getExtrudersUsed()[extruder_nr];
        const bool extruder_prime_blob_enabled = storage.getExtruderPrimeBlobEnabled(extruder_nr);

        need_prime_blob = is_extruder_used_overall && extruder_prime_blob_enabled;
    }

    return need_prime_blob;
}

void FffGcodeWriter::processSkirtBrim(const SliceDataStorage& storage, LayerPlan& gcode_layer, unsigned int extruder_nr, LayerIndex layer_nr) const
{
    const ExtruderTrain& train = Application::getInstance().current_slice_->scene.extruders[extruder_nr];
    const int skirt_height = train.settings_.get<int>("skirt_height");
    const bool is_skirt = train.settings_.get<EPlatformAdhesion>("adhesion_type") == EPlatformAdhesion::SKIRT;
    // only create a multilayer SkirtBrim for a skirt for the height of skirt_height
    if (layer_nr != 0 && (layer_nr >= skirt_height || ! is_skirt))
    {
        return;
    }
    if (gcode_layer.getSkirtBrimIsPlanned(extruder_nr))
    {
        return;
    }
    gcode_layer.setSkirtBrimIsPlanned(extruder_nr);

    const auto& original_skirt_brim = storage.skirt_brim[extruder_nr];
    if (original_skirt_brim.size() == 0)
    {
        return;
    }

    // Start brim close to the prime location
    Point2LL start_close_to;
    if (train.settings_.get<bool>("prime_blob_enable"))
    {
        const auto prime_pos_is_abs = train.settings_.get<bool>("extruder_prime_pos_abs");
        const auto prime_pos = Point2LL(train.settings_.get<coord_t>("extruder_prime_pos_x"), train.settings_.get<coord_t>("extruder_prime_pos_y"));
        start_close_to = prime_pos_is_abs ? prime_pos : gcode_layer.getLastPlannedPositionOrStartingPosition() + prime_pos;
    }
    else
    {
        start_close_to = gcode_layer.getLastPlannedPositionOrStartingPosition();
    }

    // figure out order requirements
    struct BrimLineReference
    {
        const size_t inset_idx;
        ConstPolygonPointer poly;
    };

    size_t total_line_count = 0;
    for (const SkirtBrimLine& line : storage.skirt_brim[extruder_nr])
    {
        total_line_count += line.closed_polygons.size();
        total_line_count += line.open_polylines.size();
    }
    Polygons all_brim_lines;


    all_brim_lines.reserve(total_line_count);

    const coord_t line_w = train.settings_.get<coord_t>("skirt_brim_line_width") * train.settings_.get<Ratio>("initial_layer_line_width_factor");
    const coord_t searching_radius = line_w * 2;
    using GridT = SparsePointGridInclusive<BrimLineReference>;
    GridT grid(searching_radius);

    for (size_t inset_idx = 0; inset_idx < storage.skirt_brim[extruder_nr].size(); inset_idx++)
    {
        const auto& offset = storage.skirt_brim[extruder_nr][inset_idx];
        const auto closed_polygons_open_polylines = { offset.closed_polygons, offset.open_polylines };
        const auto closed_open = { true, false };
        for (const auto [polygon, closed] : ranges::views::zip(closed_polygons_open_polylines, closed_open))
        {
            for (ConstPolygonRef line : polygon)
            {
                if (line.size() <= 1)
                {
                    continue;
                }
                all_brim_lines.emplace_back(line);
                if (closed)
                {
                    // add closing segment
                    all_brim_lines.back().add(line.front());
                }
                ConstPolygonPointer pp(all_brim_lines.back());
                for (Point2LL p : line)
                {
                    grid.insert(p, BrimLineReference{ inset_idx, pp });
                }
            }
        }
    }

    const auto smart_brim_ordering = train.settings_.get<bool>("brim_smart_ordering") && train.settings_.get<EPlatformAdhesion>("adhesion_type") == EPlatformAdhesion::BRIM;
    std::unordered_multimap<ConstPolygonPointer, ConstPolygonPointer> order_requirements;
    for (const std::pair<SquareGrid::GridPoint, SparsePointGridInclusiveImpl::SparsePointGridInclusiveElem<BrimLineReference>>& p : grid)
    {
        const BrimLineReference& here = p.second.val;
        Point2LL loc_here = p.second.point;
        std::vector<BrimLineReference> nearby_verts = grid.getNearbyVals(loc_here, searching_radius);
        for (const BrimLineReference& nearby : nearby_verts)
        {
            if (nearby.poly == here.poly || nearby.inset_idx == here.inset_idx)
            {
                continue;
            }

            const BrimLineReference& lower_inset = here.inset_idx < nearby.inset_idx ? here : nearby;
            const BrimLineReference& higher_inset = here.inset_idx < nearby.inset_idx ? nearby : here;

            if (smart_brim_ordering)
            {
                // apply "smart brim ordering" by swapping innermost and second innermost brim lines
                // The "order requirements" tree should look like: n -> n-1 -> ... -> 3 -> 2 -> 0 -> 1
                if (lower_inset.inset_idx == 0 && higher_inset.inset_idx == 1)
                {
                    order_requirements.emplace(lower_inset.poly, higher_inset.poly);
                    continue;
                }
                else if (lower_inset.inset_idx == 0 && higher_inset.inset_idx == 2)
                {
                    order_requirements.emplace(higher_inset.poly, lower_inset.poly);
                    continue;
                }
                else if (lower_inset.inset_idx == 1 && higher_inset.inset_idx == 2)
                {
                    // not directly adjacent
                    continue;
                }
            }

            if (higher_inset.inset_idx > lower_inset.inset_idx + 1)
            {
                // not directly adjacent
                continue;
            }

            order_requirements.emplace(higher_inset.poly, lower_inset.poly);
        }
    }
    assert(all_brim_lines.size() == total_line_count); // Otherwise pointers would have gotten invalidated

    const bool enable_travel_optimization = true; // Use the combing outline while deciding in which order to print the lines. Can't hurt for only one layer.
    const coord_t wipe_dist = 0u;
    const Ratio flow_ratio = 1.0;
    const double fan_speed = GCodePathConfig::FAN_SPEED_DEFAULT;
    const bool reverse_print_direction = false;

    if (! all_brim_lines.empty())
    {
        // For layer_nr != 0 add only the innermost brim line (which is only the case if skirt_height > 1)
        Polygons inner_brim_line;
        inner_brim_line.add(all_brim_lines[0]);

        gcode_layer.addLinesByOptimizer(
            layer_nr == 0 ? all_brim_lines : inner_brim_line,
            gcode_layer.configs_storage_.skirt_brim_config_per_extruder[extruder_nr],
            SpaceFillType::PolyLines,
            enable_travel_optimization,
            wipe_dist,
            flow_ratio,
            start_close_to,
            fan_speed,
            reverse_print_direction,
            order_requirements);
    }


    // Add the support brim after the skirt_brim to gcode_layer
    // Support brim is only added in layer 0
    // For support brim we don't care about the order, because support doesn't need to be accurate.
    const Settings& mesh_group_settings = Application::getInstance().current_slice_->scene.current_mesh_group->settings;
    if ((layer_nr == 0) && (extruder_nr == mesh_group_settings.get<ExtruderTrain&>("support_extruder_nr_layer_0").extruder_nr_))
    {
        total_line_count += storage.support_brim.size();
        Polygons support_brim_lines = storage.support_brim;
        support_brim_lines.toPolylines();
        gcode_layer.addLinesByOptimizer(
            support_brim_lines,
            gcode_layer.configs_storage_.skirt_brim_config_per_extruder[extruder_nr],
            SpaceFillType::PolyLines,
            enable_travel_optimization,
            wipe_dist,
            flow_ratio,
            start_close_to,
            fan_speed,
            reverse_print_direction,
            order_requirements = {});
    }
}

void FffGcodeWriter::processOozeShield(const SliceDataStorage& storage, LayerPlan& gcode_layer) const
{
    LayerIndex layer_nr = std::max(LayerIndex{ 0 }, gcode_layer.getLayerNr());
    if (layer_nr == 0 && Application::getInstance().current_slice_->scene.current_mesh_group->settings.get<EPlatformAdhesion>("adhesion_type") == EPlatformAdhesion::BRIM)
    {
        return; // ooze shield already generated by brim
    }
    if (storage.oozeShield.size() > 0 && layer_nr < storage.oozeShield.size())
    {
        gcode_layer.addPolygonsByOptimizer(storage.oozeShield[layer_nr], gcode_layer.configs_storage_.skirt_brim_config_per_extruder[0]);
    }
}

void FffGcodeWriter::processDraftShield(const SliceDataStorage& storage, LayerPlan& gcode_layer) const
{
    const Settings& mesh_group_settings = Application::getInstance().current_slice_->scene.current_mesh_group->settings;
    const LayerIndex layer_nr = std::max(LayerIndex{ 0 }, gcode_layer.getLayerNr());
    if (storage.draft_protection_shield.size() == 0)
    {
        return;
    }
    if (! mesh_group_settings.get<bool>("draft_shield_enabled"))
    {
        return;
    }
    if (layer_nr == 0 && Application::getInstance().current_slice_->scene.current_mesh_group->settings.get<EPlatformAdhesion>("adhesion_type") == EPlatformAdhesion::BRIM)
    {
        return; // draft shield already generated by brim
    }

    if (mesh_group_settings.get<DraftShieldHeightLimitation>("draft_shield_height_limitation") == DraftShieldHeightLimitation::LIMITED)
    {
        const coord_t draft_shield_height = mesh_group_settings.get<coord_t>("draft_shield_height");
        const coord_t layer_height_0 = mesh_group_settings.get<coord_t>("layer_height_0");
        const coord_t layer_height = mesh_group_settings.get<coord_t>("layer_height");
        const LayerIndex max_screen_layer = (draft_shield_height - layer_height_0) / layer_height + 1;
        if (layer_nr > max_screen_layer)
        {
            return;
        }
    }

    gcode_layer.addPolygonsByOptimizer(storage.draft_protection_shield, gcode_layer.configs_storage_.skirt_brim_config_per_extruder[0]);
}

void FffGcodeWriter::calculateExtruderOrderPerLayer(const SliceDataStorage& storage)
{
    size_t last_extruder;
    // set the initial extruder of this meshgroup
    Scene& scene = Application::getInstance().current_slice_->scene;
    if (scene.current_mesh_group == scene.mesh_groups.begin())
    { // first meshgroup
        last_extruder = getStartExtruder(storage);
    }
    else
    {
        last_extruder = gcode.getExtruderNr();
    }

    size_t extruder_count = Application::getInstance().current_slice->scene.extruders.size();
    const Settings& mesh_group_settings = Application::getInstance().current_slice->scene.current_mesh_group->settings;
    PrimeTowerMethod prime_tower_mode = mesh_group_settings.get<PrimeTowerMethod>("prime_tower_mode");
    for (LayerIndex layer_nr = -Raft::getTotalExtraLayers(); layer_nr < static_cast<LayerIndex>(storage.print_layer_count); layer_nr++)
    {
        std::vector<std::vector<ExtruderUse>>& extruder_order_per_layer_here = (layer_nr < 0) ? extruder_order_per_layer_negative_layers : extruder_order_per_layer;
        std::vector<ExtruderUse> extruder_order = getUsedExtrudersOnLayerExcludingStartingExtruder(storage, last_extruder, layer_nr);
        extruder_order_per_layer_here.push_back(extruder_order);

        last_extruder = extruder_order.back().extruder_nr;
    }
}

void FffGcodeWriter::calculatePrimeLayerPerExtruder(const SliceDataStorage& storage)
{
    for (LayerIndex layer_nr = -Raft::getTotalExtraLayers(); layer_nr < static_cast<LayerIndex>(storage.print_layer_count); ++layer_nr)
    {
        const std::vector<bool> used_extruders = storage.getExtrudersUsed(layer_nr);
        for (size_t extruder_nr = 0; extruder_nr < used_extruders.size(); ++extruder_nr)
        {
            if (used_extruders[extruder_nr])
            {
                extruder_prime_layer_nr[extruder_nr] = std::min(extruder_prime_layer_nr[extruder_nr], layer_nr);
            }
        }
    }
}

std::vector<ExtruderUse>
    FffGcodeWriter::getUsedExtrudersOnLayerExcludingStartingExtruder(const SliceDataStorage& storage, const size_t start_extruder, const LayerIndex& layer_nr) const
{
    const Settings& mesh_group_settings = Application::getInstance().current_slice_->scene.current_mesh_group->settings;
    size_t extruder_count = Application::getInstance().current_slice_->scene.extruders.size();
    assert(static_cast<int>(extruder_count) > 0);
    std::vector<ExtruderUse> ret;
    std::vector<bool> extruder_is_used_on_this_layer = storage.getExtrudersUsed(layer_nr);
<<<<<<< HEAD
    PrimeTowerMethod method = mesh_group_settings.get<PrimeTowerMethod>("prime_tower_mode");
=======

    // The outermost prime tower extruder is always used if there is a prime tower, apart on layers with negative index (e.g. for the raft)
    if (mesh_group_settings.get<bool>("prime_tower_enable") && /*layer_nr >= 0 &&*/ layer_nr <= storage.max_print_height_second_to_last_extruder)
    {
        extruder_is_used_on_this_layer[storage.primeTower.extruder_order_[0]] = true;
    }
>>>>>>> 90aea70b

    // check if we are on the first layer
    if (layer_nr == -static_cast<LayerIndex>(Raft::getTotalExtraLayers()))
    {
        // check if we need prime blob on the first layer
        for (size_t used_idx = 0; used_idx < extruder_is_used_on_this_layer.size(); used_idx++)
        {
            if (getExtruderNeedPrimeBlobDuringFirstLayer(storage, used_idx))
            {
                extruder_is_used_on_this_layer[used_idx] = true;
            }
        }
    }

    // Make a temp list with the potential ordered extruders
    std::vector<size_t> ordered_extruders;
    ordered_extruders.push_back(start_extruder);
    for (size_t extruder_nr = 0; extruder_nr < extruder_count; extruder_nr++)
    {
        if (extruder_nr != start_extruder)
        {
            ordered_extruders.push_back(extruder_nr);
        }
    }

    // Now check whether extuders should really used, and how
    size_t last_extruder = start_extruder;
    for (size_t extruder_nr : ordered_extruders)
    {
        ExtruderPrime prime = ExtruderPrime::None;

        switch (method)
        {
        case PrimeTowerMethod::NONE:
            break;

        case PrimeTowerMethod::DEFAULT:
            if (extruder_nr == storage.primeTower.extruder_order[0] && layer_nr >= 0 && layer_nr <= storage.max_print_height_second_to_last_extruder)
            {
                // The outermost prime tower extruder is always used if there is a prime tower, apart on layers with negative index (e.g. for the raft)
                prime = ExtruderPrime::Prime;
            }
            else if (extruder_is_used_on_this_layer[extruder_nr])
            {
                prime = ExtruderPrime::Prime;
            }
            break;

        case PrimeTowerMethod::OPTIMIZED_CONSISTENT:
            if (extruder_is_used_on_this_layer[extruder_nr] && extruder_nr != last_extruder)
            {
                prime = ExtruderPrime::Prime;
            }
            else if (layer_nr < storage.max_print_height_second_to_last_extruder)
            {
                prime = ExtruderPrime::Sparse;
            }
            break;

        case PrimeTowerMethod::OPTIMIZED:
            if (extruder_is_used_on_this_layer[extruder_nr] && extruder_nr != last_extruder)
            {
                prime = ExtruderPrime::Prime;
            }
            break;
        }

        if (extruder_is_used_on_this_layer[extruder_nr] || prime != ExtruderPrime::None)
        {
            ret.push_back(ExtruderUse{ extruder_nr, prime });
            last_extruder = extruder_nr;
        }
    }

    if (method == PrimeTowerMethod::OPTIMIZED && ret.size() == 1 && ret.front().prime == ExtruderPrime::None && layer_nr <= storage.max_print_height_second_to_last_extruder)
    {
        ret.front().prime = ExtruderPrime::Sparse;
    }

    assert(ret.size() <= (size_t)extruder_count && "Not more extruders may be planned in a layer than there are extruders!");
    return ret;
}

std::vector<size_t> FffGcodeWriter::calculateMeshOrder(const SliceDataStorage& storage, const size_t extruder_nr) const
{
    OrderOptimizer<size_t> mesh_idx_order_optimizer;

    std::vector<MeshGroup>::iterator mesh_group = Application::getInstance().current_slice_->scene.current_mesh_group;
    for (unsigned int mesh_idx = 0; mesh_idx < storage.meshes.size(); mesh_idx++)
    {
        const SliceMeshStorage& mesh = *storage.meshes[mesh_idx];
        if (mesh.getExtruderIsUsed(extruder_nr))
        {
            const Mesh& mesh_data = mesh_group->meshes[mesh_idx];
            const Point3LL middle = (mesh_data.getAABB().min_ + mesh_data.getAABB().max_) / 2;
            mesh_idx_order_optimizer.addItem(Point2LL(middle.x_, middle.y_), mesh_idx);
        }
    }
    const ExtruderTrain& train = Application::getInstance().current_slice_->scene.extruders[extruder_nr];
    const Point2LL layer_start_position(train.settings_.get<coord_t>("layer_start_x"), train.settings_.get<coord_t>("layer_start_y"));
    std::list<size_t> mesh_indices_order = mesh_idx_order_optimizer.optimize(layer_start_position);

    std::vector<size_t> ret;
    ret.reserve(mesh_indices_order.size());

    for (size_t i : mesh_indices_order)
    {
        const size_t mesh_idx = mesh_idx_order_optimizer.items[i].second;
        ret.push_back(mesh_idx);
    }
    return ret;
}

void FffGcodeWriter::addMeshLayerToGCode_meshSurfaceMode(const SliceMeshStorage& mesh, const MeshPathConfigs& mesh_config, LayerPlan& gcode_layer) const
{
    if (gcode_layer.getLayerNr() > mesh.layer_nr_max_filled_layer)
    {
        return;
    }

    if (mesh.settings.get<bool>("anti_overhang_mesh") || mesh.settings.get<bool>("support_mesh"))
    {
        return;
    }

    const SliceLayer* layer = &mesh.layers[gcode_layer.getLayerNr()];


    Polygons polygons;
    for (const SliceLayerPart& part : layer->parts)
    {
        polygons.add(part.outline);
    }

    polygons = Simplify(mesh.settings).polygon(polygons);

    ZSeamConfig z_seam_config(
        mesh.settings.get<EZSeamType>("z_seam_type"),
        mesh.getZSeamHint(),
        mesh.settings.get<EZSeamCornerPrefType>("z_seam_corner"),
        mesh.settings.get<coord_t>("wall_line_width_0") * 2);
    const bool spiralize = Application::getInstance().current_slice_->scene.current_mesh_group->settings.get<bool>("magic_spiralize");
    gcode_layer.addPolygonsByOptimizer(polygons, mesh_config.inset0_config, z_seam_config, mesh.settings.get<coord_t>("wall_0_wipe_dist"), spiralize);

    addMeshOpenPolyLinesToGCode(mesh, mesh_config, gcode_layer);
}

void FffGcodeWriter::addMeshOpenPolyLinesToGCode(const SliceMeshStorage& mesh, const MeshPathConfigs& mesh_config, LayerPlan& gcode_layer) const
{
    const SliceLayer* layer = &mesh.layers[gcode_layer.getLayerNr()];

    gcode_layer.addLinesByOptimizer(layer->openPolyLines, mesh_config.inset0_config, SpaceFillType::PolyLines);
}

void FffGcodeWriter::addMeshLayerToGCode(
    const SliceDataStorage& storage,
    const std::shared_ptr<SliceMeshStorage>& mesh_ptr,
    const size_t extruder_nr,
    const MeshPathConfigs& mesh_config,
    LayerPlan& gcode_layer) const
{
    const auto& mesh = *mesh_ptr;
    if (gcode_layer.getLayerNr() > mesh.layer_nr_max_filled_layer)
    {
        return;
    }

    if (mesh.settings.get<bool>("anti_overhang_mesh") || mesh.settings.get<bool>("support_mesh"))
    {
        return;
    }

    const SliceLayer& layer = mesh.layers[gcode_layer.getLayerNr()];

    if (layer.parts.empty())
    {
        return;
    }

    gcode_layer.setMesh(mesh_ptr);

    ZSeamConfig z_seam_config;
    if (mesh.isPrinted()) //"normal" meshes with walls, skin, infill, etc. get the traditional part ordering based on the z-seam settings.
    {
        z_seam_config = ZSeamConfig(
            mesh.settings.get<EZSeamType>("z_seam_type"),
            mesh.getZSeamHint(),
            mesh.settings.get<EZSeamCornerPrefType>("z_seam_corner"),
            mesh.settings.get<coord_t>("wall_line_width_0") * 2);
    }
    PathOrderOptimizer<const SliceLayerPart*> part_order_optimizer(gcode_layer.getLastPlannedPositionOrStartingPosition(), z_seam_config);
    for (const SliceLayerPart& part : layer.parts)
    {
        part_order_optimizer.addPolygon(&part);
    }
    part_order_optimizer.optimize(false);
    for (const PathOrdering<const SliceLayerPart*>& path : part_order_optimizer.paths_)
    {
        addMeshPartToGCode(storage, mesh, extruder_nr, mesh_config, *path.vertices_, gcode_layer);
    }

    const std::string extruder_identifier = (mesh.settings.get<size_t>("roofing_layer_count") > 0) ? "roofing_extruder_nr" : "top_bottom_extruder_nr";
    if (extruder_nr == mesh.settings.get<ExtruderTrain&>(extruder_identifier).extruder_nr_)
    {
        processIroning(storage, mesh, layer, mesh_config.ironing_config, gcode_layer);
    }
    if (mesh.settings.get<ESurfaceMode>("magic_mesh_surface_mode") != ESurfaceMode::NORMAL && extruder_nr == mesh.settings.get<ExtruderTrain&>("wall_0_extruder_nr").extruder_nr_)
    {
        addMeshOpenPolyLinesToGCode(mesh, mesh_config, gcode_layer);
    }
    gcode_layer.setMesh(nullptr);
}

void FffGcodeWriter::addMeshPartToGCode(
    const SliceDataStorage& storage,
    const SliceMeshStorage& mesh,
    const size_t extruder_nr,
    const MeshPathConfigs& mesh_config,
    const SliceLayerPart& part,
    LayerPlan& gcode_layer) const
{
    const Settings& mesh_group_settings = Application::getInstance().current_slice_->scene.current_mesh_group->settings;

    bool added_something = false;

    if (mesh.settings.get<bool>("infill_before_walls"))
    {
        added_something = added_something | processInfill(storage, gcode_layer, mesh, extruder_nr, mesh_config, part);
    }

    added_something = added_something | processInsets(storage, gcode_layer, mesh, extruder_nr, mesh_config, part);

    if (! mesh.settings.get<bool>("infill_before_walls"))
    {
        added_something = added_something | processInfill(storage, gcode_layer, mesh, extruder_nr, mesh_config, part);
    }

    added_something = added_something | processSkin(storage, gcode_layer, mesh, extruder_nr, mesh_config, part);

    // After a layer part, make sure the nozzle is inside the comb boundary, so we do not retract on the perimeter.
    if (added_something
        && (! mesh_group_settings.get<bool>("magic_spiralize") || gcode_layer.getLayerNr() < static_cast<LayerIndex>(mesh.settings.get<size_t>("initial_bottom_layers"))))
    {
        coord_t innermost_wall_line_width = mesh.settings.get<coord_t>((mesh.settings.get<size_t>("wall_line_count") > 1) ? "wall_line_width_x" : "wall_line_width_0");
        if (gcode_layer.getLayerNr() == 0)
        {
            innermost_wall_line_width *= mesh.settings.get<Ratio>("initial_layer_line_width_factor");
        }
        gcode_layer.moveInsideCombBoundary(innermost_wall_line_width, part);
    }

    gcode_layer.setIsInside(false);
}

bool FffGcodeWriter::processInfill(
    const SliceDataStorage& storage,
    LayerPlan& gcode_layer,
    const SliceMeshStorage& mesh,
    const size_t extruder_nr,
    const MeshPathConfigs& mesh_config,
    const SliceLayerPart& part) const
{
    if (extruder_nr != mesh.settings.get<ExtruderTrain&>("infill_extruder_nr").extruder_nr_)
    {
        return false;
    }
    bool added_something = processMultiLayerInfill(gcode_layer, mesh, extruder_nr, mesh_config, part);
    added_something = added_something | processSingleLayerInfill(storage, gcode_layer, mesh, extruder_nr, mesh_config, part);
    return added_something;
}

bool FffGcodeWriter::processMultiLayerInfill(
    LayerPlan& gcode_layer,
    const SliceMeshStorage& mesh,
    const size_t extruder_nr,
    const MeshPathConfigs& mesh_config,
    const SliceLayerPart& part) const
{
    if (extruder_nr != mesh.settings.get<ExtruderTrain&>("infill_extruder_nr").extruder_nr_)
    {
        return false;
    }
    const coord_t infill_line_distance = mesh.settings.get<coord_t>("infill_line_distance");
    if (infill_line_distance <= 0)
    {
        return false;
    }
    coord_t max_resolution = mesh.settings.get<coord_t>("meshfix_maximum_resolution");
    coord_t max_deviation = mesh.settings.get<coord_t>("meshfix_maximum_deviation");
    AngleDegrees infill_angle = 45; // Original default. This will get updated to an element from mesh->infill_angles.
    if (! mesh.infill_angles.empty())
    {
        const size_t combined_infill_layers
            = std::max(uint64_t(1), round_divide(mesh.settings.get<coord_t>("infill_sparse_thickness"), std::max(mesh.settings.get<coord_t>("layer_height"), coord_t(1))));
        infill_angle = mesh.infill_angles.at((gcode_layer.getLayerNr() / combined_infill_layers) % mesh.infill_angles.size());
    }
    const Point3LL mesh_middle = mesh.bounding_box.getMiddle();
    const Point2LL infill_origin(mesh_middle.x_ + mesh.settings.get<coord_t>("infill_offset_x"), mesh_middle.y_ + mesh.settings.get<coord_t>("infill_offset_y"));

    // Print the thicker infill lines first. (double or more layer thickness, infill combined with previous layers)
    bool added_something = false;
    for (unsigned int combine_idx = 1; combine_idx < part.infill_area_per_combine_per_density[0].size(); combine_idx++)
    {
        const coord_t infill_line_width = mesh_config.infill_config[combine_idx].getLineWidth();
        const EFillMethod infill_pattern = mesh.settings.get<EFillMethod>("infill_pattern");
        const bool zig_zaggify_infill = mesh.settings.get<bool>("zig_zaggify_infill") || infill_pattern == EFillMethod::ZIG_ZAG;
        const bool connect_polygons = mesh.settings.get<bool>("connect_infill_polygons");
        const size_t infill_multiplier = mesh.settings.get<size_t>("infill_multiplier");
        Polygons infill_polygons;
        Polygons infill_lines;
        std::vector<VariableWidthLines> infill_paths = part.infill_wall_toolpaths;
        for (size_t density_idx = part.infill_area_per_combine_per_density.size() - 1; (int)density_idx >= 0; density_idx--)
        { // combine different density infill areas (for gradual infill)
            size_t density_factor = 2 << density_idx; // == pow(2, density_idx + 1)
            coord_t infill_line_distance_here = infill_line_distance * density_factor; // the highest density infill combines with the next to create a grid with density_factor 1
            coord_t infill_shift = infill_line_distance_here / 2;
            if (density_idx == part.infill_area_per_combine_per_density.size() - 1 || infill_pattern == EFillMethod::CROSS || infill_pattern == EFillMethod::CROSS_3D)
            {
                infill_line_distance_here /= 2;
            }

            constexpr size_t wall_line_count = 0; // wall toolpaths are when gradual infill areas are determined
            const coord_t small_area_width = 0;
            constexpr coord_t infill_overlap = 0; // Overlap is handled when the wall toolpaths are generated
            constexpr bool skip_stitching = false;
            constexpr bool connected_zigzags = false;
            constexpr bool use_endpieces = true;
            constexpr bool skip_some_zags = false;
            constexpr size_t zag_skip_count = 0;
            const bool fill_gaps = density_idx == 0; // Only fill gaps for the lowest density.

            std::shared_ptr<LightningLayer> lightning_layer = nullptr;
            if (mesh.lightning_generator)
            {
                lightning_layer = std::make_shared<LightningLayer>(mesh.lightning_generator->getTreesForLayer(gcode_layer.getLayerNr()));
            }
            Infill infill_comp(
                infill_pattern,
                zig_zaggify_infill,
                connect_polygons,
                part.infill_area_per_combine_per_density[density_idx][combine_idx],
                infill_line_width,
                infill_line_distance_here,
                infill_overlap,
                infill_multiplier,
                infill_angle,
                gcode_layer.z_,
                infill_shift,
                max_resolution,
                max_deviation,
                wall_line_count,
                small_area_width,
                infill_origin,
                skip_stitching,
                fill_gaps,
                connected_zigzags,
                use_endpieces,
                skip_some_zags,
                zag_skip_count,
                mesh.settings.get<coord_t>("cross_infill_pocket_size"));
            infill_comp.generate(
                infill_paths,
                infill_polygons,
                infill_lines,
                mesh.settings,
                gcode_layer.getLayerNr(),
                SectionType::INFILL,
                mesh.cross_fill_provider,
                lightning_layer,
                &mesh);
        }
        if (! infill_lines.empty() || ! infill_polygons.empty())
        {
            added_something = true;
            gcode_layer.setIsInside(true); // going to print stuff inside print object

            if (! infill_polygons.empty())
            {
                constexpr bool force_comb_retract = false;
                gcode_layer.addTravel(infill_polygons[0][0], force_comb_retract);
                gcode_layer.addPolygonsByOptimizer(infill_polygons, mesh_config.infill_config[combine_idx]);
            }

            if (! infill_lines.empty())
            {
                std::optional<Point2LL> near_start_location;
                if (mesh.settings.get<bool>("infill_randomize_start_location"))
                {
                    srand(gcode_layer.getLayerNr());
                    near_start_location = infill_lines[rand() % infill_lines.size()][0];
                }

                const bool enable_travel_optimization = mesh.settings.get<bool>("infill_enable_travel_optimization");
                gcode_layer.addLinesByOptimizer(
                    infill_lines,
                    mesh_config.infill_config[combine_idx],
                    zig_zaggify_infill ? SpaceFillType::PolyLines : SpaceFillType::Lines,
                    enable_travel_optimization,
                    /*wipe_dist = */ 0,
                    /* flow = */ 1.0,
                    near_start_location);
            }
        }
    }
    return added_something;
}

bool FffGcodeWriter::processSingleLayerInfill(
    const SliceDataStorage& storage,
    LayerPlan& gcode_layer,
    const SliceMeshStorage& mesh,
    const size_t extruder_nr,
    const MeshPathConfigs& mesh_config,
    const SliceLayerPart& part) const
{
    if (extruder_nr != mesh.settings.get<ExtruderTrain&>("infill_extruder_nr").extruder_nr_)
    {
        return false;
    }
    const auto infill_line_distance = mesh.settings.get<coord_t>("infill_line_distance");
    if (infill_line_distance == 0 || part.infill_area_per_combine_per_density[0].empty())
    {
        return false;
    }
    bool added_something = false;
    const coord_t infill_line_width = mesh_config.infill_config[0].getLineWidth();

    // Combine the 1 layer thick infill with the top/bottom skin and print that as one thing.
    Polygons infill_polygons;
    std::vector<std::vector<VariableWidthLines>> wall_tool_paths; // All wall toolpaths binned by inset_idx (inner) and by density_idx (outer)
    Polygons infill_lines;

    const auto pattern = mesh.settings.get<EFillMethod>("infill_pattern");
    const bool zig_zaggify_infill = mesh.settings.get<bool>("zig_zaggify_infill") || pattern == EFillMethod::ZIG_ZAG;
    const bool connect_polygons = mesh.settings.get<bool>("connect_infill_polygons");
    const auto infill_overlap = mesh.settings.get<coord_t>("infill_overlap_mm");
    const auto infill_multiplier = mesh.settings.get<size_t>("infill_multiplier");
    const auto wall_line_count = mesh.settings.get<size_t>("infill_wall_line_count");
    const size_t last_idx = part.infill_area_per_combine_per_density.size() - 1;
    const auto max_resolution = mesh.settings.get<coord_t>("meshfix_maximum_resolution");
    const auto max_deviation = mesh.settings.get<coord_t>("meshfix_maximum_deviation");
    AngleDegrees infill_angle = 45; // Original default. This will get updated to an element from mesh->infill_angles.
    if (! mesh.infill_angles.empty())
    {
        const size_t combined_infill_layers
            = std::max(uint64_t(1), round_divide(mesh.settings.get<coord_t>("infill_sparse_thickness"), std::max(mesh.settings.get<coord_t>("layer_height"), coord_t(1))));
        infill_angle = mesh.infill_angles.at((static_cast<size_t>(gcode_layer.getLayerNr()) / combined_infill_layers) % mesh.infill_angles.size());
    }
    const Point3LL mesh_middle = mesh.bounding_box.getMiddle();
    const Point2LL infill_origin(mesh_middle.x_ + mesh.settings.get<coord_t>("infill_offset_x"), mesh_middle.y_ + mesh.settings.get<coord_t>("infill_offset_y"));

    auto get_cut_offset = [](const bool zig_zaggify, const coord_t line_width, const size_t line_count)
    {
        if (zig_zaggify)
        {
            return -line_width / 2 - static_cast<coord_t>(line_count) * line_width - 5;
        }
        return -static_cast<coord_t>(line_count) * line_width;
    };

    Polygons sparse_in_outline = part.infill_area_per_combine_per_density[last_idx][0];

    // if infill walls are required below the boundaries of skin regions above, partition the infill along the
    // boundary edge
    Polygons infill_below_skin;
    Polygons infill_not_below_skin;
    const bool hasSkinEdgeSupport = partitionInfillBySkinAbove(infill_below_skin, infill_not_below_skin, gcode_layer, mesh, part, infill_line_width);

    const auto pocket_size = mesh.settings.get<coord_t>("cross_infill_pocket_size");
    constexpr bool skip_stitching = false;
    constexpr bool connected_zigzags = false;
    const bool use_endpieces = part.infill_area_per_combine_per_density.size() == 1; // Only use endpieces when not using gradual infill, since they will then overlap.
    constexpr bool skip_some_zags = false;
    constexpr int zag_skip_count = 0;

    for (size_t density_idx = last_idx; static_cast<int>(density_idx) >= 0; density_idx--)
    {
        // Only process dense areas when they're initialized
        if (part.infill_area_per_combine_per_density[density_idx][0].empty())
        {
            continue;
        }

        Polygons infill_lines_here;
        Polygons infill_polygons_here;

        // the highest density infill combines with the next to create a grid with density_factor 1
        int infill_line_distance_here = infill_line_distance << (density_idx + 1);
        int infill_shift = infill_line_distance_here / 2;

        /* infill shift explanation: [>]=shift ["]=line_dist

         :       |       :       |       :       |       :       |         > furthest from top
         :   |   |   |   :   |   |   |   :   |   |   |   :   |   |   |     > further from top
         : | | | | | | | : | | | | | | | : | | | | | | | : | | | | | | |   > near top
         >>"""""
         :       |       :       |       :       |       :       |         > furthest from top
         :   |   |   |   :   |   |   |   :   |   |   |   :   |   |   |     > further from top
         : | | | | | | | : | | | | | | | : | | | | | | | : | | | | | | |   > near top
         >>>>"""""""""
         :       |       :       |       :       |       :       |         > furthest from top
         :   |   |   |   :   |   |   |   :   |   |   |   :   |   |   |     > further from top
         : | | | | | | | : | | | | | | | : | | | | | | | : | | | | | | |   > near top
         >>>>>>>>"""""""""""""""""
         */

        // All of that doesn't hold for the Cross patterns; they should just always be multiplied by 2.
        if (density_idx == part.infill_area_per_combine_per_density.size() - 1 || pattern == EFillMethod::CROSS || pattern == EFillMethod::CROSS_3D)
        {
            /* the least dense infill should fill up all remaining gaps
             :       |       :       |       :       |       :       |       :  > furthest from top
             :   |   |   |   :   |   |   |   :   |   |   |   :   |   |   |   :  > further from top
             : | | | | | | | : | | | | | | | : | | | | | | | : | | | | | | | :  > near top
               .   .     .       .           .               .       .       .
               :   :     :       :           :               :       :       :
               `"""'     `"""""""'           `"""""""""""""""'       `"""""""'
                                                                         ^   new line distance for lowest density infill
                                                   ^ infill_line_distance_here for lowest density infill up till here
                             ^ middle density line dist
                 ^   highest density line dist*/

            // All of that doesn't hold for the Cross patterns; they should just always be multiplied by 2 for every density index.
            infill_line_distance_here /= 2;
        }

        Polygons in_outline = part.infill_area_per_combine_per_density[density_idx][0];

        std::shared_ptr<LightningLayer> lightning_layer;
        if (mesh.lightning_generator)
        {
            lightning_layer = std::make_shared<LightningLayer>(mesh.lightning_generator->getTreesForLayer(gcode_layer.getLayerNr()));
        }

        const bool fill_gaps = density_idx == 0; // Only fill gaps in the lowest infill density pattern.
        if (hasSkinEdgeSupport)
        {
            // infill region with skin above has to have at least one infill wall line
            const size_t min_skin_below_wall_count = wall_line_count > 0 ? wall_line_count : 1;
            const size_t skin_below_wall_count = density_idx == last_idx ? min_skin_below_wall_count : 0;
            const coord_t small_area_width = 0;
            wall_tool_paths.emplace_back(std::vector<VariableWidthLines>());
            const coord_t overlap = infill_overlap - (density_idx == last_idx ? 0 : wall_line_count * infill_line_width);
            Infill infill_comp(
                pattern,
                zig_zaggify_infill,
                connect_polygons,
                infill_below_skin,
                infill_line_width,
                infill_line_distance_here,
                overlap,
                infill_multiplier,
                infill_angle,
                gcode_layer.z_,
                infill_shift,
                max_resolution,
                max_deviation,
                skin_below_wall_count,
                small_area_width,
                infill_origin,
                skip_stitching,
                fill_gaps,
                connected_zigzags,
                use_endpieces,
                skip_some_zags,
                zag_skip_count,
                pocket_size);
            infill_comp.generate(
                wall_tool_paths.back(),
                infill_polygons,
                infill_lines,
                mesh.settings,
                gcode_layer.getLayerNr(),
                SectionType::INFILL,
                mesh.cross_fill_provider,
                lightning_layer,
                &mesh);
            if (density_idx < last_idx)
            {
                const coord_t cut_offset = get_cut_offset(zig_zaggify_infill, infill_line_width, min_skin_below_wall_count);
                Polygons tool = infill_below_skin.offset(static_cast<int>(cut_offset));
                infill_lines_here = tool.intersectionPolyLines(infill_lines_here);
            }
            infill_lines.add(infill_lines_here);
            // normal processing for the infill that isn't below skin
            in_outline = infill_not_below_skin;
            if (density_idx == last_idx)
            {
                sparse_in_outline = infill_not_below_skin;
            }
        }

        const coord_t circumference = in_outline.polygonLength();
        // Originally an area of 0.4*0.4*2 (2 line width squares) was found to be a good threshold for removal.
        // However we found that this doesn't scale well with polygons with larger circumference (https://github.com/Ultimaker/Cura/issues/3992).
        // Given that the original test worked for approximately 2x2cm models, this scaling by circumference should make it work for any size.
        constexpr double minimum_small_area_factor = 0.4 * 0.4 / 40000;
        const double minimum_small_area = minimum_small_area_factor * circumference;

        // This is only for density infill, because after generating the infill might appear unnecessary infill on walls
        // especially on vertical surfaces
        in_outline.removeSmallAreas(minimum_small_area);

        constexpr size_t wall_line_count_here = 0; // Wall toolpaths were generated in generateGradualInfill for the sparsest density, denser parts don't have walls by default
        const coord_t small_area_width = 0;
        constexpr coord_t overlap = 0; // overlap is already applied for the sparsest density in the generateGradualInfill

        wall_tool_paths.emplace_back();
        Infill infill_comp(
            pattern,
            zig_zaggify_infill,
            connect_polygons,
            in_outline,
            infill_line_width,
            infill_line_distance_here,
            overlap,
            infill_multiplier,
            infill_angle,
            gcode_layer.z_,
            infill_shift,
            max_resolution,
            max_deviation,
            wall_line_count_here,
            small_area_width,
            infill_origin,
            skip_stitching,
            fill_gaps,
            connected_zigzags,
            use_endpieces,
            skip_some_zags,
            zag_skip_count,
            pocket_size);
        infill_comp.generate(
            wall_tool_paths.back(),
            infill_polygons,
            infill_lines,
            mesh.settings,
            gcode_layer.getLayerNr(),
            SectionType::INFILL,
            mesh.cross_fill_provider,
            lightning_layer,
            &mesh);
        if (density_idx < last_idx)
        {
            const coord_t cut_offset = get_cut_offset(zig_zaggify_infill, infill_line_width, wall_line_count);
            Polygons tool = sparse_in_outline.offset(static_cast<int>(cut_offset));
            infill_lines_here = tool.intersectionPolyLines(infill_lines_here);
        }
        infill_lines.add(infill_lines_here);
        infill_polygons.add(infill_polygons_here);
    }

    wall_tool_paths.emplace_back(part.infill_wall_toolpaths); // The extra infill walls were generated separately. Add these too.
    const bool walls_generated = std::any_of(
        wall_tool_paths.cbegin(),
        wall_tool_paths.cend(),
        [](const std::vector<VariableWidthLines>& tp)
        {
            return ! (
                tp.empty()
                || std::all_of(
                    tp.begin(),
                    tp.end(),
                    [](const VariableWidthLines& vwl)
                    {
                        return vwl.empty();
                    }));
        });
    if (! infill_lines.empty() || ! infill_polygons.empty() || walls_generated)
    {
        added_something = true;
        gcode_layer.setIsInside(true); // going to print stuff inside print object
        std::optional<Point2LL> near_start_location;
        if (mesh.settings.get<bool>("infill_randomize_start_location"))
        {
            srand(gcode_layer.getLayerNr());
            if (! infill_lines.empty())
            {
                near_start_location = infill_lines[rand() % infill_lines.size()][0];
            }
            else if (! infill_polygons.empty())
            {
                PolygonRef start_poly = infill_polygons[rand() % infill_polygons.size()];
                near_start_location = start_poly[rand() % start_poly.size()];
            }
            else // So walls_generated must be true.
            {
                std::vector<VariableWidthLines>* start_paths = &wall_tool_paths[rand() % wall_tool_paths.size()];
                while (start_paths->empty() || (*start_paths)[0].empty()) // We know for sure (because walls_generated) that one of them is not empty. So randomise until we hit
                                                                          // it. Should almost always be very quick.
                {
                    start_paths = &wall_tool_paths[rand() % wall_tool_paths.size()];
                }
                near_start_location = (*start_paths)[0][0].junctions_[0].p_;
            }
        }
        if (walls_generated)
        {
            for (const std::vector<VariableWidthLines>& tool_paths : wall_tool_paths)
            {
                constexpr bool retract_before_outer_wall = false;
                constexpr coord_t wipe_dist = 0;
                const ZSeamConfig z_seam_config(
                    mesh.settings.get<EZSeamType>("z_seam_type"),
                    mesh.getZSeamHint(),
                    mesh.settings.get<EZSeamCornerPrefType>("z_seam_corner"),
                    mesh_config.infill_config[0].getLineWidth() * 2);
                InsetOrderOptimizer wall_orderer(
                    *this,
                    storage,
                    gcode_layer,
                    mesh.settings,
                    extruder_nr,
                    mesh_config.infill_config[0],
                    mesh_config.infill_config[0],
                    mesh_config.infill_config[0],
                    mesh_config.infill_config[0],
                    retract_before_outer_wall,
                    wipe_dist,
                    wipe_dist,
                    extruder_nr,
                    extruder_nr,
                    z_seam_config,
                    tool_paths);
                added_something |= wall_orderer.addToLayer();
            }
        }
        if (! infill_polygons.empty())
        {
            constexpr bool force_comb_retract = false;
            // start the infill polygons at the nearest vertex to the current location
            gcode_layer.addTravel(PolygonUtils::findNearestVert(gcode_layer.getLastPlannedPositionOrStartingPosition(), infill_polygons).p(), force_comb_retract);
            gcode_layer.addPolygonsByOptimizer(infill_polygons, mesh_config.infill_config[0], ZSeamConfig(), 0, false, 1.0_r, false, false, near_start_location);
        }
        const bool enable_travel_optimization = mesh.settings.get<bool>("infill_enable_travel_optimization");
        if (pattern == EFillMethod::GRID || pattern == EFillMethod::LINES || pattern == EFillMethod::TRIANGLES || pattern == EFillMethod::CUBIC
            || pattern == EFillMethod::TETRAHEDRAL || pattern == EFillMethod::QUARTER_CUBIC || pattern == EFillMethod::CUBICSUBDIV || pattern == EFillMethod::LIGHTNING)
        {
            gcode_layer.addLinesByOptimizer(
                infill_lines,
                mesh_config.infill_config[0],
                SpaceFillType::Lines,
                enable_travel_optimization,
                mesh.settings.get<coord_t>("infill_wipe_dist"),
                /*float_ratio = */ 1.0,
                near_start_location);
        }
        else
        {
            gcode_layer.addLinesByOptimizer(
                infill_lines,
                mesh_config.infill_config[0],
                (pattern == EFillMethod::ZIG_ZAG) ? SpaceFillType::PolyLines : SpaceFillType::Lines,
                enable_travel_optimization,
                /* wipe_dist = */ 0,
                /*float_ratio = */ 1.0,
                near_start_location);
        }
    }
    return added_something;
}

bool FffGcodeWriter::partitionInfillBySkinAbove(
    Polygons& infill_below_skin,
    Polygons& infill_not_below_skin,
    const LayerPlan& gcode_layer,
    const SliceMeshStorage& mesh,
    const SliceLayerPart& part,
    coord_t infill_line_width)
{
    constexpr coord_t tiny_infill_offset = 20;
    const auto skin_edge_support_layers = mesh.settings.get<size_t>("skin_edge_support_layers");
    Polygons skin_above_combined; // skin regions on the layers above combined with small gaps between

    // working from the highest layer downwards, combine the regions of skin on all the layers
    // but don't let the regions merge together
    // otherwise "terraced" skin regions on separate layers will look like a single region of unbroken skin
    for (size_t i = skin_edge_support_layers; i > 0; --i)
    {
        const size_t skin_layer_nr = gcode_layer.getLayerNr() + i;
        if (skin_layer_nr < mesh.layers.size())
        {
            for (const SliceLayerPart& part_i : mesh.layers[skin_layer_nr].parts)
            {
                for (const SkinPart& skin_part : part_i.skin_parts)
                {
                    // Limit considered areas to the ones that should have infill underneath at the current layer.
                    const Polygons relevant_outline = skin_part.outline.intersection(part.getOwnInfillArea());

                    if (! skin_above_combined.empty())
                    {
                        // does this skin part overlap with any of the skin parts on the layers above?
                        const Polygons overlap = skin_above_combined.intersection(relevant_outline);
                        if (! overlap.empty())
                        {
                            // yes, it overlaps, need to leave a gap between this skin part and the others
                            if (i > 1) // this layer is the 2nd or higher layer above the layer whose infill we're printing
                            {
                                // looking from the side, if the combined regions so far look like this...
                                //
                                //     ----------------------------------
                                //
                                // and the new skin part looks like this...
                                //
                                //             -------------------------------------
                                //
                                // the result should be like this...
                                //
                                //     ------- -------------------------- ----------

                                // expand the overlap region slightly to make a small gap
                                const Polygons overlap_expanded = overlap.offset(tiny_infill_offset);
                                // subtract the expanded overlap region from the regions accumulated from higher layers
                                skin_above_combined = skin_above_combined.difference(overlap_expanded);
                                // subtract the expanded overlap region from this skin part and add the remainder to the overlap region
                                skin_above_combined.add(relevant_outline.difference(overlap_expanded));
                                // and add the overlap area as well
                                skin_above_combined.add(overlap);
                            }
                            else // this layer is the 1st layer above the layer whose infill we're printing
                            {
                                // add this layer's skin region without subtracting the overlap but still make a gap between this skin region and what has been accumulated so
                                // far we do this so that these skin region edges will definitely have infill walls below them

                                // looking from the side, if the combined regions so far look like this...
                                //
                                //     ----------------------------------
                                //
                                // and the new skin part looks like this...
                                //
                                //             -------------------------------------
                                //
                                // the result should be like this...
                                //
                                //     ------- -------------------------------------

                                skin_above_combined = skin_above_combined.difference(relevant_outline.offset(tiny_infill_offset));
                                skin_above_combined.add(relevant_outline);
                            }
                        }
                        else // no overlap
                        {
                            skin_above_combined.add(relevant_outline);
                        }
                    }
                    else // this is the first skin region we have looked at
                    {
                        skin_above_combined.add(relevant_outline);
                    }
                }
            }
        }

        // the shrink/expand here is to remove regions of infill below skin that are narrower than the width of the infill walls otherwise the infill walls could merge and form
        // a bump
        infill_below_skin = skin_above_combined.intersection(part.infill_area_per_combine_per_density.back().front()).offset(-infill_line_width).offset(infill_line_width);

        constexpr bool remove_small_holes_from_infill_below_skin = true;
        constexpr double min_area_multiplier = 25;
        const double min_area = INT2MM(infill_line_width) * INT2MM(infill_line_width) * min_area_multiplier;
        infill_below_skin.removeSmallAreas(min_area, remove_small_holes_from_infill_below_skin);

        // there is infill below skin, is there also infill that isn't below skin?
        infill_not_below_skin = part.infill_area_per_combine_per_density.back().front().difference(infill_below_skin);
        infill_not_below_skin.removeSmallAreas(min_area);
    }

    // need to take skin/infill overlap that was added in SkinInfillAreaComputation::generateInfill() into account
    const coord_t infill_skin_overlap = mesh.settings.get<coord_t>((part.wall_toolpaths.size() > 1) ? "wall_line_width_x" : "wall_line_width_0") / 2;
    const Polygons infill_below_skin_overlap = infill_below_skin.offset(-(infill_skin_overlap + tiny_infill_offset));

    return ! infill_below_skin_overlap.empty() && ! infill_not_below_skin.empty();
}

void FffGcodeWriter::processSpiralizedWall(
    const SliceDataStorage& storage,
    LayerPlan& gcode_layer,
    const MeshPathConfigs& mesh_config,
    const SliceLayerPart& part,
    const SliceMeshStorage& mesh) const
{
    if (part.spiral_wall.empty())
    {
        // wall doesn't have usable outline
        return;
    }
    const ClipperLib::Path* last_wall_outline = &*part.spiral_wall[0]; // default to current wall outline
    int last_seam_vertex_idx = -1; // last layer seam vertex index
    int layer_nr = gcode_layer.getLayerNr();
    if (layer_nr > 0)
    {
        if (storage.spiralize_wall_outlines[layer_nr - 1] != nullptr)
        {
            // use the wall outline from the previous layer
            last_wall_outline = &*(*storage.spiralize_wall_outlines[layer_nr - 1])[0];
            // and the seam vertex index pre-computed for that layer
            last_seam_vertex_idx = storage.spiralize_seam_vertex_indices[layer_nr - 1];
        }
    }
    const bool is_bottom_layer = (layer_nr == mesh.settings.get<LayerIndex>("initial_bottom_layers"));
    const bool is_top_layer = ((size_t)layer_nr == (storage.spiralize_wall_outlines.size() - 1) || storage.spiralize_wall_outlines[layer_nr + 1] == nullptr);
    const int seam_vertex_idx = storage.spiralize_seam_vertex_indices[layer_nr]; // use pre-computed seam vertex index for current layer
    // output a wall slice that is interpolated between the last and current walls
    for (const ConstPolygonRef& wall_outline : part.spiral_wall)
    {
        gcode_layer
            .spiralizeWallSlice(mesh_config.inset0_config, wall_outline, ConstPolygonRef(*last_wall_outline), seam_vertex_idx, last_seam_vertex_idx, is_top_layer, is_bottom_layer);
    }
}

bool FffGcodeWriter::processInsets(
    const SliceDataStorage& storage,
    LayerPlan& gcode_layer,
    const SliceMeshStorage& mesh,
    const size_t extruder_nr,
    const MeshPathConfigs& mesh_config,
    const SliceLayerPart& part) const
{
    bool added_something = false;
    if (extruder_nr != mesh.settings.get<ExtruderTrain&>("wall_0_extruder_nr").extruder_nr_ && extruder_nr != mesh.settings.get<ExtruderTrain&>("wall_x_extruder_nr").extruder_nr_)
    {
        return added_something;
    }
    if (mesh.settings.get<size_t>("wall_line_count") <= 0)
    {
        return added_something;
    }

    bool spiralize = false;
    if (Application::getInstance().current_slice_->scene.current_mesh_group->settings.get<bool>("magic_spiralize"))
    {
        const size_t initial_bottom_layers = mesh.settings.get<size_t>("initial_bottom_layers");
        const int layer_nr = gcode_layer.getLayerNr();
        if ((layer_nr < static_cast<LayerIndex>(initial_bottom_layers)
             && part.wall_toolpaths.empty()) // The bottom layers in spiralize mode are generated using the variable width paths
            || (layer_nr >= static_cast<LayerIndex>(initial_bottom_layers) && part.spiral_wall.empty())) // The rest of the layers in spiralize mode are using the spiral wall
        {
            // nothing to do
            return false;
        }
        if (gcode_layer.getLayerNr() >= static_cast<LayerIndex>(initial_bottom_layers))
        {
            spiralize = true;
        }
        if (spiralize && gcode_layer.getLayerNr() == static_cast<LayerIndex>(initial_bottom_layers)
            && extruder_nr == mesh.settings.get<ExtruderTrain&>("wall_0_extruder_nr").extruder_nr_)
        { // on the last normal layer first make the outer wall normally and then start a second outer wall from the same hight, but gradually moving upward
            added_something = true;
            gcode_layer.setIsInside(true); // going to print stuff inside print object
            // start this first wall at the same vertex the spiral starts
            const ConstPolygonRef spiral_inset = part.spiral_wall[0];
            const size_t spiral_start_vertex = storage.spiralize_seam_vertex_indices[initial_bottom_layers];
            if (spiral_start_vertex < spiral_inset.size())
            {
                gcode_layer.addTravel(spiral_inset[spiral_start_vertex]);
            }
            int wall_0_wipe_dist(0);
            gcode_layer.addPolygonsByOptimizer(part.spiral_wall, mesh_config.inset0_config, ZSeamConfig(), wall_0_wipe_dist);
        }
    }
    // for non-spiralized layers, determine the shape of the unsupported areas below this part
    if (! spiralize && gcode_layer.getLayerNr() > 0)
    {
        // accumulate the outlines of all of the parts that are on the layer below

        Polygons outlines_below;
        AABB boundaryBox(part.outline);
        for (const std::shared_ptr<SliceMeshStorage>& mesh_ptr : storage.meshes)
        {
            const auto& m = *mesh_ptr;
            if (m.isPrinted())
            {
                for (const SliceLayerPart& prevLayerPart : m.layers[gcode_layer.getLayerNr() - 1].parts)
                {
                    if (boundaryBox.hit(prevLayerPart.boundaryBox))
                    {
                        outlines_below.add(prevLayerPart.outline);
                    }
                }
            }
        }

        const coord_t layer_height = mesh_config.inset0_config.getLayerThickness();

        // if support is enabled, add the support outlines also so we don't generate bridges over support

        const Settings& mesh_group_settings = Application::getInstance().current_slice_->scene.current_mesh_group->settings;
        if (mesh_group_settings.get<bool>("support_enable"))
        {
            const coord_t z_distance_top = mesh.settings.get<coord_t>("support_top_distance");
            const size_t z_distance_top_layers = (z_distance_top / layer_height) + 1;
            const int support_layer_nr = gcode_layer.getLayerNr() - z_distance_top_layers;

            if (support_layer_nr > 0)
            {
                const SupportLayer& support_layer = storage.support.supportLayers[support_layer_nr];

                if (! support_layer.support_roof.empty())
                {
                    AABB support_roof_bb(support_layer.support_roof);
                    if (boundaryBox.hit(support_roof_bb))
                    {
                        outlines_below.add(support_layer.support_roof);
                    }
                }
                else
                {
                    for (const SupportInfillPart& support_part : support_layer.support_infill_parts)
                    {
                        AABB support_part_bb(support_part.getInfillArea());
                        if (boundaryBox.hit(support_part_bb))
                        {
                            outlines_below.add(support_part.getInfillArea());
                        }
                    }
                }
            }
        }

        const int half_outer_wall_width = mesh_config.inset0_config.getLineWidth() / 2;

        // remove those parts of the layer below that are narrower than a wall line width as they will not be printed

        outlines_below = outlines_below.offset(-half_outer_wall_width).offset(half_outer_wall_width);

        if (mesh.settings.get<bool>("bridge_settings_enabled"))
        {
            // max_air_gap is the max allowed width of the unsupported region below the wall line
            // if the unsupported region is wider than max_air_gap, the wall line will be printed using bridge settings

            const coord_t max_air_gap = half_outer_wall_width;

            // subtract the outlines of the parts below this part to give the shapes of the unsupported regions and then
            // shrink those shapes so that any that are narrower than two times max_air_gap will be removed

            Polygons compressed_air(part.outline.difference(outlines_below).offset(-max_air_gap));

            // now expand the air regions by the same amount as they were shrunk plus half the outer wall line width
            // which is required because when the walls are being generated, the vertices do not fall on the part's outline
            // but, instead, are 1/2 a line width inset from the outline

            gcode_layer.setBridgeWallMask(compressed_air.offset(max_air_gap + half_outer_wall_width));
        }
        else
        {
            // clear to disable use of bridging settings
            gcode_layer.setBridgeWallMask(Polygons());
        }

        const AngleDegrees overhang_angle = mesh.settings.get<AngleDegrees>("wall_overhang_angle");
        if (overhang_angle >= 90)
        {
            // clear to disable overhang detection
            gcode_layer.setOverhangMask(Polygons());
        }
        else
        {
            // the overhang mask is set to the area of the current part's outline minus the region that is considered to be supported
            // the supported region is made up of those areas that really are supported by either model or support on the layer below
            // expanded to take into account the overhang angle, the greater the overhang angle, the larger the supported area is
            // considered to be
            const coord_t overhang_width = layer_height * std::tan(overhang_angle / (180 / std::numbers::pi));
            Polygons overhang_region = part.outline.offset(-half_outer_wall_width).difference(outlines_below.offset(10 + overhang_width - half_outer_wall_width)).offset(10);
            gcode_layer.setOverhangMask(overhang_region);
        }
    }
    else
    {
        // clear to disable use of bridging settings
        gcode_layer.setBridgeWallMask(Polygons());
        // clear to disable overhang detection
        gcode_layer.setOverhangMask(Polygons());
    }

    if (spiralize && extruder_nr == mesh.settings.get<ExtruderTrain&>("wall_0_extruder_nr").extruder_nr_ && ! part.spiral_wall.empty())
    {
        added_something = true;
        gcode_layer.setIsInside(true); // going to print stuff inside print object

        // Only spiralize the first part in the mesh, any other parts will be printed using the normal, non-spiralize codepath.
        // This sounds weird but actually does the right thing when you have a model that has multiple parts at the bottom that merge into
        // one part higher up. Once all the parts have merged, layers above that level will be spiralized
        if (&mesh.layers[gcode_layer.getLayerNr()].parts[0] == &part)
        {
            processSpiralizedWall(storage, gcode_layer, mesh_config, part, mesh);
        }
        else
        {
            // Print the spiral walls of other parts as single walls without Z gradient.
            gcode_layer.addWalls(part.spiral_wall, mesh.settings, mesh_config.inset0_config, mesh_config.inset0_config);
        }
    }
    else
    {
        // for layers that (partially) do not have any layers above we apply the roofing configuration
        auto use_roofing_config = [&part, &mesh, &gcode_layer]()
        {
            const auto getOutlineOnLayer = [mesh](const SliceLayerPart& part_here, const LayerIndex layer2_nr) -> Polygons
            {
                Polygons result;
                if (layer2_nr >= static_cast<int>(mesh.layers.size()))
                {
                    return result;
                }
                const SliceLayer& layer2 = mesh.layers[layer2_nr];
                for (const SliceLayerPart& part2 : layer2.parts)
                {
                    if (part_here.boundaryBox.hit(part2.boundaryBox))
                    {
                        result.add(part2.outline);
                    }
                }
                return result;
            };

            const auto filled_area_above = [&getOutlineOnLayer, &part, &mesh, &gcode_layer]() -> Polygons
            {
                const size_t roofing_layer_count = std::min(mesh.settings.get<size_t>("roofing_layer_count"), mesh.settings.get<size_t>("top_layers"));
                const bool no_small_gaps_heuristic = mesh.settings.get<bool>("skin_no_small_gaps_heuristic");
                const int layer_nr = gcode_layer.getLayerNr();
                auto filled_area_above_res = getOutlineOnLayer(part, layer_nr + roofing_layer_count);
                if (! no_small_gaps_heuristic)
                {
                    for (int layer_nr_above = layer_nr + 1; layer_nr_above < layer_nr + roofing_layer_count; layer_nr_above++)
                    {
                        Polygons outlines_above = getOutlineOnLayer(part, layer_nr_above);
                        filled_area_above_res = filled_area_above_res.intersection(outlines_above);
                    }
                }
                if (layer_nr > 0)
                {
                    // if the skin has air below it then cutting it into regions could cause a region
                    // to be wholely or partly above air and it may not be printable so restrict
                    // the regions that have air above (the visible regions) to not include any area that
                    // has air below (fixes https://github.com/Ultimaker/Cura/issues/2656)

                    // set air_below to the skin area for the current layer that has air below it
                    Polygons air_below = getOutlineOnLayer(part, layer_nr).difference(getOutlineOnLayer(part, layer_nr - 1));

                    if (! air_below.empty())
                    {
                        // add the polygons that have air below to the no air above polygons
                        filled_area_above_res = filled_area_above_res.unionPolygons(air_below);
                    }
                }

                return filled_area_above_res;
            }();

            if (filled_area_above.empty())
            {
                return true;
            }

            const auto point_view = ranges::views::transform(
                [](auto extrusion_junction)
                {
                    return extrusion_junction.p_;
                });

            for (const auto& path : part.wall_toolpaths)
            {
                for (const auto& wall : path)
                {
                    for (const auto& p : wall | point_view)
                    {
                        if (! filled_area_above.inside(p))
                        {
                            return true;
                        }
                    }

                    for (const auto& window : wall | point_view | ranges::views::sliding(2))
                    {
                        auto p0 = window[0];
                        auto p1 = window[1];
                        if (PolygonUtils::polygonCollidesWithLineSegment(filled_area_above, p0, p1))
                        {
                            return true;
                        }
                    }
                }
            }
            return false;
        }();

        const GCodePathConfig& inset0_config = use_roofing_config ? mesh_config.inset0_roofing_config : mesh_config.inset0_config;
        const GCodePathConfig& insetX_config = use_roofing_config ? mesh_config.insetX_roofing_config : mesh_config.insetX_config;

        // Main case: Optimize the insets with the InsetOrderOptimizer.
        const coord_t wall_x_wipe_dist = 0;
        const ZSeamConfig z_seam_config(
            mesh.settings.get<EZSeamType>("z_seam_type"),
            mesh.getZSeamHint(),
            mesh.settings.get<EZSeamCornerPrefType>("z_seam_corner"),
            mesh.settings.get<coord_t>("wall_line_width_0") * 2);
        InsetOrderOptimizer wall_orderer(
            *this,
            storage,
            gcode_layer,
            mesh.settings,
            extruder_nr,
            inset0_config,
            insetX_config,
            mesh_config.bridge_inset0_config,
            mesh_config.bridge_insetX_config,
            mesh.settings.get<bool>("travel_retract_before_outer_wall"),
            mesh.settings.get<coord_t>("wall_0_wipe_dist"),
            wall_x_wipe_dist,
            mesh.settings.get<ExtruderTrain&>("wall_0_extruder_nr").extruder_nr_,
            mesh.settings.get<ExtruderTrain&>("wall_x_extruder_nr").extruder_nr_,
            z_seam_config,
            part.wall_toolpaths);
        added_something |= wall_orderer.addToLayer();
    }
    return added_something;
}

std::optional<Point2LL> FffGcodeWriter::getSeamAvoidingLocation(const Polygons& filling_part, int filling_angle, Point2LL last_position) const
{
    if (filling_part.empty())
    {
        return std::optional<Point2LL>();
    }
    // start with the BB of the outline
    AABB skin_part_bb(filling_part);
    PointMatrix rot((double)((-filling_angle + 90) % 360)); // create a matrix to rotate a vector so that it is normal to the skin angle
    const Point2LL bb_middle = skin_part_bb.getMiddle();
    // create a vector from the middle of the BB whose length is such that it can be rotated
    // around the middle of the BB and the end will always be a long way outside of the part's outline
    // and rotate the vector so that it is normal to the skin angle
    const Point2LL vec = rot.apply(Point2LL(0, vSize(skin_part_bb.max_ - bb_middle) * 100));
    // find the vertex in the outline that is closest to the end of the rotated vector
    const PolygonsPointIndex pa = PolygonUtils::findNearestVert(bb_middle + vec, filling_part);
    // and find another outline vertex, this time using the vector + 180 deg
    const PolygonsPointIndex pb = PolygonUtils::findNearestVert(bb_middle - vec, filling_part);
    if (! pa.initialized() || ! pb.initialized())
    {
        return std::optional<Point2LL>();
    }
    // now go to whichever of those vertices that is closest to where we are now
    if (vSize2(pa.p() - last_position) < vSize2(pb.p() - last_position))
    {
        return std::optional<Point2LL>(std::in_place, pa.p());
    }
    else
    {
        return std::optional<Point2LL>(std::in_place, pb.p());
    }
}

bool FffGcodeWriter::processSkin(
    const SliceDataStorage& storage,
    LayerPlan& gcode_layer,
    const SliceMeshStorage& mesh,
    const size_t extruder_nr,
    const MeshPathConfigs& mesh_config,
    const SliceLayerPart& part) const
{
    const size_t top_bottom_extruder_nr = mesh.settings.get<ExtruderTrain&>("top_bottom_extruder_nr").extruder_nr_;
    const size_t roofing_extruder_nr = mesh.settings.get<ExtruderTrain&>("roofing_extruder_nr").extruder_nr_;
    const size_t wall_0_extruder_nr = mesh.settings.get<ExtruderTrain&>("wall_0_extruder_nr").extruder_nr_;
    const size_t roofing_layer_count = std::min(mesh.settings.get<size_t>("roofing_layer_count"), mesh.settings.get<size_t>("top_layers"));
    if (extruder_nr != top_bottom_extruder_nr && extruder_nr != wall_0_extruder_nr && (extruder_nr != roofing_extruder_nr || roofing_layer_count <= 0))
    {
        return false;
    }
    bool added_something = false;

    PathOrderOptimizer<const SkinPart*> part_order_optimizer(gcode_layer.getLastPlannedPositionOrStartingPosition());
    for (const SkinPart& skin_part : part.skin_parts)
    {
        part_order_optimizer.addPolygon(&skin_part);
    }
    part_order_optimizer.optimize();

    for (const PathOrdering<const SkinPart*>& path : part_order_optimizer.paths_)
    {
        const SkinPart& skin_part = *path.vertices_;

        added_something = added_something | processSkinPart(storage, gcode_layer, mesh, extruder_nr, mesh_config, skin_part);
    }

    return added_something;
}

bool FffGcodeWriter::processSkinPart(
    const SliceDataStorage& storage,
    LayerPlan& gcode_layer,
    const SliceMeshStorage& mesh,
    const size_t extruder_nr,
    const MeshPathConfigs& mesh_config,
    const SkinPart& skin_part) const
{
    bool added_something = false;

    gcode_layer.mode_skip_agressive_merge_ = true;

    processRoofing(storage, gcode_layer, mesh, extruder_nr, mesh_config, skin_part, added_something);
    processTopBottom(storage, gcode_layer, mesh, extruder_nr, mesh_config, skin_part, added_something);

    gcode_layer.mode_skip_agressive_merge_ = false;
    return added_something;
}

void FffGcodeWriter::processRoofing(
    const SliceDataStorage& storage,
    LayerPlan& gcode_layer,
    const SliceMeshStorage& mesh,
    const size_t extruder_nr,
    const MeshPathConfigs& mesh_config,
    const SkinPart& skin_part,
    bool& added_something) const
{
    const size_t roofing_extruder_nr = mesh.settings.get<ExtruderTrain&>("roofing_extruder_nr").extruder_nr_;
    if (extruder_nr != roofing_extruder_nr)
    {
        return;
    }

    const EFillMethod pattern = mesh.settings.get<EFillMethod>("roofing_pattern");
    AngleDegrees roofing_angle = 45;
    if (mesh.roofing_angles.size() > 0)
    {
        roofing_angle = mesh.roofing_angles.at(gcode_layer.getLayerNr() % mesh.roofing_angles.size());
    }

    const Ratio skin_density = 1.0;
    const coord_t skin_overlap = 0; // skinfill already expanded over the roofing areas; don't overlap with perimeters
    const bool monotonic = mesh.settings.get<bool>("roofing_monotonic");
    processSkinPrintFeature(
        storage,
        gcode_layer,
        mesh,
        extruder_nr,
        skin_part.roofing_fill,
        mesh_config.roofing_config,
        pattern,
        roofing_angle,
        skin_overlap,
        skin_density,
        monotonic,
        added_something);
}

void FffGcodeWriter::processTopBottom(
    const SliceDataStorage& storage,
    LayerPlan& gcode_layer,
    const SliceMeshStorage& mesh,
    const size_t extruder_nr,
    const MeshPathConfigs& mesh_config,
    const SkinPart& skin_part,
    bool& added_something) const
{
    if (skin_part.skin_fill.empty())
    {
        return; // bridgeAngle requires a non-empty skin_fill.
    }
    const size_t top_bottom_extruder_nr = mesh.settings.get<ExtruderTrain&>("top_bottom_extruder_nr").extruder_nr_;
    if (extruder_nr != top_bottom_extruder_nr)
    {
        return;
    }
    const Settings& mesh_group_settings = Application::getInstance().current_slice_->scene.current_mesh_group->settings;

    const size_t layer_nr = gcode_layer.getLayerNr();

    EFillMethod pattern = (layer_nr == 0) ? mesh.settings.get<EFillMethod>("top_bottom_pattern_0") : mesh.settings.get<EFillMethod>("top_bottom_pattern");

    AngleDegrees skin_angle = 45;
    if (mesh.skin_angles.size() > 0)
    {
        skin_angle = mesh.skin_angles.at(layer_nr % mesh.skin_angles.size());
    }

    // generate skin_polygons and skin_lines
    const GCodePathConfig* skin_config = &mesh_config.skin_config;
    Ratio skin_density = 1.0;
    const coord_t skin_overlap = 0; // Skin overlap offset is applied in skin.cpp more overlap might be beneficial for curved bridges, but makes it worse in general.
    const bool bridge_settings_enabled = mesh.settings.get<bool>("bridge_settings_enabled");
    const bool bridge_enable_more_layers = bridge_settings_enabled && mesh.settings.get<bool>("bridge_enable_more_layers");
    const Ratio support_threshold = bridge_settings_enabled ? mesh.settings.get<Ratio>("bridge_skin_support_threshold") : 0.0_r;
    const size_t bottom_layers = mesh.settings.get<size_t>("bottom_layers");

    // if support is enabled, consider the support outlines so we don't generate bridges over support

    int support_layer_nr = -1;
    const SupportLayer* support_layer = nullptr;

    if (mesh_group_settings.get<bool>("support_enable"))
    {
        const coord_t layer_height = mesh_config.inset0_config.getLayerThickness();
        const coord_t z_distance_top = mesh.settings.get<coord_t>("support_top_distance");
        const size_t z_distance_top_layers = (z_distance_top / layer_height) + 1;
        support_layer_nr = layer_nr - z_distance_top_layers;
    }

    // helper function that detects skin regions that have no support and modifies their print settings (config, line angle, density, etc.)

    auto handle_bridge_skin = [&](const int bridge_layer, const GCodePathConfig* config, const double density) // bridge_layer = 1, 2 or 3
    {
        if (support_layer_nr >= (bridge_layer - 1))
        {
            support_layer = &storage.support.supportLayers[support_layer_nr - (bridge_layer - 1)];
        }

        Polygons supported_skin_part_regions;

        const double angle = bridgeAngle(mesh.settings, skin_part.skin_fill, storage, layer_nr, bridge_layer, support_layer, supported_skin_part_regions);

        if (angle > -1 || (support_threshold > 0 && (supported_skin_part_regions.area() / (skin_part.skin_fill.area() + 1) < support_threshold)))
        {
            if (angle > -1)
            {
                switch (bridge_layer)
                {
                default:
                case 1:
                    skin_angle = angle;
                    break;

                case 2:
                    if (bottom_layers > 2)
                    {
                        // orientate second bridge skin at +45 deg to first
                        skin_angle = angle + 45;
                    }
                    else
                    {
                        // orientate second bridge skin at 90 deg to first
                        skin_angle = angle + 90;
                    }
                    break;

                case 3:
                    // orientate third bridge skin at 135 (same result as -45) deg to first
                    skin_angle = angle + 135;
                    break;
                }
            }
            pattern = EFillMethod::LINES; // force lines pattern when bridging
            if (bridge_settings_enabled)
            {
                skin_config = config;
                skin_density = density;
            }
            return true;
        }

        return false;
    };

    bool is_bridge_skin = false;
    if (layer_nr > 0)
    {
        is_bridge_skin = handle_bridge_skin(1, &mesh_config.bridge_skin_config, mesh.settings.get<Ratio>("bridge_skin_density"));
    }
    if (bridge_enable_more_layers && ! is_bridge_skin && layer_nr > 1 && bottom_layers > 1)
    {
        is_bridge_skin = handle_bridge_skin(2, &mesh_config.bridge_skin_config2, mesh.settings.get<Ratio>("bridge_skin_density_2"));

        if (! is_bridge_skin && layer_nr > 2 && bottom_layers > 2)
        {
            is_bridge_skin = handle_bridge_skin(3, &mesh_config.bridge_skin_config3, mesh.settings.get<Ratio>("bridge_skin_density_3"));
        }
    }

    double fan_speed = GCodePathConfig::FAN_SPEED_DEFAULT;

    if (layer_nr > 0 && skin_config == &mesh_config.skin_config && support_layer_nr >= 0 && mesh.settings.get<bool>("support_fan_enable"))
    {
        // skin isn't a bridge but is it above support and we need to modify the fan speed?

        AABB skin_bb(skin_part.skin_fill);

        support_layer = &storage.support.supportLayers[support_layer_nr];

        bool supported = false;

        if (! support_layer->support_roof.empty())
        {
            AABB support_roof_bb(support_layer->support_roof);
            if (skin_bb.hit(support_roof_bb))
            {
                supported = ! skin_part.skin_fill.intersection(support_layer->support_roof).empty();
            }
        }
        else
        {
            for (auto support_part : support_layer->support_infill_parts)
            {
                AABB support_part_bb(support_part.getInfillArea());
                if (skin_bb.hit(support_part_bb))
                {
                    supported = ! skin_part.skin_fill.intersection(support_part.getInfillArea()).empty();

                    if (supported)
                    {
                        break;
                    }
                }
            }
        }

        if (supported)
        {
            fan_speed = mesh.settings.get<Ratio>("support_supported_skin_fan_speed") * 100.0;
        }
    }
    const bool monotonic = mesh.settings.get<bool>("skin_monotonic");
    processSkinPrintFeature(
        storage,
        gcode_layer,
        mesh,
        extruder_nr,
        skin_part.skin_fill,
        *skin_config,
        pattern,
        skin_angle,
        skin_overlap,
        skin_density,
        monotonic,
        added_something,
        fan_speed);
}

void FffGcodeWriter::processSkinPrintFeature(
    const SliceDataStorage& storage,
    LayerPlan& gcode_layer,
    const SliceMeshStorage& mesh,
    const size_t extruder_nr,
    const Polygons& area,
    const GCodePathConfig& config,
    EFillMethod pattern,
    const AngleDegrees skin_angle,
    const coord_t skin_overlap,
    const Ratio skin_density,
    const bool monotonic,
    bool& added_something,
    double fan_speed) const
{
    Polygons skin_polygons;
    Polygons skin_lines;
    std::vector<VariableWidthLines> skin_paths;

    constexpr int infill_multiplier = 1;
    constexpr int extra_infill_shift = 0;
    const size_t wall_line_count = mesh.settings.get<size_t>("skin_outline_count");
    const coord_t small_area_width = mesh.settings.get<coord_t>("small_skin_width");
    const bool zig_zaggify_infill = pattern == EFillMethod::ZIG_ZAG;
    const bool connect_polygons = mesh.settings.get<bool>("connect_skin_polygons");
    coord_t max_resolution = mesh.settings.get<coord_t>("meshfix_maximum_resolution");
    coord_t max_deviation = mesh.settings.get<coord_t>("meshfix_maximum_deviation");
    const Point2LL infill_origin;
    const bool skip_line_stitching = monotonic;
    constexpr bool fill_gaps = true;
    constexpr bool connected_zigzags = false;
    constexpr bool use_endpieces = true;
    constexpr bool skip_some_zags = false;
    constexpr int zag_skip_count = 0;
    constexpr coord_t pocket_size = 0;
    const bool small_areas_on_surface = mesh.settings.get<bool>("small_skin_on_surface");
    const auto& current_layer = mesh.layers[gcode_layer.getLayerNr()];
    const auto& exposed_to_air = current_layer.top_surface.areas.unionPolygons(current_layer.bottom_surface);

    Infill infill_comp(
        pattern,
        zig_zaggify_infill,
        connect_polygons,
        area,
        config.getLineWidth(),
        config.getLineWidth() / skin_density,
        skin_overlap,
        infill_multiplier,
        skin_angle,
        gcode_layer.z_,
        extra_infill_shift,
        max_resolution,
        max_deviation,
        wall_line_count,
        small_area_width,
        infill_origin,
        skip_line_stitching,
        fill_gaps,
        connected_zigzags,
        use_endpieces,
        skip_some_zags,
        zag_skip_count,
        pocket_size);
    infill_comp.generate(
        skin_paths,
        skin_polygons,
        skin_lines,
        mesh.settings,
        gcode_layer.getLayerNr(),
        SectionType::SKIN,
        nullptr,
        nullptr,
        nullptr,
        small_areas_on_surface ? Polygons() : exposed_to_air);

    // add paths
    if (! skin_polygons.empty() || ! skin_lines.empty() || ! skin_paths.empty())
    {
        added_something = true;
        gcode_layer.setIsInside(true); // going to print stuff inside print object
        if (! skin_paths.empty())
        {
            // Add skin-walls a.k.a. skin-perimeters, skin-insets.
            const size_t skin_extruder_nr = mesh.settings.get<ExtruderTrain&>("top_bottom_extruder_nr").extruder_nr_;
            if (extruder_nr == skin_extruder_nr)
            {
                constexpr bool retract_before_outer_wall = false;
                constexpr coord_t wipe_dist = 0;
                const ZSeamConfig z_seam_config(
                    mesh.settings.get<EZSeamType>("z_seam_type"),
                    mesh.getZSeamHint(),
                    mesh.settings.get<EZSeamCornerPrefType>("z_seam_corner"),
                    config.getLineWidth() * 2);
                InsetOrderOptimizer wall_orderer(
                    *this,
                    storage,
                    gcode_layer,
                    mesh.settings,
                    extruder_nr,
                    config,
                    config,
                    config,
                    config,
                    retract_before_outer_wall,
                    wipe_dist,
                    wipe_dist,
                    skin_extruder_nr,
                    skin_extruder_nr,
                    z_seam_config,
                    skin_paths);
                added_something |= wall_orderer.addToLayer();
            }
        }
        if (! skin_polygons.empty())
        {
            constexpr bool force_comb_retract = false;
            gcode_layer.addTravel(skin_polygons[0][0], force_comb_retract);
            gcode_layer.addPolygonsByOptimizer(skin_polygons, config);
        }

        if (monotonic)
        {
            const coord_t exclude_distance = config.getLineWidth() * 0.8;

            const AngleRadians monotonic_direction = AngleRadians(skin_angle);
            constexpr Ratio flow = 1.0_r;
            const coord_t max_adjacent_distance
                = config.getLineWidth()
                * 1.1; // Lines are considered adjacent if they are 1 line width apart, with 10% extra play. The monotonic order is enforced if they are adjacent.
            if (pattern == EFillMethod::GRID || pattern == EFillMethod::LINES || pattern == EFillMethod::TRIANGLES || pattern == EFillMethod::CUBIC
                || pattern == EFillMethod::TETRAHEDRAL || pattern == EFillMethod::QUARTER_CUBIC || pattern == EFillMethod::CUBICSUBDIV || pattern == EFillMethod::LIGHTNING)
            {
                gcode_layer.addLinesMonotonic(
                    area,
                    skin_lines,
                    config,
                    SpaceFillType::Lines,
                    monotonic_direction,
                    max_adjacent_distance,
                    exclude_distance,
                    mesh.settings.get<coord_t>("infill_wipe_dist"),
                    flow,
                    fan_speed);
            }
            else
            {
                const SpaceFillType space_fill_type = (pattern == EFillMethod::ZIG_ZAG) ? SpaceFillType::PolyLines : SpaceFillType::Lines;
                constexpr coord_t wipe_dist = 0;
                gcode_layer.addLinesMonotonic(area, skin_lines, config, space_fill_type, monotonic_direction, max_adjacent_distance, exclude_distance, wipe_dist, flow, fan_speed);
            }
        }
        else
        {
            std::optional<Point2LL> near_start_location;
            const EFillMethod actual_pattern
                = (gcode_layer.getLayerNr() == 0) ? mesh.settings.get<EFillMethod>("top_bottom_pattern_0") : mesh.settings.get<EFillMethod>("top_bottom_pattern");
            if (actual_pattern == EFillMethod::LINES || actual_pattern == EFillMethod::ZIG_ZAG)
            { // update near_start_location to a location which tries to avoid seams in skin
                near_start_location = getSeamAvoidingLocation(area, skin_angle, gcode_layer.getLastPlannedPositionOrStartingPosition());
            }

            constexpr bool enable_travel_optimization = false;
            constexpr double flow = 1.0;
            if (actual_pattern == EFillMethod::GRID || actual_pattern == EFillMethod::LINES || actual_pattern == EFillMethod::TRIANGLES || actual_pattern == EFillMethod::CUBIC
                || actual_pattern == EFillMethod::TETRAHEDRAL || actual_pattern == EFillMethod::QUARTER_CUBIC || actual_pattern == EFillMethod::CUBICSUBDIV
                || actual_pattern == EFillMethod::LIGHTNING)
            {
                gcode_layer.addLinesByOptimizer(
                    skin_lines,
                    config,
                    SpaceFillType::Lines,
                    enable_travel_optimization,
                    mesh.settings.get<coord_t>("infill_wipe_dist"),
                    flow,
                    near_start_location,
                    fan_speed);
            }
            else
            {
                SpaceFillType space_fill_type = (actual_pattern == EFillMethod::ZIG_ZAG) ? SpaceFillType::PolyLines : SpaceFillType::Lines;
                constexpr coord_t wipe_dist = 0;
                gcode_layer.addLinesByOptimizer(skin_lines, config, space_fill_type, enable_travel_optimization, wipe_dist, flow, near_start_location, fan_speed);
            }
        }
    }
}

bool FffGcodeWriter::processIroning(
    const SliceDataStorage& storage,
    const SliceMeshStorage& mesh,
    const SliceLayer& layer,
    const GCodePathConfig& line_config,
    LayerPlan& gcode_layer) const
{
    bool added_something = false;
    const bool ironing_enabled = mesh.settings.get<bool>("ironing_enabled");
    const bool ironing_only_highest_layer = mesh.settings.get<bool>("ironing_only_highest_layer");
    if (ironing_enabled && (! ironing_only_highest_layer || mesh.layer_nr_max_filled_layer == gcode_layer.getLayerNr()))
    {
        // Since we are ironing after all the parts are completed, it believes that it is outside.
        // But the truth is that we are inside a part, so we need to change it before we do the ironing
        // See CURA-8615
        gcode_layer.setIsInside(true);
        added_something |= layer.top_surface.ironing(storage, mesh, line_config, gcode_layer, *this);
        gcode_layer.setIsInside(false);
    }
    return added_something;
}


bool FffGcodeWriter::addSupportToGCode(const SliceDataStorage& storage, LayerPlan& gcode_layer, const size_t extruder_nr) const
{
    bool support_added = false;
    if (! storage.support.generated || gcode_layer.getLayerNr() > storage.support.layer_nr_max_filled_layer)
    {
        return support_added;
    }

    const Settings& mesh_group_settings = Application::getInstance().current_slice_->scene.current_mesh_group->settings;
    const size_t support_roof_extruder_nr = mesh_group_settings.get<ExtruderTrain&>("support_roof_extruder_nr").extruder_nr_;
    const size_t support_bottom_extruder_nr = mesh_group_settings.get<ExtruderTrain&>("support_bottom_extruder_nr").extruder_nr_;
    size_t support_infill_extruder_nr = (gcode_layer.getLayerNr() <= 0) ? mesh_group_settings.get<ExtruderTrain&>("support_extruder_nr_layer_0").extruder_nr_
                                                                        : mesh_group_settings.get<ExtruderTrain&>("support_infill_extruder_nr").extruder_nr_;

    const SupportLayer& support_layer = storage.support.supportLayers[std::max(LayerIndex{ 0 }, gcode_layer.getLayerNr())];
    if (support_layer.support_bottom.empty() && support_layer.support_roof.empty() && support_layer.support_infill_parts.empty())
    {
        return support_added;
    }

    if (extruder_nr == support_roof_extruder_nr)
    {
        support_added |= addSupportRoofsToGCode(storage, support_layer.support_fractional_roof, gcode_layer.configs_storage_.support_fractional_roof_config, gcode_layer);
    }
    if (extruder_nr == support_infill_extruder_nr)
    {
        support_added |= processSupportInfill(storage, gcode_layer);
    }
    if (extruder_nr == support_roof_extruder_nr)
    {
        support_added |= addSupportRoofsToGCode(
            storage,
            support_layer.support_roof.difference(support_layer.support_fractional_roof),
            gcode_layer.configs_storage_.support_roof_config,
            gcode_layer);
    }
    if (extruder_nr == support_bottom_extruder_nr)
    {
        support_added |= addSupportBottomsToGCode(storage, gcode_layer);
    }
    return support_added;
}


bool FffGcodeWriter::processSupportInfill(const SliceDataStorage& storage, LayerPlan& gcode_layer) const
{
    bool added_something = false;
    const SupportLayer& support_layer
        = storage.support.supportLayers[std::max(LayerIndex{ 0 }, gcode_layer.getLayerNr())]; // account for negative layer numbers for raft filler layers

    if (gcode_layer.getLayerNr() > storage.support.layer_nr_max_filled_layer || support_layer.support_infill_parts.empty())
    {
        return added_something;
    }

    const Settings& mesh_group_settings = Application::getInstance().current_slice_->scene.current_mesh_group->settings;
    const size_t extruder_nr = (gcode_layer.getLayerNr() <= 0) ? mesh_group_settings.get<ExtruderTrain&>("support_extruder_nr_layer_0").extruder_nr_
                                                               : mesh_group_settings.get<ExtruderTrain&>("support_infill_extruder_nr").extruder_nr_;
    const ExtruderTrain& infill_extruder = Application::getInstance().current_slice_->scene.extruders[extruder_nr];

    coord_t default_support_line_distance = infill_extruder.settings_.get<coord_t>("support_line_distance");

    // To improve adhesion for the "support initial layer" the first layer might have different properties
    if (gcode_layer.getLayerNr() == 0)
    {
        default_support_line_distance = infill_extruder.settings_.get<coord_t>("support_initial_layer_line_distance");
    }

    const coord_t default_support_infill_overlap = infill_extruder.settings_.get<coord_t>("infill_overlap_mm");

    // Helper to get the support infill angle
    const auto get_support_infill_angle = [](const SupportStorage& support_storage, const int layer_nr)
    {
        if (layer_nr <= 0)
        {
            // handle negative layer numbers
            const size_t divisor = support_storage.support_infill_angles_layer_0.size();
            const size_t index = ((layer_nr % divisor) + divisor) % divisor;
            return support_storage.support_infill_angles_layer_0.at(index);
        }
        return support_storage.support_infill_angles.at(static_cast<size_t>(layer_nr) % support_storage.support_infill_angles.size());
    };
    const AngleDegrees support_infill_angle = get_support_infill_angle(storage.support, gcode_layer.getLayerNr());

    constexpr size_t infill_multiplier = 1; // there is no frontend setting for this (yet)
    const size_t wall_line_count = infill_extruder.settings_.get<size_t>("support_wall_count");
    const coord_t max_resolution = infill_extruder.settings_.get<coord_t>("meshfix_maximum_resolution");
    const coord_t max_deviation = infill_extruder.settings_.get<coord_t>("meshfix_maximum_deviation");
    coord_t default_support_line_width = infill_extruder.settings_.get<coord_t>("support_line_width");
    if (gcode_layer.getLayerNr() == 0 && mesh_group_settings.get<EPlatformAdhesion>("adhesion_type") != EPlatformAdhesion::RAFT)
    {
        default_support_line_width *= infill_extruder.settings_.get<Ratio>("initial_layer_line_width_factor");
    }

    // Helper to get the support pattern
    const auto get_support_pattern = [](const EFillMethod pattern, const int layer_nr)
    {
        if (layer_nr <= 0 && (pattern == EFillMethod::LINES || pattern == EFillMethod::ZIG_ZAG))
        {
            return EFillMethod::GRID;
        }
        return pattern;
    };
    const EFillMethod support_pattern = get_support_pattern(infill_extruder.settings_.get<EFillMethod>("support_pattern"), gcode_layer.getLayerNr());

    const auto zig_zaggify_infill = infill_extruder.settings_.get<bool>("zig_zaggify_support");
    const auto skip_some_zags = infill_extruder.settings_.get<bool>("support_skip_some_zags");
    const auto zag_skip_count = infill_extruder.settings_.get<size_t>("support_zag_skip_count");

    // create a list of outlines and use PathOrderOptimizer to optimize the travel move
    PathOrderOptimizer<const SupportInfillPart*> island_order_optimizer_initial(gcode_layer.getLastPlannedPositionOrStartingPosition());
    PathOrderOptimizer<const SupportInfillPart*> island_order_optimizer(gcode_layer.getLastPlannedPositionOrStartingPosition());
    for (const SupportInfillPart& part : support_layer.support_infill_parts)
    {
        (part.use_fractional_config_ ? island_order_optimizer_initial : island_order_optimizer).addPolygon(&part);
    }
    island_order_optimizer_initial.optimize();
    island_order_optimizer.optimize();

    const auto support_connect_zigzags = infill_extruder.settings_.get<bool>("support_connect_zigzags");
    const auto support_structure = infill_extruder.settings_.get<ESupportStructure>("support_structure");
    const Point2LL infill_origin;

    constexpr bool use_endpieces = true;
    constexpr coord_t pocket_size = 0;
    constexpr bool connect_polygons = false; // polygons are too distant to connect for sparse support
    bool need_travel_to_end_of_last_spiral = true;

    // Print the thicker infill lines first. (double or more layer thickness, infill combined with previous layers)
    for (const PathOrdering<const SupportInfillPart*>& path : ranges::views::concat(island_order_optimizer_initial.paths_, island_order_optimizer.paths_))
    {
        const SupportInfillPart& part = *path.vertices_;
        const auto& configs = part.use_fractional_config_ ? gcode_layer.configs_storage_.support_fractional_infill_config : gcode_layer.configs_storage_.support_infill_config;

        // always process the wall overlap if walls are generated
        const int current_support_infill_overlap = (part.inset_count_to_generate_ > 0) ? default_support_infill_overlap : 0;

        // The support infill walls were generated separately, first. Always add them, regardless of how many densities we have.
        std::vector<VariableWidthLines> wall_toolpaths = part.wall_toolpaths_;

        if (! wall_toolpaths.empty())
        {
            const GCodePathConfig& config = configs[0];
            constexpr bool retract_before_outer_wall = false;
            constexpr coord_t wipe_dist = 0;
            const ZSeamConfig z_seam_config(EZSeamType::SHORTEST, gcode_layer.getLastPlannedPositionOrStartingPosition(), EZSeamCornerPrefType::Z_SEAM_CORNER_PREF_NONE, false);
            InsetOrderOptimizer wall_orderer(
                *this,
                storage,
                gcode_layer,
                infill_extruder.settings_,
                extruder_nr,
                config,
                config,
                config,
                config,
                retract_before_outer_wall,
                wipe_dist,
                wipe_dist,
                extruder_nr,
                extruder_nr,
                z_seam_config,
                wall_toolpaths);
            added_something |= wall_orderer.addToLayer();
        }

        if ((default_support_line_distance <= 0 && support_structure != ESupportStructure::TREE) || part.infill_area_per_combine_per_density_.empty())
        {
            continue;
        }

        for (unsigned int combine_idx = 0; combine_idx < part.infill_area_per_combine_per_density_[0].size(); ++combine_idx)
        {
            const coord_t support_line_width = default_support_line_width * (combine_idx + 1);

            Polygons support_polygons;
            std::vector<VariableWidthLines> wall_toolpaths_here;
            Polygons support_lines;
            const size_t max_density_idx = part.infill_area_per_combine_per_density_.size() - 1;
            for (size_t density_idx = max_density_idx; (density_idx + 1) > 0; --density_idx)
            {
                if (combine_idx >= part.infill_area_per_combine_per_density_[density_idx].size())
                {
                    continue;
                }

                const unsigned int density_factor = 2 << density_idx; // == pow(2, density_idx + 1)
                int support_line_distance_here
                    = (part.custom_line_distance_ > 0
                           ? part.custom_line_distance_
                           : default_support_line_distance * density_factor); // the highest density infill combines with the next to create a grid with density_factor 1
                const int support_shift = support_line_distance_here / 2;
                if (part.custom_line_distance_ == 0 && (density_idx == max_density_idx || support_pattern == EFillMethod::CROSS || support_pattern == EFillMethod::CROSS_3D))
                {
                    support_line_distance_here /= 2;
                }
                const Polygons& area = Simplify(infill_extruder.settings_).polygon(part.infill_area_per_combine_per_density_[density_idx][combine_idx]);

                constexpr size_t wall_count = 0; // Walls are generated somewhere else, so their layers aren't vertically combined.
                const coord_t small_area_width = 0;
                constexpr bool skip_stitching = false;
                const bool fill_gaps = density_idx == 0; // Only fill gaps for one of the densities.
                Infill infill_comp(
                    support_pattern,
                    zig_zaggify_infill,
                    connect_polygons,
                    area,
                    support_line_width,
                    support_line_distance_here,
                    current_support_infill_overlap - (density_idx == max_density_idx ? 0 : wall_line_count * support_line_width),
                    infill_multiplier,
                    support_infill_angle,
                    gcode_layer.z_ + configs[combine_idx].z_offset,
                    support_shift,
                    max_resolution,
                    max_deviation,
                    wall_count,
                    small_area_width,
                    infill_origin,
                    skip_stitching,
                    fill_gaps,
                    support_connect_zigzags,
                    use_endpieces,
                    skip_some_zags,
                    zag_skip_count,
                    pocket_size);
                infill_comp.generate(
                    wall_toolpaths_here,
                    support_polygons,
                    support_lines,
                    infill_extruder.settings_,
                    gcode_layer.getLayerNr(),
                    SectionType::SUPPORT,
                    storage.support.cross_fill_provider);
            }

            if (need_travel_to_end_of_last_spiral && infill_extruder.settings_.get<bool>("magic_spiralize"))
            {
                if ((! wall_toolpaths.empty() || ! support_polygons.empty() || ! support_lines.empty()))
                {
                    int layer_nr = gcode_layer.getLayerNr();
                    if (layer_nr > (int)infill_extruder.settings_.get<size_t>("initial_bottom_layers"))
                    {
                        // bit of subtlety here... support is being used on a spiralized model and to ensure the travel move from the end of the last spiral
                        // to the start of the support does not go through the model we have to tell the slicer what the current location of the nozzle is
                        // by adding a travel move to the end vertex of the last spiral. Of course, if the slicer could track the final location on the previous
                        // layer then this wouldn't be necessary but that's not done due to the multi-threading.
                        const Polygons* last_wall_outline = storage.spiralize_wall_outlines[layer_nr - 1];
                        if (last_wall_outline != nullptr)
                        {
                            gcode_layer.addTravel((*last_wall_outline)[0][storage.spiralize_seam_vertex_indices[layer_nr - 1]]);
                            need_travel_to_end_of_last_spiral = false;
                        }
                    }
                }
            }

            gcode_layer.setIsInside(false); // going to print stuff outside print object, i.e. support

            const bool alternate_inset_direction = infill_extruder.settings_.get<bool>("material_alternate_walls");
            const bool alternate_layer_print_direction = alternate_inset_direction && gcode_layer.getLayerNr() % 2 == 1;

            if (! support_polygons.empty())
            {
                constexpr bool force_comb_retract = false;
                gcode_layer.addTravel(support_polygons[0][0], force_comb_retract);

                const ZSeamConfig& z_seam_config = ZSeamConfig();
                constexpr coord_t wall_0_wipe_dist = 0;
                constexpr bool spiralize = false;
                constexpr Ratio flow_ratio = 1.0_r;
                constexpr bool always_retract = false;
                const std::optional<Point2LL> start_near_location = std::optional<Point2LL>();

                gcode_layer.addPolygonsByOptimizer(
                    support_polygons,
                    configs[combine_idx],
                    z_seam_config,
                    wall_0_wipe_dist,
                    spiralize,
                    flow_ratio,
                    always_retract,
                    alternate_layer_print_direction,
                    start_near_location);
                added_something = true;
            }

            if (! support_lines.empty())
            {
                constexpr bool enable_travel_optimization = false;
                constexpr coord_t wipe_dist = 0;
                constexpr Ratio flow_ratio = 1.0;
                const std::optional<Point2LL> near_start_location = std::optional<Point2LL>();
                constexpr double fan_speed = GCodePathConfig::FAN_SPEED_DEFAULT;

                gcode_layer.addLinesByOptimizer(
                    support_lines,
                    configs[combine_idx],
                    (support_pattern == EFillMethod::ZIG_ZAG) ? SpaceFillType::PolyLines : SpaceFillType::Lines,
                    enable_travel_optimization,
                    wipe_dist,
                    flow_ratio,
                    near_start_location,
                    fan_speed,
                    alternate_layer_print_direction);

                added_something = true;
            }

            // If we're printing with a support wall, that support wall generates gap filling as well.
            // If not, the pattern may still generate gap filling (if it's connected infill or zigzag). We still want to print those.
            if (wall_line_count == 0 || ! wall_toolpaths_here.empty())
            {
                const GCodePathConfig& config = configs[0];
                constexpr bool retract_before_outer_wall = false;
                constexpr coord_t wipe_dist = 0;
                constexpr coord_t simplify_curvature = 0;
                const ZSeamConfig z_seam_config(
                    EZSeamType::SHORTEST,
                    gcode_layer.getLastPlannedPositionOrStartingPosition(),
                    EZSeamCornerPrefType::Z_SEAM_CORNER_PREF_NONE,
                    simplify_curvature);
                InsetOrderOptimizer wall_orderer(
                    *this,
                    storage,
                    gcode_layer,
                    infill_extruder.settings_,
                    extruder_nr,
                    config,
                    config,
                    config,
                    config,
                    retract_before_outer_wall,
                    wipe_dist,
                    wipe_dist,
                    extruder_nr,
                    extruder_nr,
                    z_seam_config,
                    wall_toolpaths_here);
                added_something |= wall_orderer.addToLayer();
            }
        }
    }

    return added_something;
}


bool FffGcodeWriter::addSupportRoofsToGCode(
    const SliceDataStorage& storage,
    const Polygons& support_roof_outlines,
    const GCodePathConfig& current_roof_config,
    LayerPlan& gcode_layer) const
{
    const SupportLayer& support_layer = storage.support.supportLayers[std::max(LayerIndex{ 0 }, gcode_layer.getLayerNr())];

    if (! storage.support.generated || gcode_layer.getLayerNr() > storage.support.layer_nr_max_filled_layer || support_layer.support_roof.empty())
    {
        return false; // No need to generate support roof if there's no support.
    }

    const size_t roof_extruder_nr = Application::getInstance().current_slice_->scene.current_mesh_group->settings.get<ExtruderTrain&>("support_roof_extruder_nr").extruder_nr_;
    const ExtruderTrain& roof_extruder = Application::getInstance().current_slice_->scene.extruders[roof_extruder_nr];

    const EFillMethod pattern = roof_extruder.settings_.get<EFillMethod>("support_roof_pattern");
    AngleDegrees fill_angle = 0;
    if (! storage.support.support_roof_angles.empty())
    {
        // handle negative layer numbers
        int divisor = static_cast<int>(storage.support.support_roof_angles.size());
        int index = ((gcode_layer.getLayerNr() % divisor) + divisor) % divisor;
        fill_angle = storage.support.support_roof_angles.at(index);
    }
    const bool zig_zaggify_infill = pattern == EFillMethod::ZIG_ZAG;
    const bool connect_polygons = false; // connections might happen in mid air in between the infill lines
    constexpr coord_t support_roof_overlap = 0; // the roofs should never be expanded outwards
    constexpr size_t infill_multiplier = 1;
    constexpr coord_t extra_infill_shift = 0;
    const auto wall_line_count = roof_extruder.settings_.get<size_t>("support_roof_wall_count");
    const coord_t small_area_width = roof_extruder.settings_.get<coord_t>("min_even_wall_line_width") * 2; // Maximum width of a region that can still be filled with one wall.
    const Point2LL infill_origin;
    constexpr bool skip_stitching = false;
    constexpr bool fill_gaps = true;
    constexpr bool use_endpieces = true;
    constexpr bool connected_zigzags = false;
    constexpr bool skip_some_zags = false;
    constexpr size_t zag_skip_count = 0;
    constexpr coord_t pocket_size = 0;
    const coord_t max_resolution = roof_extruder.settings_.get<coord_t>("meshfix_maximum_resolution");
    const coord_t max_deviation = roof_extruder.settings_.get<coord_t>("meshfix_maximum_deviation");

    coord_t support_roof_line_distance = roof_extruder.settings_.get<coord_t>("support_roof_line_distance");
    const coord_t support_roof_line_width = roof_extruder.settings_.get<coord_t>("support_roof_line_width");
    if (gcode_layer.getLayerNr() == 0 && support_roof_line_distance < 2 * support_roof_line_width)
    { // if roof is dense
        support_roof_line_distance *= roof_extruder.settings_.get<Ratio>("initial_layer_line_width_factor");
    }

    Polygons infill_outline = support_roof_outlines;
    Polygons wall;
    // make sure there is a wall if this is on the first layer
    if (gcode_layer.getLayerNr() == 0)
    {
        wall = support_layer.support_roof.offset(-support_roof_line_width / 2);
        infill_outline = wall.offset(-support_roof_line_width / 2);
    }
    infill_outline = Simplify(roof_extruder.settings_).polygon(infill_outline);

    Infill roof_computation(
        pattern,
        zig_zaggify_infill,
        connect_polygons,
        infill_outline,
        current_roof_config.getLineWidth(),
        support_roof_line_distance,
        support_roof_overlap,
        infill_multiplier,
        fill_angle,
        gcode_layer.z_ + current_roof_config.z_offset,
        extra_infill_shift,
        max_resolution,
        max_deviation,
        wall_line_count,
        small_area_width,
        infill_origin,
        skip_stitching,
        fill_gaps,
        connected_zigzags,
        use_endpieces,
        skip_some_zags,
        zag_skip_count,
        pocket_size);
    Polygons roof_polygons;
    std::vector<VariableWidthLines> roof_paths;
    Polygons roof_lines;
    roof_computation.generate(roof_paths, roof_polygons, roof_lines, roof_extruder.settings_, gcode_layer.getLayerNr(), SectionType::SUPPORT);
    if ((gcode_layer.getLayerNr() == 0 && wall.empty()) || (gcode_layer.getLayerNr() > 0 && roof_paths.empty() && roof_polygons.empty() && roof_lines.empty()))
    {
        return false; // We didn't create any support roof.
    }
    gcode_layer.setIsInside(false); // going to print stuff outside print object, i.e. support
    if (gcode_layer.getLayerNr() == 0)
    {
        gcode_layer.addPolygonsByOptimizer(wall, current_roof_config);
    }
    if (! roof_polygons.empty())
    {
        constexpr bool force_comb_retract = false;
        gcode_layer.addTravel(roof_polygons[0][0], force_comb_retract);
        gcode_layer.addPolygonsByOptimizer(roof_polygons, current_roof_config);
    }
    if (! roof_paths.empty())
    {
        const GCodePathConfig& config = current_roof_config;
        constexpr bool retract_before_outer_wall = false;
        constexpr coord_t wipe_dist = 0;
        const ZSeamConfig z_seam_config(EZSeamType::SHORTEST, gcode_layer.getLastPlannedPositionOrStartingPosition(), EZSeamCornerPrefType::Z_SEAM_CORNER_PREF_NONE, false);

        InsetOrderOptimizer wall_orderer(
            *this,
            storage,
            gcode_layer,
            roof_extruder.settings_,
            roof_extruder_nr,
            config,
            config,
            config,
            config,
            retract_before_outer_wall,
            wipe_dist,
            wipe_dist,
            roof_extruder_nr,
            roof_extruder_nr,
            z_seam_config,
            roof_paths);
        wall_orderer.addToLayer();
    }
    gcode_layer.addLinesByOptimizer(roof_lines, current_roof_config, (pattern == EFillMethod::ZIG_ZAG) ? SpaceFillType::PolyLines : SpaceFillType::Lines);
    return true;
}

bool FffGcodeWriter::addSupportBottomsToGCode(const SliceDataStorage& storage, LayerPlan& gcode_layer) const
{
    const SupportLayer& support_layer = storage.support.supportLayers[std::max(LayerIndex{ 0 }, gcode_layer.getLayerNr())];

    if (! storage.support.generated || gcode_layer.getLayerNr() > storage.support.layer_nr_max_filled_layer || support_layer.support_bottom.empty())
    {
        return false; // No need to generate support bottoms if there's no support.
    }

    const size_t bottom_extruder_nr = Application::getInstance().current_slice_->scene.current_mesh_group->settings.get<ExtruderTrain&>("support_bottom_extruder_nr").extruder_nr_;
    const ExtruderTrain& bottom_extruder = Application::getInstance().current_slice_->scene.extruders[bottom_extruder_nr];

    const EFillMethod pattern = bottom_extruder.settings_.get<EFillMethod>("support_bottom_pattern");
    AngleDegrees fill_angle = 0;
    if (! storage.support.support_bottom_angles.empty())
    {
        // handle negative layer numbers
        int divisor = static_cast<int>(storage.support.support_bottom_angles.size());
        int index = ((gcode_layer.getLayerNr() % divisor) + divisor) % divisor;
        fill_angle = storage.support.support_bottom_angles.at(index);
    }
    const bool zig_zaggify_infill = pattern == EFillMethod::ZIG_ZAG;
    constexpr bool connect_polygons = false; // Keep the same as roof, also does make a bit less sense when support infill is < 100% or support walls are set to > 0.
    constexpr coord_t support_bottom_overlap = 0; // the bottoms should never be expanded outwards
    constexpr size_t infill_multiplier = 1;
    constexpr coord_t extra_infill_shift = 0;
    const auto wall_line_count = bottom_extruder.settings_.get<size_t>("support_bottom_wall_count");
    const coord_t small_area_width = bottom_extruder.settings_.get<coord_t>("min_even_wall_line_width") * 2; // Maximum width of a region that can still be filled with one wall.

    const Point2LL infill_origin;
    constexpr bool skip_stitching = false;
    constexpr bool fill_gaps = true;
    constexpr bool use_endpieces = true;
    constexpr bool connected_zigzags = false;
    constexpr bool skip_some_zags = false;
    constexpr int zag_skip_count = 0;
    constexpr coord_t pocket_size = 0;
    const coord_t max_resolution = bottom_extruder.settings_.get<coord_t>("meshfix_maximum_resolution");
    const coord_t max_deviation = bottom_extruder.settings_.get<coord_t>("meshfix_maximum_deviation");

    const coord_t support_bottom_line_distance = bottom_extruder.settings_.get<coord_t>(
        "support_bottom_line_distance"); // note: no need to apply initial line width factor; support bottoms cannot exist on the first layer
    Infill bottom_computation(
        pattern,
        zig_zaggify_infill,
        connect_polygons,
        support_layer.support_bottom,
        gcode_layer.configs_storage_.support_bottom_config.getLineWidth(),
        support_bottom_line_distance,
        support_bottom_overlap,
        infill_multiplier,
        fill_angle,
        gcode_layer.z_,
        extra_infill_shift,
        max_resolution,
        max_deviation,
        wall_line_count,
        small_area_width,
        infill_origin,
        skip_stitching,
        fill_gaps,
        connected_zigzags,
        use_endpieces,
        skip_some_zags,
        zag_skip_count,
        pocket_size);
    Polygons bottom_polygons;
    std::vector<VariableWidthLines> bottom_paths;
    Polygons bottom_lines;
    bottom_computation.generate(bottom_paths, bottom_polygons, bottom_lines, bottom_extruder.settings_, gcode_layer.getLayerNr(), SectionType::SUPPORT);
    if (bottom_paths.empty() && bottom_polygons.empty() && bottom_lines.empty())
    {
        return false;
    }
    gcode_layer.setIsInside(false); // going to print stuff outside print object, i.e. support
    if (! bottom_polygons.empty())
    {
        constexpr bool force_comb_retract = false;
        gcode_layer.addTravel(bottom_polygons[0][0], force_comb_retract);
        gcode_layer.addPolygonsByOptimizer(bottom_polygons, gcode_layer.configs_storage_.support_bottom_config);
    }
    if (! bottom_paths.empty())
    {
        const GCodePathConfig& config = gcode_layer.configs_storage_.support_bottom_config;
        constexpr bool retract_before_outer_wall = false;
        constexpr coord_t wipe_dist = 0;
        const ZSeamConfig z_seam_config(EZSeamType::SHORTEST, gcode_layer.getLastPlannedPositionOrStartingPosition(), EZSeamCornerPrefType::Z_SEAM_CORNER_PREF_NONE, false);

        InsetOrderOptimizer wall_orderer(
            *this,
            storage,
            gcode_layer,
            bottom_extruder.settings_,
            bottom_extruder_nr,
            config,
            config,
            config,
            config,
            retract_before_outer_wall,
            wipe_dist,
            wipe_dist,
            bottom_extruder_nr,
            bottom_extruder_nr,
            z_seam_config,
            bottom_paths);
        wall_orderer.addToLayer();
    }
    gcode_layer.addLinesByOptimizer(
        bottom_lines,
        gcode_layer.configs_storage_.support_bottom_config,
        (pattern == EFillMethod::ZIG_ZAG) ? SpaceFillType::PolyLines : SpaceFillType::Lines);
    return true;
}

void FffGcodeWriter::setExtruder_addPrime(const SliceDataStorage& storage, LayerPlan& gcode_layer, const size_t extruder_nr) const
{
    const size_t previous_extruder = gcode_layer.getExtruder();
    const bool extruder_changed = gcode_layer.setExtruder(extruder_nr);

    if (extruder_changed)
    {
        if (extruder_prime_layer_nr[extruder_nr] == gcode_layer.getLayerNr())
        {
            const ExtruderTrain& train = Application::getInstance().current_slice_->scene.extruders[extruder_nr];

            // We always prime an extruder, but whether it will be a prime blob/poop depends on if prime blob is enabled.
            // This is decided in GCodeExport::writePrimeTrain().
            if (train.settings_.get<bool>("prime_blob_enable")) // Don't travel to the prime-blob position if not enabled though.
            {
                bool prime_pos_is_abs = train.settings_.get<bool>("extruder_prime_pos_abs");
                Point2LL prime_pos = Point2LL(train.settings_.get<coord_t>("extruder_prime_pos_x"), train.settings_.get<coord_t>("extruder_prime_pos_y"));
                gcode_layer.addTravel(prime_pos_is_abs ? prime_pos : gcode_layer.getLastPlannedPositionOrStartingPosition() + prime_pos);
                gcode_layer.planPrime();
            }
            else
            {
                // Otherwise still prime, but don't do any other travels.
                gcode_layer.planPrime(0.0);
            }
        }

        if (! gcode_layer.getSkirtBrimIsPlanned(extruder_nr))
        {
            processSkirtBrim(storage, gcode_layer, extruder_nr, gcode_layer.getLayerNr());
        }
    }

    addPrimeTower(storage, gcode_layer, previous_extruder);
}

void FffGcodeWriter::addPrimeTower(const SliceDataStorage& storage, LayerPlan& gcode_layer, const size_t prev_extruder) const
{
<<<<<<< HEAD
    if (! storage.primeTower.enabled)
=======
    if (! Application::getInstance().current_slice_->scene.current_mesh_group->settings.get<bool>("prime_tower_enable"))
>>>>>>> 90aea70b
    {
        return;
    }

    LayerIndex layer_nr = gcode_layer.getLayerNr();
    const std::vector<ExtruderUse>& extruder_order
        = (layer_nr < 0) ? extruder_order_per_layer_negative_layers[extruder_order_per_layer_negative_layers.size() + layer_nr] : extruder_order_per_layer[layer_nr];
    storage.primeTower.addToGcode(storage, gcode_layer, extruder_order, prev_extruder, gcode_layer.getExtruder());
}

void FffGcodeWriter::finalize()
{
    const Settings& mesh_group_settings = Application::getInstance().current_slice_->scene.current_mesh_group->settings;
    if (mesh_group_settings.get<bool>("machine_heated_bed"))
    {
        gcode.writeBedTemperatureCommand(0); // Cool down the bed (M140).
        // Nozzles are cooled down automatically after the last time they are used (which might be earlier than the end of the print).
    }
    if (mesh_group_settings.get<bool>("machine_heated_build_volume") && mesh_group_settings.get<Temperature>("build_volume_temperature") != 0)
    {
        gcode.writeBuildVolumeTemperatureCommand(0); // Cool down the build volume.
    }

    const Duration print_time = gcode.getSumTotalPrintTimes();
    std::vector<double> filament_used;
    std::vector<std::string> material_ids;
    std::vector<bool> extruder_is_used;
    const Scene& scene = Application::getInstance().current_slice_->scene;
    for (size_t extruder_nr = 0; extruder_nr < scene.extruders.size(); extruder_nr++)
    {
        filament_used.emplace_back(gcode.getTotalFilamentUsed(extruder_nr));
        material_ids.emplace_back(scene.extruders[extruder_nr].settings_.get<std::string>("material_guid"));
        extruder_is_used.push_back(gcode.getExtruderIsUsed(extruder_nr));
    }
    std::string prefix = gcode.getFileHeader(extruder_is_used, &print_time, filament_used, material_ids);
    if (! Application::getInstance().communication_->isSequential())
    {
        Application::getInstance().communication_->sendGCodePrefix(prefix);
        Application::getInstance().communication_->sendSliceUUID(slice_uuid);
    }
    else
    {
        spdlog::info("Gcode header after slicing: {}", prefix);
    }
    if (mesh_group_settings.get<bool>("acceleration_enabled"))
    {
        gcode.writePrintAcceleration(mesh_group_settings.get<Acceleration>("machine_acceleration"));
        gcode.writeTravelAcceleration(mesh_group_settings.get<Acceleration>("machine_acceleration"));
    }
    if (mesh_group_settings.get<bool>("jerk_enabled"))
    {
        gcode.writeJerk(mesh_group_settings.get<Velocity>("machine_max_jerk_xy"));
    }

    const auto end_gcode = mesh_group_settings.get<std::string>("machine_end_gcode");

    if (end_gcode.length() > 0 && mesh_group_settings.get<bool>("relative_extrusion"))
    {
        gcode.writeExtrusionMode(false); // ensure absolute extrusion mode is set before the end gcode
    }
    gcode.finalize(end_gcode.c_str());

    // set extrusion mode back to "normal"
    gcode.resetExtrusionMode();

    for (size_t e = 0; e < Application::getInstance().current_slice_->scene.extruders.size(); e++)
    {
        gcode.writeTemperatureCommand(e, 0, false);
    }

    gcode.writeComment("End of Gcode");
    /*
    the profile string below can be executed since the M25 doesn't end the gcode on an UMO and when printing via USB.
    gcode.writeCode("M25 ;Stop reading from this point on.");
    gcode.writeComment("Cura profile string:");
    gcode.writeComment(FffProcessor::getInstance()->getAllLocalSettingsString() + FffProcessor::getInstance()->getProfileString());
    */
}


} // namespace cura<|MERGE_RESOLUTION|>--- conflicted
+++ resolved
@@ -1097,11 +1097,7 @@
     const std::vector<ExtruderUse>& extruder_order
         = (layer_nr < 0) ? extruder_order_per_layer_negative_layers[extruder_order_per_layer_negative_layers.size() + layer_nr] : extruder_order_per_layer[layer_nr];
 
-<<<<<<< HEAD
-    const coord_t first_outer_wall_line_width = scene.extruders[extruder_order.front().extruder_nr].settings.get<coord_t>("wall_line_width_0");
-=======
-    const coord_t first_outer_wall_line_width = scene.extruders[extruder_order.front()].settings_.get<coord_t>("wall_line_width_0");
->>>>>>> 90aea70b
+    const coord_t first_outer_wall_line_width = scene.extruders[extruder_order.front().extruder_nr].settings_.get<coord_t>("wall_line_width_0");
     LayerPlan& gcode_layer = *new LayerPlan(
         storage,
         layer_nr,
@@ -1457,8 +1453,8 @@
         last_extruder = gcode.getExtruderNr();
     }
 
-    size_t extruder_count = Application::getInstance().current_slice->scene.extruders.size();
-    const Settings& mesh_group_settings = Application::getInstance().current_slice->scene.current_mesh_group->settings;
+    size_t extruder_count = Application::getInstance().current_slice_->scene.extruders.size();
+    const Settings& mesh_group_settings = Application::getInstance().current_slice_->scene.current_mesh_group->settings;
     PrimeTowerMethod prime_tower_mode = mesh_group_settings.get<PrimeTowerMethod>("prime_tower_mode");
     for (LayerIndex layer_nr = -Raft::getTotalExtraLayers(); layer_nr < static_cast<LayerIndex>(storage.print_layer_count); layer_nr++)
     {
@@ -1493,16 +1489,7 @@
     assert(static_cast<int>(extruder_count) > 0);
     std::vector<ExtruderUse> ret;
     std::vector<bool> extruder_is_used_on_this_layer = storage.getExtrudersUsed(layer_nr);
-<<<<<<< HEAD
     PrimeTowerMethod method = mesh_group_settings.get<PrimeTowerMethod>("prime_tower_mode");
-=======
-
-    // The outermost prime tower extruder is always used if there is a prime tower, apart on layers with negative index (e.g. for the raft)
-    if (mesh_group_settings.get<bool>("prime_tower_enable") && /*layer_nr >= 0 &&*/ layer_nr <= storage.max_print_height_second_to_last_extruder)
-    {
-        extruder_is_used_on_this_layer[storage.primeTower.extruder_order_[0]] = true;
-    }
->>>>>>> 90aea70b
 
     // check if we are on the first layer
     if (layer_nr == -static_cast<LayerIndex>(Raft::getTotalExtraLayers()))
@@ -1540,7 +1527,7 @@
             break;
 
         case PrimeTowerMethod::DEFAULT:
-            if (extruder_nr == storage.primeTower.extruder_order[0] && layer_nr >= 0 && layer_nr <= storage.max_print_height_second_to_last_extruder)
+            if (extruder_nr == storage.primeTower.extruder_order_[0] && layer_nr >= 0 && layer_nr <= storage.max_print_height_second_to_last_extruder)
             {
                 // The outermost prime tower extruder is always used if there is a prime tower, apart on layers with negative index (e.g. for the raft)
                 prime = ExtruderPrime::Prime;
@@ -3871,11 +3858,7 @@
 
 void FffGcodeWriter::addPrimeTower(const SliceDataStorage& storage, LayerPlan& gcode_layer, const size_t prev_extruder) const
 {
-<<<<<<< HEAD
-    if (! storage.primeTower.enabled)
-=======
-    if (! Application::getInstance().current_slice_->scene.current_mesh_group->settings.get<bool>("prime_tower_enable"))
->>>>>>> 90aea70b
+    if (! storage.primeTower.enabled_)
     {
         return;
     }
