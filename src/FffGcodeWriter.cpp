--- conflicted
+++ resolved
@@ -932,9 +932,6 @@
 
         std::vector<VariableWidthLines> raft_paths; // Should remain empty, since we have no walls.
         infill_comp.generate(raft_paths, raft_polygons, raft_lines, surface_settings, layer_nr, SectionType::ADHESION);
-<<<<<<< HEAD
-        gcode_layer.addLinesByOptimizer(raft_lines, gcode_layer.configs_storage_.raft_surface_config, SpaceFillType::Lines, false, 0, 1.0, last_planned_position);
-=======
 
         const auto wipe_dist = 0;
         const auto spiralize = false;
@@ -945,7 +942,7 @@
 
         gcode_layer.addLinesByOptimizer(
             raft_lines,
-            gcode_layer.configs_storage.raft_surface_config,
+            gcode_layer.configs_storage_.raft_surface_config,
             SpaceFillType::Lines,
             enable_travel_optimization,
             wipe_dist,
@@ -953,7 +950,7 @@
             last_planned_position);
         gcode_layer.addPolygonsByOptimizer(
             raft_polygons,
-            gcode_layer.configs_storage.raft_surface_config,
+            gcode_layer.configs_storage_.raft_surface_config,
             ZSeamConfig(),
             wipe_dist,
             spiralize,
@@ -961,7 +958,6 @@
             always_retract,
             reverse_order,
             gcode_layer.getLastPlannedPositionOrStartingPosition());
->>>>>>> 537f1c2f
 
         raft_polygons.clear();
         raft_lines.clear();
