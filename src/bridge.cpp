/** Copyright (C) 2013 Ultimaker - Released under terms of the AGPLv3 License */
#include "bridge.h"

namespace cura {

<<<<<<< HEAD
int bridgeAngle(const Polygons& skinOutline, const SliceLayer* prevLayer, const SupportLayer* supportLayer, Polygons& supportedRegions, const double supportThreshold)
{
    AABB boundaryBox(skinOutline);
=======
int bridgeAngle(const Polygons& skin_outline, const SliceDataStorage& storage, const unsigned layer_nr, const SupportLayer* support_layer, Polygons& supported_regions, const double support_threshold)
{
    AABB boundary_box(skin_outline);
>>>>>>> 998b84b1

    //To detect if we have a bridge, first calculate the intersection of the current layer with the previous layer.
    // This gives us the islands that the layer rests on.
    Polygons islands;

<<<<<<< HEAD
    Polygons prevLayerOutline; // we also want the complete outline of the previous layer

    for(auto prevLayerPart : prevLayer->parts)
    {
        prevLayerOutline.add(prevLayerPart.outline); // not intersected with skin

        if (!boundaryBox.hit(prevLayerPart.boundaryBox))
            continue;
        
        islands.add(skinOutline.intersection(prevLayerPart.outline));
    }
    supportedRegions = islands;

    if (supportLayer)
    {
        // add the regions of the skin that have support below them to supportedRegions
        // but don't add these regions to islands because that can actually cause the code
        // below to consider the skin a bridge when it isn't (e.g. a skin that is supported by
        // the model on one side but the remainder of the skin is above support would look like
        // a bridge because it would have two islands) - FIXME more work required here?

        if (!supportLayer->support_roof.empty())
        {
            AABB support_roof_bb(supportLayer->support_roof);
            if (boundaryBox.hit(support_roof_bb))
            {
                prevLayerOutline.add(supportLayer->support_roof); // not intersected with skin

                Polygons supported_skin(skinOutline.intersection(supportLayer->support_roof));
                if (!supported_skin.empty())
                {
                    supportedRegions.add(supported_skin);
                }
            }
        }
        else
        {
            for (auto support_part : supportLayer->support_infill_parts)
            {
                AABB support_part_bb(support_part.getInfillArea());
                if (boundaryBox.hit(support_part_bb))
                {
                    prevLayerOutline.add(support_part.getInfillArea()); // not intersected with skin

                    Polygons supported_skin(skinOutline.intersection(support_part.getInfillArea()));
                    if (!supported_skin.empty())
                    {
                        supportedRegions.add(supported_skin);
                    }
                }
            }
        }
    }

    // if the proportion of the skin region that is supported is less than supportThreshold, it's considered a bridge and we
    // determine the best angle for the skin lines - the current heuristic is that the skin lines should be parallel to the
    // direction of the skin area's longest unsupported edge - if the skin has no unsupported edges, we fall through to the
    // original code

    if (supportThreshold > 0 && (supportedRegions.area() / (skinOutline.area() + 1)) < supportThreshold)
    {
        Polygons bbPoly;
        bbPoly.add(boundaryBox.toPolygon());

        // airBelow is the region below the skin that is not supported, it extends well past the boundary of the skin.
        // It needs to be shrunk slightly so that the vertices of the skin polygon that would otherwise fall exactly on
        // the air boundary do appear to be supported

        const int bbMaxDim = std::max(boundaryBox.max.X - boundaryBox.min.X, boundaryBox.max.Y - boundaryBox.min.Y);
        const Polygons airBelow(bbPoly.offset(bbMaxDim).difference(prevLayerOutline).offset(-10));

        Polygons skinPerimeterLines;
        for (ConstPolygonRef poly : skinOutline)
        {
            Point p0 = poly[0];
            for (unsigned i = 1; i < poly.size(); ++i)
            {
                Point p1 = poly[i];
                skinPerimeterLines.addLine(p0, p1);
                p0 = p1;
            }
            skinPerimeterLines.addLine(p0, poly[0]);
        }

        Polygons skinPerimeterLinesOverAir(airBelow.intersectionPolyLines(skinPerimeterLines));

        if (skinPerimeterLinesOverAir.size())
        {
            // one or more edges of the skin region are unsupported, determine the longest
            double maxDist2 = 0;
            double lineAngle = -1;
            for (PolygonRef airLine : skinPerimeterLinesOverAir)
            {
                Point p0 = airLine[0];
                for (unsigned i = 1; i < airLine.size(); ++i)
                {
                    const Point& p1(airLine[i]);
                    double dist2 = vSize2(p0 - p1);
                    if (dist2 > maxDist2)
                    {
                        maxDist2 = dist2;
                        lineAngle = angle(p0 - p1);
                    }
                    p0 = p1;
                }
            }
            return lineAngle;
        }
    }

    // if the proportion of the skin region that is supported is >= supportThreshold, it's not considered to be a bridge

    if (supportThreshold > 0 && (supportedRegions.area() / (skinOutline.area() + 1)) >= supportThreshold)
    {
        return -1;
=======
    Polygons prev_layer_outline; // we also want the complete outline of the previous layer

    // include parts from all meshes
    for (auto mesh : storage.meshes)
    {
        for (auto prev_layer_part : mesh.layers[layer_nr].parts)
        {
            prev_layer_outline.add(prev_layer_part.outline); // not intersected with skin

            if (!boundary_box.hit(prev_layer_part.boundaryBox))
                continue;

            islands.add(skin_outline.intersection(prev_layer_part.outline));
        }
    }
    supported_regions = islands;

    if (support_layer)
    {
        // add the regions of the skin that have support below them to supportedRegions
        // but don't add these regions to islands because that can actually cause the code
        // below to consider the skin a bridge when it isn't (e.g. a skin that is supported by
        // the model on one side but the remainder of the skin is above support would look like
        // a bridge because it would have two islands) - FIXME more work required here?

        if (!support_layer->support_roof.empty())
        {
            AABB support_roof_bb(support_layer->support_roof);
            if (boundary_box.hit(support_roof_bb))
            {
                prev_layer_outline.add(support_layer->support_roof); // not intersected with skin

                Polygons supported_skin(skin_outline.intersection(support_layer->support_roof));
                if (!supported_skin.empty())
                {
                    supported_regions.add(supported_skin);
                }
            }
        }
        else
        {
            for (auto support_part : support_layer->support_infill_parts)
            {
                AABB support_part_bb(support_part.getInfillArea());
                if (boundary_box.hit(support_part_bb))
                {
                    prev_layer_outline.add(support_part.getInfillArea()); // not intersected with skin

                    Polygons supported_skin(skin_outline.intersection(support_part.getInfillArea()));
                    if (!supported_skin.empty())
                    {
                        supported_regions.add(supported_skin);
                    }
                }
            }
        }
    }

    if (support_threshold > 0)
    {
        // if the proportion of the skin region that is supported is less than supportThreshold, it's considered a bridge and we
        // determine the best angle for the skin lines - the current heuristic is that the skin lines should be parallel to the
        // direction of the skin area's longest unsupported edge - if the skin has no unsupported edges, we fall through to the
        // original code

        if ((supported_regions.area() / (skin_outline.area() + 1)) < support_threshold)
        {
            Polygons bb_poly;
            bb_poly.add(boundary_box.toPolygon());

            // airBelow is the region below the skin that is not supported, it extends well past the boundary of the skin.
            // It needs to be shrunk slightly so that the vertices of the skin polygon that would otherwise fall exactly on
            // the air boundary do appear to be supported

            const int bb_max_dim = std::max(boundary_box.max.X - boundary_box.min.X, boundary_box.max.Y - boundary_box.min.Y);
            const Polygons air_below(bb_poly.offset(bb_max_dim).difference(prev_layer_outline).offset(-10));

            Polygons skin_perimeter_lines;
            for (ConstPolygonRef poly : skin_outline)
            {
                Point p0 = poly[0];
                for (unsigned i = 1; i < poly.size(); ++i)
                {
                    Point p1 = poly[i];
                    skin_perimeter_lines.addLine(p0, p1);
                    p0 = p1;
                }
                skin_perimeter_lines.addLine(p0, poly[0]);
            }

            Polygons skin_perimeter_lines_over_air(air_below.intersectionPolyLines(skin_perimeter_lines));

            if (skin_perimeter_lines_over_air.size())
            {
                // one or more edges of the skin region are unsupported, determine the longest
                double max_dist2 = 0;
                double line_angle = -1;
                for (PolygonRef air_line : skin_perimeter_lines_over_air)
                {
                    Point p0 = air_line[0];
                    for (unsigned i = 1; i < air_line.size(); ++i)
                    {
                        const Point& p1(air_line[i]);
                        double dist2 = vSize2(p0 - p1);
                        if (dist2 > max_dist2)
                        {
                            max_dist2 = dist2;
                            line_angle = angle(p0 - p1);
                        }
                        p0 = p1;
                    }
                }
                return line_angle;
            }
        }
        else
        {
            // as the proportion of the skin region that is supported is >= supportThreshold, it's not
            // considered to be a bridge and the original bridge detection code below is skipped
            return -1;
        }
>>>>>>> 998b84b1
    }

    if (islands.size() > 5 || islands.size() < 1)
        return -1;
    
    //Next find the 2 largest islands that we rest on.
    double area1 = 0;
    double area2 = 0;
    int idx1 = -1;
    int idx2 = -1;
    for(unsigned int n=0; n<islands.size(); n++)
    {
        //Skip internal holes
        if (!islands[n].orientation())
            continue;
        double area = fabs(islands[n].area());
        if (area > area1)
        {
            if (area1 > area2)
            {
                area2 = area1;
                idx2 = idx1;
            }
            area1 = area;
            idx1 = n;
        }
        else if (area > area2)
        {
            area2 = area;
            idx2 = n;
        }
    }
    
    if (idx1 < 0 || idx2 < 0)
        return -1;
    
    Point center1 = islands[idx1].centerOfMass();
    Point center2 = islands[idx2].centerOfMass();

    return angle(center2 - center1);
}

}//namespace cura
<|MERGE_RESOLUTION|>--- conflicted
+++ resolved
@@ -3,137 +3,14 @@
 
 namespace cura {
 
-<<<<<<< HEAD
-int bridgeAngle(const Polygons& skinOutline, const SliceLayer* prevLayer, const SupportLayer* supportLayer, Polygons& supportedRegions, const double supportThreshold)
-{
-    AABB boundaryBox(skinOutline);
-=======
 int bridgeAngle(const Polygons& skin_outline, const SliceDataStorage& storage, const unsigned layer_nr, const SupportLayer* support_layer, Polygons& supported_regions, const double support_threshold)
 {
     AABB boundary_box(skin_outline);
->>>>>>> 998b84b1
 
     //To detect if we have a bridge, first calculate the intersection of the current layer with the previous layer.
     // This gives us the islands that the layer rests on.
     Polygons islands;
 
-<<<<<<< HEAD
-    Polygons prevLayerOutline; // we also want the complete outline of the previous layer
-
-    for(auto prevLayerPart : prevLayer->parts)
-    {
-        prevLayerOutline.add(prevLayerPart.outline); // not intersected with skin
-
-        if (!boundaryBox.hit(prevLayerPart.boundaryBox))
-            continue;
-        
-        islands.add(skinOutline.intersection(prevLayerPart.outline));
-    }
-    supportedRegions = islands;
-
-    if (supportLayer)
-    {
-        // add the regions of the skin that have support below them to supportedRegions
-        // but don't add these regions to islands because that can actually cause the code
-        // below to consider the skin a bridge when it isn't (e.g. a skin that is supported by
-        // the model on one side but the remainder of the skin is above support would look like
-        // a bridge because it would have two islands) - FIXME more work required here?
-
-        if (!supportLayer->support_roof.empty())
-        {
-            AABB support_roof_bb(supportLayer->support_roof);
-            if (boundaryBox.hit(support_roof_bb))
-            {
-                prevLayerOutline.add(supportLayer->support_roof); // not intersected with skin
-
-                Polygons supported_skin(skinOutline.intersection(supportLayer->support_roof));
-                if (!supported_skin.empty())
-                {
-                    supportedRegions.add(supported_skin);
-                }
-            }
-        }
-        else
-        {
-            for (auto support_part : supportLayer->support_infill_parts)
-            {
-                AABB support_part_bb(support_part.getInfillArea());
-                if (boundaryBox.hit(support_part_bb))
-                {
-                    prevLayerOutline.add(support_part.getInfillArea()); // not intersected with skin
-
-                    Polygons supported_skin(skinOutline.intersection(support_part.getInfillArea()));
-                    if (!supported_skin.empty())
-                    {
-                        supportedRegions.add(supported_skin);
-                    }
-                }
-            }
-        }
-    }
-
-    // if the proportion of the skin region that is supported is less than supportThreshold, it's considered a bridge and we
-    // determine the best angle for the skin lines - the current heuristic is that the skin lines should be parallel to the
-    // direction of the skin area's longest unsupported edge - if the skin has no unsupported edges, we fall through to the
-    // original code
-
-    if (supportThreshold > 0 && (supportedRegions.area() / (skinOutline.area() + 1)) < supportThreshold)
-    {
-        Polygons bbPoly;
-        bbPoly.add(boundaryBox.toPolygon());
-
-        // airBelow is the region below the skin that is not supported, it extends well past the boundary of the skin.
-        // It needs to be shrunk slightly so that the vertices of the skin polygon that would otherwise fall exactly on
-        // the air boundary do appear to be supported
-
-        const int bbMaxDim = std::max(boundaryBox.max.X - boundaryBox.min.X, boundaryBox.max.Y - boundaryBox.min.Y);
-        const Polygons airBelow(bbPoly.offset(bbMaxDim).difference(prevLayerOutline).offset(-10));
-
-        Polygons skinPerimeterLines;
-        for (ConstPolygonRef poly : skinOutline)
-        {
-            Point p0 = poly[0];
-            for (unsigned i = 1; i < poly.size(); ++i)
-            {
-                Point p1 = poly[i];
-                skinPerimeterLines.addLine(p0, p1);
-                p0 = p1;
-            }
-            skinPerimeterLines.addLine(p0, poly[0]);
-        }
-
-        Polygons skinPerimeterLinesOverAir(airBelow.intersectionPolyLines(skinPerimeterLines));
-
-        if (skinPerimeterLinesOverAir.size())
-        {
-            // one or more edges of the skin region are unsupported, determine the longest
-            double maxDist2 = 0;
-            double lineAngle = -1;
-            for (PolygonRef airLine : skinPerimeterLinesOverAir)
-            {
-                Point p0 = airLine[0];
-                for (unsigned i = 1; i < airLine.size(); ++i)
-                {
-                    const Point& p1(airLine[i]);
-                    double dist2 = vSize2(p0 - p1);
-                    if (dist2 > maxDist2)
-                    {
-                        maxDist2 = dist2;
-                        lineAngle = angle(p0 - p1);
-                    }
-                    p0 = p1;
-                }
-            }
-            return lineAngle;
-        }
-    }
-
-    // if the proportion of the skin region that is supported is >= supportThreshold, it's not considered to be a bridge
-
-    if (supportThreshold > 0 && (supportedRegions.area() / (skinOutline.area() + 1)) >= supportThreshold)
-    {
-        return -1;
-=======
     Polygons prev_layer_outline; // we also want the complete outline of the previous layer
 
     // include parts from all meshes
@@ -255,7 +132,6 @@
             // considered to be a bridge and the original bridge detection code below is skipped
             return -1;
         }
->>>>>>> 998b84b1
     }
 
     if (islands.size() > 5 || islands.size() < 1)
