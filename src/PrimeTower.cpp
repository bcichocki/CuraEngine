--- conflicted
+++ resolved
@@ -192,14 +192,9 @@
     {
         if (extruder_nr == extruder_order_.back() || method == PrimeTowerMethod::INTERLEAVED)
         {
-<<<<<<< HEAD
+            const coord_t line_width = scene.extruders[extruder_nr].settings_.get<coord_t>("prime_tower_line_width");
             Shape base_extra_moves = PolygonUtils::generateInset(outer_poly_, line_width, cumulative_inset);
             if (! base_extra_moves.empty())
-=======
-            const coord_t line_width = scene.extruders[extruder_nr].settings_.get<coord_t>("prime_tower_line_width");
-            Polygons pattern = PolygonUtils::generateInset(outer_poly_, line_width, cumulative_inset);
-            if (! pattern.empty())
->>>>>>> b664e773
             {
                 inset_extra_moves_[extruder_nr].add(pattern);
             }
@@ -464,19 +459,13 @@
     if (absolute_layer_number < pattern_extra_brim.size())
     {
         // Extra rings for stronger base
-<<<<<<< HEAD
-        const GCodePathConfig& config = gcode_layer.configs_storage_.prime_tower_config_per_extruder[extruder_nr];
         const Shape& pattern = pattern_extra_brim[absolute_layer_number];
-        gcode_layer.addPolygonsByOptimizer(pattern, config);
-=======
-        const Polygons& pattern = pattern_extra_brim[absolute_layer_number];
         if (! pattern.empty())
         {
             const GCodePathConfig& config = gcode_layer.configs_storage_.prime_tower_config_per_extruder[extruder_nr];
             gcode_layer.addPolygonsByOptimizer(pattern, config);
             return true;
         }
->>>>>>> b664e773
     }
 
     return false;
