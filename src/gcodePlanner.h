#ifndef GCODE_PLANNER_H
#define GCODE_PLANNER_H

#include <vector>

#include "gcodeExport.h"
#include "pathPlanning/Comb.h"
#include "utils/polygon.h"
#include "utils/logoutput.h"
#include "wallOverlap.h"
#include "commandSocket.h"
#include "FanSpeedLayerTime.h"
#include "SpaceFillType.h"
#include "GCodePathConfig.h"

#include "utils/optional.h"

namespace cura 
{

class SliceDataStorage;

/*!
 * A gcode command to insert before a specific path.
 * 
 * Currently only used for preheat commands
 */
struct NozzleTempInsert
{
    const unsigned int path_idx; //!< The path before which to insert this command
    double time_after_path_start; //!< The time after the start of the path, before which to insert the command // TODO: use this to insert command in between moves in a path!
    int extruder; //!< The extruder for which to set the temp
    double temperature; //!< The temperature of the temperature command to insert
    bool wait; //!< Whether to wait for the temperature to be reached
    NozzleTempInsert(unsigned int path_idx, int extruder, double temperature, bool wait, double time_after_path_start = 0.0)
    : path_idx(path_idx)
    , time_after_path_start(time_after_path_start)
    , extruder(extruder)
    , temperature(temperature)
    , wait(wait)
    {}
    
    /*!
     * Write the temperature command at the current position in the gcode.
     * \param gcode The actual gcode writer
     */
    void write(GCodeExport& gcode)
    {
        gcode.writeTemperatureCommand(extruder, temperature, wait);
    }
};

class ExtruderPlan; // forward declaration so that TimeMaterialEstimates can be a friend


/*!
 * Time and material estimates for a portion of paths, e.g. layer, extruder plan, path.
 */
class TimeMaterialEstimates
{
    friend class ExtruderPlan; // cause there the naive estimates are calculated
private:
    double extrude_time; //!< Time in seconds occupied by extrusion
    double unretracted_travel_time; //!< Time in seconds occupied by non-retracted travel (non-extrusion)
    double retracted_travel_time; //!< Time in seconds occupied by retracted travel (non-extrusion)
    double material; //!< Material used (in mm^3)
public:
    /*!
     * Basic contructor
     * 
     * \param extrude_time Time in seconds occupied by extrusion
     * \param unretracted_travel_time Time in seconds occupied by non-retracted travel (non-extrusion)
     * \param retracted_travel_time Time in seconds occupied by retracted travel (non-extrusion)
     * \param material Material used (in mm^3)
     */
    TimeMaterialEstimates(double extrude_time, double unretracted_travel_time, double retracted_travel_time, double material)
    : extrude_time(extrude_time)
    , unretracted_travel_time(unretracted_travel_time)
    , retracted_travel_time(retracted_travel_time)
    , material(material)
    {
    }

    /*!
     * Basic constructor initializing all estimates to zero.
     */
    TimeMaterialEstimates()
    : extrude_time(0.0)
    , unretracted_travel_time(0.0)
    , retracted_travel_time(0.0)
    , material(0.0)
    {
    }

    /*!
     * Set all estimates to zero.
     */
    void reset() 
    {
        extrude_time = 0.0;
        unretracted_travel_time = 0.0;
        retracted_travel_time = 0.0;
        material = 0.0;
    }

    /*!
     * Pointwise addition of estimate stats
     * 
     * \param other The estimates to add to these estimates.
     * \return The resulting estimates
     */
    TimeMaterialEstimates operator+(const TimeMaterialEstimates& other)
    {
        return TimeMaterialEstimates(extrude_time+other.extrude_time, unretracted_travel_time+other.unretracted_travel_time, retracted_travel_time+other.retracted_travel_time, material+other.material);
    }

    /*!
     * In place pointwise addition of estimate stats
     * 
     * \param other The estimates to add to these estimates.
     * \return These estimates
     */
    TimeMaterialEstimates& operator+=(const TimeMaterialEstimates& other)
    {
        extrude_time += other.extrude_time;
        unretracted_travel_time += other.unretracted_travel_time;
        retracted_travel_time += other.retracted_travel_time;
        material += other.material;
        return *this;
    }

    /*!
     * \brief Subtracts the specified estimates from these estimates and returns
     * the result.
     * 
     * Each of the estimates in this class are individually subtracted.
     * 
     * \param other The estimates to subtract from these estimates.
     * \return These estimates with the specified estimates subtracted.
     */
    TimeMaterialEstimates operator-(const TimeMaterialEstimates& other);

    /*!
     * \brief Subtracts the specified elements from these estimates.
     * 
     * This causes the estimates in this instance to change. Each of the
     * estimates in this class are individually subtracted.
     * 
     * \param other The estimates to subtract from these estimates.
     * \return A reference to this instance.
     */
    TimeMaterialEstimates& operator-=(const TimeMaterialEstimates& other);

    /*!
     * Get total time estimate. The different time estimate member values added together.
     * 
     * \return the total of all different time estimate values 
     */
    double getTotalTime() const
    {
        return extrude_time + unretracted_travel_time + retracted_travel_time;
    }

    /*!
     * Get the total time during which the head is not retracted.
     * 
     * This includes extrusion time and non-retracted travel time
     * 
     * \return the total time during which the head is not retracted.
     */
    double getTotalUnretractedTime() const
    {
        return extrude_time + unretracted_travel_time;
    }

    /*!
     * Get the total travel time.
     * 
     * This includes the retracted travel time as well as the unretracted travel time.
     * 
     * \return the total travel time.
     */
    double getTravelTime() const
    {
        return retracted_travel_time + unretracted_travel_time;
    }

    /*!
     * Get the extrusion time.
     * 
     * \return extrusion time.
     */
    double getExtrudeTime() const
    {
        return extrude_time;
    }

    /*!
     * Get the amount of material used in mm^3.
     * 
     * \return amount of material
     */
    double getMaterial() const
    {
        return material;
    }
};

/*!
 * A class for representing a planned path.
 * 
 * A path consists of several segments of the same type of movement: retracted travel, infill extrusion, etc.
 * 
 * This is a compact premature representation in which are line segments have the same config, i.e. the config of this path.
 * 
 * In the final representation (gcode) each line segment may have different properties, 
 * which are added when the generated GCodePaths are processed.
 */
class GCodePath
{
public:
    GCodePathConfig* config; //!< The configuration settings of the path.
    SpaceFillType space_fill_type; //!< The type of space filling of which this path is a part
    float flow; //!< A type-independent flow configuration (used for wall overlap compensation)
    bool retract; //!< Whether the path is a move path preceded by a retraction move; whether the path is a retracted move path. 
    bool perform_z_hop; //!< Whether to perform a z_hop in this path, which is assumed to be a travel path.
    std::vector<Point> points; //!< The points constituting this path.
    bool done;//!< Path is finished, no more moves should be added, and a new path should be started instead of any appending done to this one.

    bool spiralize; //!< Whether to gradually increment the z position during the printing of this path. A sequence of spiralized paths should start at the given layer height and end in one layer higher.

    TimeMaterialEstimates estimates; //!< Naive time and material estimates

    /*!
     * Whether this config is the config of a travel path.
     * 
     * \return Whether this config is the config of a travel path.
     */
    bool isTravelPath()
    {
        return config->isTravelPath();
    }

    /*!
     * Get the material flow in mm^3 per mm traversed.
     * 
     * \warning Can only be called after the layer height has been set (which is done while writing the gcode!)
     * 
     * \return The flow
     */
    double getExtrusionMM3perMM()
    {
        return flow * config->getExtrusionMM3perMM();
    }
    
    /*!
     * Get the actual line width (modulated by the flow)
     * \return the actual line width as shown in layer view
     */
    int getLineWidth()
    {
        return flow * config->getLineWidth() * config->getFlowPercentage() / 100.0;
    }
};

class GCodePlanner; // forward declaration so that ExtruderPlan can be a friend
class LayerPlanBuffer; // forward declaration so that ExtruderPlan can be a friend

/*!
 * An extruder plan contains all planned paths (GCodePath) pertaining to a single extruder train.
 * 
 * It allows for temperature command inserts which can be inserted in between paths.
 */
class ExtruderPlan
{
    friend class GCodePlanner; // TODO: GCodePlanner still does a lot which should actually be handled in this class.
    friend class LayerPlanBuffer; // TODO: LayerPlanBuffer handles paths directly
protected:
    std::vector<GCodePath> paths; //!< The paths planned for this extruder
    std::list<NozzleTempInsert> inserts; //!< The nozzle temperature command inserts, to be inserted in between paths

    int extruder; //!< The extruder used for this paths in the current plan.
    double required_temp; //!< The required temperature at the start of this extruder plan.
    std::optional<double> prev_extruder_standby_temp; //!< The temperature to which to set the previous extruder. Not used if the previous extruder plan was the same extruder.

    TimeMaterialEstimates estimates; //!< Accumulated time and material estimates for all planned paths within this extruder plan.

public:
    /*!
     * Simple contructor.
     * 
     * \warning Doesn't set the required temperature yet.
     * 
     * \param extruder The extruder number for which this object is a plan.
     * \param start_position The position the head is when this extruder plan starts
     */
    ExtruderPlan(int extruder, Point start_position, int layer_nr, int layer_thickness, FanSpeedLayerTimeSettings& fan_speed_layer_time_settings);

    /*!
     * Add a new Insert, constructed with the given arguments
     * 
     * \see NozzleTempInsert
     * 
     * \param contructor_args The arguments for the constructor of an insert 
     */
    template<typename... Args>
    void insertCommand(Args&&... contructor_args)
    {
        inserts.emplace_back(contructor_args...);
    }

    /*!
     * Insert the inserts into gcode which should be inserted before \p path_idx
     * 
     * \param path_idx The index into ExtruderPlan::paths which is currently being consider for temperature command insertion
     * \param gcode The gcode exporter to which to write the temperature command.
     */
    void handleInserts(unsigned int& path_idx, GCodeExport& gcode)
    {
        while ( ! inserts.empty() && path_idx >= inserts.front().path_idx)
        { // handle the Insert to be inserted before this path_idx (and all inserts not handled yet)
            inserts.front().write(gcode);
            inserts.pop_front();
        }
    }

    /*!
     * Insert all remaining temp inserts into gcode, to be called at the end of an extruder plan
     * 
     * Inserts temperature commands which should be inserted _after_ the last path.
     * Also inserts all temperatures which should have been inserted earlier,
     * but for which ExtruderPlan::handleInserts hasn't been called correctly.
     * 
     * \param gcode The gcode exporter to which to write the temperature command.
     */
    void handleAllRemainingInserts(GCodeExport& gcode)
    { 
        while ( ! inserts.empty() )
        { // handle the Insert to be inserted before this path_idx (and all inserts not handled yet)
            NozzleTempInsert& insert = inserts.front();
            assert(insert.path_idx == paths.size());
            insert.write(gcode);
            inserts.pop_front();
        }
    }

    /*!
     * Applying speed corrections for minimal layer times and determine the fanSpeed. 
     * 
     * \param force_minimal_layer_time Whether we should apply speed changes and perhaps a head lift in order to meet the minimal layer time
     */
    void processFanSpeedAndMinimalLayerTime(bool force_minimal_layer_time);

    void setExtrudeSpeedFactor(double speedFactor);
    double getExtrudeSpeedFactor();
    void setTravelSpeedFactor(double speedFactor);
    double getTravelSpeedFactor(); //!< Get the travel speed factor limited to at most 1.0

    double getFanSpeed();
protected:

    Point start_position;

    int layer_nr;
    int layer_thickness;

    FanSpeedLayerTimeSettings& fan_speed_layer_time_settings; //!< The fan speed and layer time settings used to limit this extruder plan

    double extrudeSpeedFactor;
    double travelSpeedFactor;

    double extraTime; //!< Extra waiting time at the and of this extruder plan, so that the filament can cool
    double totalPrintTime; //!< The total naive time estimate for this extruder plan

    double fan_speed;

    void setFanSpeed(double _fan_speed);

    /*!
     * Force the minimal layer time to hold by slowing down and lifting the head if required.
     * 
     */
    void forceMinimalLayerTime(double minTime, double minimalSpeed, double travelTime, double extrusionTime);

    /*!
     * Compute naive time estimates (without accountign for slow down at corners etc.) and naive material estimates (without accounting for MergeInfillLines)
     * and store them in each ExtruderPlan and each GCodePath.
     * 
     * \return the total estimates of this layer
     */
    TimeMaterialEstimates computeNaiveTimeEstimates();
};

class LayerPlanBuffer; // forward declaration to prevent circular dependency

/*! 
 * The GCodePlanner class stores multiple moves that are planned.
 * 
 * 
 * It facilitates the combing to keep the head inside the print.
 * It also keeps track of the print time estimate for this planning so speed adjustments can be made for the minimal-layer-time.
 * 
 * A GCodePlanner is also knows as a 'layer plan'.
 * 
 */
class GCodePlanner : public NoCopy
{
    friend class LayerPlanBuffer;
    friend class GCodePlannerTest;
private:
    SliceDataStorage& storage; //!< The polygon data obtained from FffPolygonProcessor

    int layer_nr; //!< The layer number of this layer plan
    
    int z; 
    
    int layer_thickness;
    
    Point start_position;
    Point lastPosition;
    
    std::vector<ExtruderPlan> extruder_plans; //!< should always contain at least one ExtruderPlan

    int last_extruder_previous_layer; //!< The last id of the extruder with which was printed in the previous layer
    SettingsBaseVirtual* last_planned_extruder_setting_base; //!< The setting base of the last planned extruder.
    bool was_inside; //!< Whether the last planned (extrusion) move was inside a layer part
    bool is_inside; //!< Whether the destination of the next planned travel move is inside a layer part
    Polygons comb_boundary_inside; //!< The boundary within which to comb, or to move into when performing a retraction.
    Comb* comb;

<<<<<<< HEAD
    RetractionConfig* last_retraction_config;
=======
    FanSpeedLayerTimeSettings& fan_speed_layer_time_settings;
>>>>>>> a7720bcf

    std::vector<FanSpeedLayerTimeSettings>& fan_speed_layer_time_settings_per_extruder;
    
private:
    /*!
     * Either create a new path with the given config or return the last path if it already had that config.
     * If GCodePlanner::forceNewPathStart has been called a new path will always be returned.
     * 
     * \param config The config used for the path returned
     * \param space_fill_type The type of space filling which this path employs
     * \param flow (optional) A ratio for the extrusion speed
     * \param spiralize Whether to gradually increase the z while printing. (Note that this path may be part of a sequence of spiralized paths, forming one polygon)
     * \return A path with the given config which is now the last path in GCodePlanner::paths
     */
    GCodePath* getLatestPathWithConfig(GCodePathConfig* config, SpaceFillType space_fill_type, float flow = 1.0, bool spiralize = false);
    
    /*!
     * Force GCodePlanner::getLatestPathWithConfig to return a new path.
     * 
     * This function is introduced because in some cases 
     * GCodePlanner::getLatestPathWithConfig is called consecutively with the same config pointer, 
     * though the content of the config has changed.
     * 
     * Example cases: 
     * - when changing extruder, the same travel config is used, but its extruder field is changed.
     */
    void forceNewPathStart();
public:
    /*!
     * 
     * \param fan_speed_layer_time_settings_per_extruder The fan speed and layer time settings for each extruder.
     * \param travel_avoid_other_parts Whether to avoid other layer parts when travaeling through air.
     * \param travel_avoid_distance The distance by which to avoid other layer parts when traveling through air.
     * \param last_position The position of the head at the start of this gcode layer
     * \param combing_mode Whether combing is enabled and full or within infill only.
     */
    GCodePlanner(SliceDataStorage& storage, unsigned int layer_nr, int z, int layer_height, Point last_position, int current_extruder, bool is_inside_mesh, std::vector<FanSpeedLayerTimeSettings>& fan_speed_layer_time_settings_per_extruder, CombingMode combing_mode, int64_t comb_boundary_offset, bool travel_avoid_other_parts, int64_t travel_avoid_distance);
    ~GCodePlanner();

<<<<<<< HEAD
    void overrideFanSpeeds(double speed);
=======
    /*!
     * Get the settings base of the last extruder planned.
     * \return the settings base of the last extruder planned.
     */
    SettingsBaseVirtual* getLastPlannedExtruderTrainSettings();
>>>>>>> a7720bcf
private:
    /*!
     * Compute the boundary within which to comb, or to move into when performing a retraction.
     * \param combing_mode Whether combing is enabled and full or within infill only.
     * \return the comb_boundary_inside
     */
    Polygons computeCombBoundaryInside(CombingMode combing_mode);

public:
    int getLayerNr()
    {
        return layer_nr;
    }
    
    Point getLastPosition()
    {
        return lastPosition;
    }

    /*!
     * return whether the last position planned was inside the mesh (used in combing)
     */
    bool getIsInsideMesh()
    {
        return was_inside;
    }
    /*!
     * send a polygon through the command socket from the previous point to the given point
     */
    void sendPolygon(PrintFeatureType print_feature_type, Point from, Point to, int line_width)
    {
        if (CommandSocket::isInstantiated()) 
        {
            // we should send this travel as a non-retraction move
            cura::Polygons pathPoly;
            PolygonRef path = pathPoly.newPoly();
            path.add(from);
            path.add(to);
            CommandSocket::getInstance()->sendPolygons(print_feature_type, layer_nr, pathPoly, line_width);
        }
    }

    /*!
    * Set whether the next destination is inside a layer part or not.
    * 
    * Features like infill, walls, skin etc. are considered inside.
    * Features like prime tower and support are considered outside.
    */
    void setIsInside(bool going_to_comb);
    
    bool setExtruder(int extruder);

    /*!
     * Get the last planned extruder.
     */
    int getExtruder()
    {
        return extruder_plans.back().extruder;
    }


    
    /*!
     * Add a travel path to a certain point, retract if needed and when avoiding boundary crossings:
     * avoiding obstacles and comb along the boundary of parts.
     * 
     * \param p The point to travel to
     */
    void addTravel(Point p);
    
    /*!
     * Add a travel path to a certain point and retract if needed.
     * 
     * No combing is performed.
     * 
     * \param p The point to travel to
     * \param path (optional) The travel path to which to add the point \p p
     */
    void addTravel_simple(Point p, GCodePath* path = nullptr);

    /*!
     * Add an extrusion move to a certain point, optionally with a different flow than the one in the \p config.
     * 
     * \param p The point to extrude to
     * \param config The config with which to extrude
     * \param space_fill_type Of what space filling type this extrusion move is a part
     * \param flow A modifier of the extrusion width which would follow from the \p config
     * \param spiralize Whether to gradually increase the z while printing. (Note that this path may be part of a sequence of spiralized paths, forming one polygon)
     */
    void addExtrusionMove(Point p, GCodePathConfig* config, SpaceFillType space_fill_type, float flow = 1.0, bool spiralize = false);

    /*!
     * Add polygon to the gcode starting at vertex \p startIdx
     * \param polygon The polygon
     * \param startIdx The index of the starting vertex of the \p polygon
     * \param config The config with which to print the polygon lines
     * \param wall_overlap_computation The wall overlap compensation calculator for each given segment (optionally nullptr)
     * \param spiralize Whether to gradually increase the z height from the normal layer height to the height of the next layer over this polygon
     */
    void addPolygon(PolygonRef polygon, int startIdx, GCodePathConfig* config, WallOverlapComputation* wall_overlap_computation = nullptr, bool spiralize = false);

    /*!
     * Add polygons to the gcode with optimized order.
     * 
     * When \p spiralize is true, each polygon will gradually increase from a z corresponding to this layer to the z corresponding to the next layer.
     * Doing this for each polygon means there is a chance for the print head to crash into already printed parts,
     * but doing it for the last polygon only would mean you are printing half of the layer in non-spiralize mode,
     * while each layer starts with a different part.
     * Two towers would result in alternating spiralize and non-spiralize layers.
     * 
     * \param polygons The polygons
     * \param config The config with which to print the polygon lines
     * \param wall_overlap_computation The wall overlap compensation calculator for each given segment (optionally nullptr)
     * \param z_seam_type The seam type / poly start optimizer
     * \param spiralize Whether to gradually increase the z height from the normal layer height to the height of the next layer over each polygon printed
     */
    void addPolygonsByOptimizer(Polygons& polygons, GCodePathConfig* config, WallOverlapComputation* wall_overlap_computation = nullptr, EZSeamType z_seam_type = EZSeamType::SHORTEST, bool spiralize = false);

    /*!
     * Add lines to the gcode with optimized order.
     * \param polygons The lines
     * \param config The config of the lines
     * \param space_fill_type The type of space filling used to generate the line segments (should be either Lines or PolyLines!)
     * \param wipe_dist (optional) the distance wiped without extruding after laying down a line.
     */
    void addLinesByOptimizer(Polygons& polygons, GCodePathConfig* config, SpaceFillType space_fill_type, int wipe_dist = 0);

    /*!
     * Compute naive time estimates (without accountign for slow down at corners etc.) and naive material estimates (without accounting for MergeInfillLines)
     * and store them in each ExtruderPlan and each GCodePath.
     * 
     * \warning This function recomputes values which are already computed if you've called processFanSpeedAndMinimalLayerTime
     * 
     * \return the total estimates of this layer
     */
    TimeMaterialEstimates computeNaiveTimeEstimates();
    
    /*!
     * Write the planned paths to gcode
     * 
     * \param gcode The gcode to write the planned paths to
     */
    void writeGCode(GCodeExport& gcode);
    
    /*!
     * Complete all GcodePathConfig s by 
     * - altering speed to conform to speed_layer_0
     * - setting the layer_height (and thereby computing the extrusionMM3perMM)
     */
    void completeConfigs();
    
    /*!
     * Interpolate between the initial layer speeds and the eventual speeds.
     */
    void processInitialLayersSpeedup();
    
    /*!
     * Whether the current retracted path is to be an extruder switch retraction.
     * This function is used to avoid a G10 S1 after a G10.
     * 
     * \param gcode The gcode to write the planned paths to
     * \param extruder_plan_idx The index of the current extruder plan
     * \param path_idx The index of the current retracted path 
     * \return Whether the path should be an extgruder switch retracted path
     */
    bool makeRetractSwitchRetract(GCodeExport& gcode, unsigned int extruder_plan_idx, unsigned int path_idx);
    
    /*!
     * Writes a path to GCode and performs coasting, or returns false if it did nothing.
     * 
     * Coasting replaces the last piece of an extruded path by move commands and uses the oozed material to lay down lines.
     * 
     * \param gcode The gcode to write the planned paths to
     * \param extruder_plan_idx The index of the current extruder plan
     * \param path_idx The index into GCodePlanner::paths for the next path to be written to GCode.
     * \param layerThickness The height of the current layer.
     * \param coasting_volume The volume otherwise leaked during a normal move.
     * \param coasting_speed The speed at which to move during move-coasting.
     * \param coasting_min_volume The minimal volume a path should have (before starting to coast) which builds up enough pressure to ooze as much as \p coasting_volume.
     * \return Whether any GCode has been written for the path.
     */
    bool writePathWithCoasting(GCodeExport& gcode, unsigned int extruder_plan_idx, unsigned int path_idx, int64_t layerThickness, double coasting_volume, double coasting_speed, double coasting_min_volume);

    /*!
     * Applying speed corrections for minimal layer times and determine the fanSpeed. 
     */
    void processFanSpeedAndMinimalLayerTime();
    
    /*!
     * Add a travel move to the layer plan to move inside the current layer part by a given distance away from the outline.
     * This is supposed to be called when the nozzle is around the boundary of a layer part, not when the nozzle is in the middle of support, or in the middle of the air.
     * 
     * \param distance The distance to the comb boundary after we moved inside it.
     */
    void moveInsideCombBoundary(int distance);
};

}//namespace cura

#endif//GCODE_PLANNER_H<|MERGE_RESOLUTION|>--- conflicted
+++ resolved
@@ -284,7 +284,6 @@
     std::optional<double> prev_extruder_standby_temp; //!< The temperature to which to set the previous extruder. Not used if the previous extruder plan was the same extruder.
 
     TimeMaterialEstimates estimates; //!< Accumulated time and material estimates for all planned paths within this extruder plan.
-
 public:
     /*!
      * Simple contructor.
@@ -294,7 +293,7 @@
      * \param extruder The extruder number for which this object is a plan.
      * \param start_position The position the head is when this extruder plan starts
      */
-    ExtruderPlan(int extruder, Point start_position, int layer_nr, int layer_thickness, FanSpeedLayerTimeSettings& fan_speed_layer_time_settings);
+    ExtruderPlan(int extruder, Point start_position, int layer_nr, int layer_thickness, FanSpeedLayerTimeSettings& fan_speed_layer_time_settings, const RetractionConfig& retraction_config);
 
     /*!
      * Add a new Insert, constructed with the given arguments
@@ -366,6 +365,8 @@
 
     FanSpeedLayerTimeSettings& fan_speed_layer_time_settings; //!< The fan speed and layer time settings used to limit this extruder plan
 
+    const RetractionConfig& retraction_config; //!< The retraction settings for the extruder of this plan
+
     double extrudeSpeedFactor;
     double travelSpeedFactor;
 
@@ -428,11 +429,6 @@
     Polygons comb_boundary_inside; //!< The boundary within which to comb, or to move into when performing a retraction.
     Comb* comb;
 
-<<<<<<< HEAD
-    RetractionConfig* last_retraction_config;
-=======
-    FanSpeedLayerTimeSettings& fan_speed_layer_time_settings;
->>>>>>> a7720bcf
 
     std::vector<FanSpeedLayerTimeSettings>& fan_speed_layer_time_settings_per_extruder;
     
@@ -472,15 +468,12 @@
     GCodePlanner(SliceDataStorage& storage, unsigned int layer_nr, int z, int layer_height, Point last_position, int current_extruder, bool is_inside_mesh, std::vector<FanSpeedLayerTimeSettings>& fan_speed_layer_time_settings_per_extruder, CombingMode combing_mode, int64_t comb_boundary_offset, bool travel_avoid_other_parts, int64_t travel_avoid_distance);
     ~GCodePlanner();
 
-<<<<<<< HEAD
     void overrideFanSpeeds(double speed);
-=======
     /*!
      * Get the settings base of the last extruder planned.
      * \return the settings base of the last extruder planned.
      */
     SettingsBaseVirtual* getLastPlannedExtruderTrainSettings();
->>>>>>> a7720bcf
 private:
     /*!
      * Compute the boundary within which to comb, or to move into when performing a retraction.
