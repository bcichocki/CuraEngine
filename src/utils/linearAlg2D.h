--- conflicted
+++ resolved
@@ -290,26 +290,8 @@
      * \param b One of the points through which the line goes.
      * \return The distance between the point and the line, squared.
      */
-<<<<<<< HEAD
-    static inline coord_t getDist2FromLine(const Point& p, const Point& a, const Point& b)
-    {
-        //  x.......a------------b
-        //  :
-        //  :
-        //  p
-        // return px_size
-        const Point vab = b - a;
-        const Point vap = p - a;
-        const coord_t dott = dot(vab, vap);
-        const coord_t ax_size2 = dott * dott / vSize2(vab);
-        const coord_t ap_size2 = vSize2(vap);
-        const coord_t px_size2 = std::max(coord_t(0), ap_size2 - ax_size2);
-        return px_size2;
-    }
-=======
-    static coord_t getDist2FromLine(const Point p, const Point a, const Point b);
->>>>>>> af1f1bf6
-    
+    static coord_t getDist2FromLine(const Point& p, const Point& a, const Point& b);
+
     /*!
      * Check whether a corner is acute or obtuse.
      * 
