--- conflicted
+++ resolved
@@ -7,11 +7,7 @@
 #include <functional> // function
 #include <limits>
 #include <optional>
-<<<<<<< HEAD
 #include <memory> // unique_ptr
-=======
-#include <vector>
->>>>>>> 1ba64cf3
 
 #include "polygon.h"
 #include "SparsePointGridInclusive.h"
