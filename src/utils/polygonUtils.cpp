/** Copyright (C) 2015 Ultimaker - Released under terms of the AGPLv3 License */
#include "polygonUtils.h"

#include <list>

#include "linearAlg2D.h"
#include "BucketGrid2D.h"
#include "../debug.h"

#ifdef DEBUG
#include "AABB.h"
#include "SVG.h"
#endif

namespace cura 
{

const std::function<int(Point)> PolygonUtils::no_penalty_function = [](Point){ return 0; };

Point PolygonUtils::getBoundaryPointWithOffset(PolygonRef poly, unsigned int point_idx, int64_t offset)
{
    Point p1 = poly[point_idx];

    int p0_idx;
    for (p0_idx = int(point_idx) - 1; (unsigned int)p0_idx != point_idx; p0_idx = p0_idx - 1)
    { // find the last point different from p1
        if (p0_idx == -1)
        {
            p0_idx = poly.size() - 1;
        }
        if (poly[p0_idx] != p1)
        {
            break;
        }
    }
    Point p0 = poly[p0_idx];

    unsigned int p2_idx;
    for (p2_idx = point_idx + 1; p2_idx != point_idx; p2_idx = p2_idx + 1)
    { // find the next point different from p1
        if (p2_idx == poly.size())
        {
            p2_idx = 0;
        }
        if (poly[p2_idx] != p1)
        {
            break;
        }
    }
    Point& p2 = poly[p2_idx];

    Point off0 = turn90CCW(normal(p1 - p0, MM2INT(10.0))); // 10.0 for some precision
    Point off1 = turn90CCW(normal(p2 - p1, MM2INT(10.0))); // 10.0 for some precision
    Point n = normal(off0 + off1, -offset);

    return p1 + n;
}

unsigned int PolygonUtils::moveOutside(const Polygons& polygons, Point& from, int distance, int64_t maxDist2)
{
    return moveInside(polygons, from, -distance, maxDist2);
}

ClosestPolygonPoint PolygonUtils::moveInside2(const Polygons& polygons, Point& from, const int distance, const int64_t max_dist2, const std::function<int(Point)>& penalty_function)
{
    const ClosestPolygonPoint closest_polygon_point = findClosest(from, polygons, penalty_function);
    return _moveInside2(closest_polygon_point, distance, from, max_dist2);
}

ClosestPolygonPoint PolygonUtils::moveInside2(const PolygonRef polygon, Point& from, const int distance, const int64_t max_dist2, const std::function<int(Point)>& penalty_function)
{
    const ClosestPolygonPoint closest_polygon_point = findClosest(from, polygon, penalty_function);
    return _moveInside2(closest_polygon_point, distance, from, max_dist2);
}

ClosestPolygonPoint PolygonUtils::_moveInside2(const ClosestPolygonPoint& closest_polygon_point, const int distance, Point& from, const int64_t max_dist2)
{
    if (closest_polygon_point.point_idx == NO_INDEX)
    {
        return ClosestPolygonPoint(closest_polygon_point.poly); // stub with invalid indices to signify we haven't found any
    }
    const Point v_boundary_from = from - closest_polygon_point.location;
    Point result = moveInside(closest_polygon_point, distance);
    const Point v_boundary_result = result - closest_polygon_point.location;
    if (dot(v_boundary_result, v_boundary_from) > 0)
    { // point was already on the correct side of the polygon
        if (vSize2(v_boundary_from) > distance * distance)
        { // [from] was already on the correct side of the boudary by enough distance
            // don't change [from]
            return closest_polygon_point;
        }
        else
        {
            from = result;
            return closest_polygon_point;
        }
    }
    else
    {
        if (vSize2(v_boundary_from) > max_dist2)
        {
            return ClosestPolygonPoint(closest_polygon_point.poly); // stub with invalid indices to signify we haven't found any
        }
        else
        {
            from = result;
            return closest_polygon_point;
        }
    }
}


/*
 * Implementation assumes moving inside, but moving outside should just as well be possible.
 */
unsigned int PolygonUtils::moveInside(const Polygons& polygons, Point& from, int distance, int64_t maxDist2)
{
    Point ret = from;
    int64_t bestDist2 = std::numeric_limits<int64_t>::max();
    unsigned int bestPoly = NO_INDEX;
    bool is_already_on_correct_side_of_boundary = false; // whether [from] is already on the right side of the boundary
    for (unsigned int poly_idx = 0; poly_idx < polygons.size(); poly_idx++)
    {
        const PolygonRef poly = polygons[poly_idx];
        if (poly.size() < 2)
            continue;
        Point p0 = poly[poly.size()-2];
        Point p1 = poly.back();
        bool projected_p_beyond_prev_segment = dot(p1 - p0, from - p0) >= vSize2(p1 - p0);
        for(const Point& p2 : poly)
        {   
            // X = A + Normal( B - A ) * ((( B - A ) dot ( P - A )) / VSize( A - B ));
            // X = P projected on AB
            const Point& a = p1;
            const Point& b = p2;
            const Point& p = from;
            Point ab = b - a;
            Point ap = p - a;
            int64_t ab_length = vSize(ab);
            if(ab_length <= 0) //A = B, i.e. the input polygon had two adjacent points on top of each other.
            {
                p1 = p2; //Skip only one of the points.
                continue;
            }
            int64_t ax_length = dot(ab, ap) / ab_length;
            if (ax_length <= 0) // x is projected to before ab
            {
                if (projected_p_beyond_prev_segment)
                { //  case which looks like:   > .
                    projected_p_beyond_prev_segment = false;
                    Point& x = p1;
                    
                    int64_t dist2 = vSize2(x - p);
                    if (dist2 < bestDist2)
                    {
                        bestDist2 = dist2;
                        bestPoly = poly_idx;
                        if (distance == 0) { ret = x; }
                        else 
                        { 
                            Point inward_dir = turn90CCW(normal(ab, MM2INT(10.0)) + normal(p1 - p0, MM2INT(10.0))); // inward direction irrespective of sign of [distance]
                            // MM2INT(10.0) to retain precision for the eventual normalization 
                            ret = x + normal(inward_dir, distance);
                            is_already_on_correct_side_of_boundary = dot(inward_dir, p - x) * distance >= 0;
                        } 
                    }
                }
                else
                {
                    projected_p_beyond_prev_segment = false;
                    p0 = p1;
                    p1 = p2;
                    continue;
                }
            }
            else if (ax_length >= ab_length) // x is projected to beyond ab
            {
                projected_p_beyond_prev_segment = true;
                p0 = p1;
                p1 = p2;
                continue;
            }
            else 
            { // x is projected to a point properly on the line segment (not onto a vertex). The case which looks like | .
                projected_p_beyond_prev_segment = false;
                Point x = a + ab * ax_length / ab_length;
                
                int64_t dist2 = vSize2(p - x);
                if (dist2 < bestDist2)
                {
                    bestDist2 = dist2;
                    bestPoly = poly_idx;
                    if (distance == 0) { ret = x; }
                    else 
                    { 
                        Point inward_dir = turn90CCW(normal(ab, distance)); // inward or outward depending on the sign of [distance]
                        ret = x + inward_dir; 
                        is_already_on_correct_side_of_boundary = dot(inward_dir, p - x) >= 0;
                    }
                }
            }
            
            
            p0 = p1;
            p1 = p2;
        }
    }
    if (is_already_on_correct_side_of_boundary) // when the best point is already inside and we're moving inside, or when the best point is already outside and we're moving outside
    {
        if (bestDist2 < distance * distance)
        {
            from = ret;
        } 
        else 
        {
//            from = from; // original point stays unaltered. It is already inside by enough distance
        }
        return bestPoly;
    }
    else if (bestDist2 < maxDist2)
    {
        from = ret;
        return bestPoly;
    }
    return NO_INDEX;
}

Point PolygonUtils::moveOutside(const ClosestPolygonPoint& cpp, const int distance)
{
    return moveInside(cpp, -distance);
}

Point PolygonUtils::moveInside(const ClosestPolygonPoint& cpp, const int distance)
{
    if (distance == 0)
    { // the point which is assumed to be on the boundary doesn't have to be moved
        return cpp.location;
    }
    const PolygonRef poly = cpp.poly;
    unsigned int point_idx = cpp.point_idx;
    const Point& on_boundary = cpp.location;

    Point& p1 = poly[point_idx];
    unsigned int p2_idx;
    for (p2_idx = point_idx + 1; p2_idx != point_idx; p2_idx = p2_idx + 1)
    { // find the next point different from p1
        if (p2_idx == poly.size())
        {
            p2_idx = 0;
        }
        if (poly[p2_idx] != p1)
        {
            break;
        }
    }
    Point& p2 = poly[p2_idx];

    if (on_boundary == p1)
    {
        return getBoundaryPointWithOffset(poly, point_idx, -distance);
    }
    else if (on_boundary == p2)
    {
        return getBoundaryPointWithOffset(poly, p2_idx, -distance);
    }
    else 
    {
        const Point& x = on_boundary; // on_boundary is already projected on p1-p2
        
        Point inward_dir = turn90CCW(normal(p2 - p1, distance));
        return x + inward_dir; 
    }
}

ClosestPolygonPoint PolygonUtils::ensureInsideOrOutside(const Polygons& polygons, Point& from, int preferred_dist_inside, int64_t max_dist2, const std::function<int(Point)>& penalty_function)
{
    ClosestPolygonPoint closest_polygon_point = moveInside2(polygons, from, preferred_dist_inside, max_dist2, penalty_function);
    if (closest_polygon_point.point_idx == NO_INDEX)
    {
        return ClosestPolygonPoint(polygons[0]); // we couldn't move inside
    }
    PolygonRef closest_poly = closest_polygon_point.poly;
    bool is_outside_boundary = closest_poly.orientation();

    {
        bool is_inside = closest_poly.inside(from) == is_outside_boundary; // inside a hole is outside the part
        if (is_inside == (preferred_dist_inside > 0))
        { // we ended up on the right side of the polygon
            // assume we didn't overshoot another polygon in [polygons]
            return closest_polygon_point;
        }
    }

    // try once more with half the preferred distance inside
    int64_t max_dist2_here = std::numeric_limits<int64_t>::max(); // we already concluded we are close enough to the closest_poly
    moveInside2(closest_poly, from, preferred_dist_inside / 2, max_dist2_here, penalty_function);
    bool is_inside = closest_poly.inside(from) == is_outside_boundary; // inside a hole is outside the part
    if (is_inside == (preferred_dist_inside > 0))
    { // we ended up on the right side of the polygon
        // assume we didn't overshoot another polygon in [polygons]
        return closest_polygon_point;
    }
    // if above fails, we perform an offset and sit directly on the offsetted polygon (and keep the result from the above moveInside)
    else
    {
        int offset = (is_outside_boundary)? -preferred_dist_inside : preferred_dist_inside; // perform inset on outer boundary and outset on holes
        Polygons insetted = closest_poly.offset(offset / 2); // perform less inset, because chances are (thin parts of) the polygon will disappear, given that moveInside did an overshoot
        if (insetted.size() == 0)
        {
            return ClosestPolygonPoint(polygons[0]); // we couldn't move inside
        }
        ClosestPolygonPoint inside = findClosest(from, insetted, penalty_function);
        if (inside.point_idx != NO_INDEX)
        {
            bool is_inside = polygons.inside(inside.location) == is_outside_boundary; // inside a hole is outside the part
            if (is_inside != (preferred_dist_inside > 0))
            {
                /*
                 * somehow the insetted polygon is not inside of [closest_poly]
                 * Clipper seems to fuck up sometimes.
                 */
#ifdef DEBUG
                {
                    AABB aabb(insetted);
                    aabb.expand(std::abs(preferred_dist_inside) * 2);
                    SVG svg("debug.html", aabb);
                    svg.writePolygon(closest_poly, SVG::Color::BLACK);
                    for (auto point : closest_poly)
                    {
                        svg.writePoint(point, true, 2);
                    }
                    svg.writePolygons(insetted, SVG::Color::BLUE);
                    for (auto poly : insetted)
                    {
                        for (auto point : poly)
                        {
                            svg.writePoint(point, true, 2);
                        }
                    }
                    svg.writePoint(from, false, 5, SVG::Color::GREEN);
                    svg.writePoint(inside.location, false, 5, SVG::Color::RED);
                }
                logError("ERROR! ERROR!\n\tClipper::offset failed. See generated debug.html!\n\tBlack is original\n\tBlue is offsetted polygon\n");
#endif
                return ClosestPolygonPoint(polygons[0]);
            }
            from = inside.location;
        } // otherwise we just return the closest polygon point without modifying the from location
        return closest_polygon_point; // don't return a ClosestPolygonPoint with a reference to the above local polygons variable
    }
}


void PolygonUtils::findSmallestConnection(ClosestPolygonPoint& poly1_result, ClosestPolygonPoint& poly2_result, int sample_size)
{
    PolygonRef poly1 = poly1_result.poly;
    PolygonRef poly2 = poly2_result.poly;
    if (poly1.size() == 0 || poly2.size() == 0)
    {
        return;
    }
    
    int bestDist2 = -1;
    
    int step1 = std::max<unsigned int>(2, poly1.size() / sample_size);
    int step2 = std::max<unsigned int>(2, poly2.size() / sample_size);
    for (unsigned int i = 0; i < poly1.size(); i += step1)
    {
        for (unsigned int j = 0; j < poly2.size(); j += step2)
        {   
            int dist2 = vSize2(poly1[i] - poly2[j]);
            if (bestDist2 == -1 || dist2 < bestDist2)
            {   
                bestDist2 = dist2;
                poly1_result.point_idx = i;
                poly2_result.point_idx = j;
            }
        }
    }
    
    walkToNearestSmallestConnection(poly1_result, poly2_result);    
}

void PolygonUtils::walkToNearestSmallestConnection(ClosestPolygonPoint& poly1_result, ClosestPolygonPoint& poly2_result)
{
    PolygonRef poly1 = poly1_result.poly;
    PolygonRef poly2 = poly2_result.poly;
    if (poly1_result.point_idx < 0 || poly2_result.point_idx < 0)
    {
        return;
    }
    
    int equilibirum_limit = 100; // hard coded value
    for (int loop_counter = 0; loop_counter < equilibirum_limit; loop_counter++)
    {
        unsigned int pos1_before = poly1_result.point_idx;
        poly1_result = findNearestClosest(poly2_result.location, poly1, poly1_result.point_idx);
        unsigned int pos2_before = poly2_result.point_idx;
        poly2_result = findNearestClosest(poly1_result.location, poly2, poly2_result.point_idx);
       
        if (poly1_result.point_idx == pos1_before && poly2_result.point_idx == pos2_before)
        {
            break;
        }
    }
}

ClosestPolygonPoint PolygonUtils::findNearestClosest(Point from, PolygonRef polygon, int start_idx)
{
    ClosestPolygonPoint forth = findNearestClosest(from, polygon, start_idx, 1);
    if (forth.point_idx == NO_INDEX)
    {
        return forth; // stop computation
    }
    ClosestPolygonPoint back = findNearestClosest(from, polygon, start_idx, -1);
    assert(back.point_idx != NO_INDEX);
    if (vSize2(forth.location - from) < vSize2(back.location - from))
    {
        return forth;
    }
    else
    {
        return back;
    }
}

ClosestPolygonPoint PolygonUtils::findNearestClosest(Point from, PolygonRef polygon, int start_idx, int direction)
{
    if (polygon.size() == 0)
    {
        return ClosestPolygonPoint(polygon);
    }
    Point aPoint = polygon[0];
    Point best = aPoint;

    int64_t closestDist = vSize2(from - best);
    int bestPos = 0;

    for (unsigned int p = 0; p<polygon.size(); p++)
    {
        int p1_idx = (polygon.size() + direction*p + start_idx) % polygon.size();
        int p2_idx = (polygon.size() + direction*(p+1) + start_idx) % polygon.size();
        Point& p1 = polygon[p1_idx];
        Point& p2 = polygon[p2_idx];

        Point closest_here = LinearAlg2D::getClosestOnLineSegment(from, p1 ,p2);
        int64_t dist = vSize2(from - closest_here);
        if (dist < closestDist)
        {
            best = closest_here;
            closestDist = dist;
            bestPos = p1_idx;
        }
        else 
        {
            return ClosestPolygonPoint(best, bestPos, polygon);
        }
    }

    return ClosestPolygonPoint(best, bestPos, polygon);
}

ClosestPolygonPoint PolygonUtils::findClosest(Point from, const Polygons& polygons, const std::function<int(Point)>& penalty_function)
{
    ClosestPolygonPoint none(from, -1, polygons[0], -1);
    
    if (polygons.size() == 0) return none;
    PolygonRef aPolygon = polygons[0];
    if (aPolygon.size() == 0) return none;
    Point aPoint = aPolygon[0];

    ClosestPolygonPoint best(aPoint, 0, aPolygon, 0);

    int64_t closestDist2_score = vSize2(from - best.location) + penalty_function(best.location);
    
    for (unsigned int ply = 0; ply < polygons.size(); ply++)
    {
        const PolygonRef poly = polygons[ply];
        if (poly.size() == 0) continue;
        ClosestPolygonPoint closest_here = findClosest(from, poly, penalty_function);
        if (closest_here.point_idx == NO_INDEX)
        {
            continue;
        }
        int64_t dist2_score = vSize2(from - closest_here.location) + penalty_function(closest_here.location);
        if (dist2_score < closestDist2_score)
        {
            best = closest_here;
            closestDist2_score = dist2_score;
            best.poly_idx = ply;
        }
    }

    return best;
}

ClosestPolygonPoint PolygonUtils::findClosest(Point from, const PolygonRef polygon, const std::function<int(Point)>& penalty_function)
{
    if (polygon.size() == 0)
    {
        return ClosestPolygonPoint(polygon);
    }
    Point aPoint = polygon[0];
    Point best = aPoint;

    int64_t closestDist2_score = vSize2(from - best) + penalty_function(best);
    int bestPos = 0;
//
    for (unsigned int p = 0; p<polygon.size(); p++)
    {
        Point& p1 = polygon[p];

        unsigned int p2_idx = p+1;
        if (p2_idx >= polygon.size()) p2_idx = 0;
        Point& p2 = polygon[p2_idx];

        Point closest_here = LinearAlg2D::getClosestOnLineSegment(from, p1 ,p2);
        int64_t dist2_score = vSize2(from - closest_here) + penalty_function(closest_here);
        if (dist2_score < closestDist2_score)
        {
            best = closest_here;
            closestDist2_score = dist2_score;
            bestPos = p;
        }
    }

    return ClosestPolygonPoint(best, bestPos, polygon);
}

BucketGrid2D<PolygonsPointIndex>* PolygonUtils::createLocToLineGrid(const Polygons& polygons, int square_size)
{
    unsigned int n_points = 0;
    for (const auto& poly : polygons)
    {
        n_points += poly.size();
    }

    BucketGrid2D<PolygonsPointIndex>* ret = new BucketGrid2D<PolygonsPointIndex>(square_size, n_points);

    for (unsigned int poly_idx = 0; poly_idx < polygons.size(); poly_idx++)
    {
        const PolygonRef poly = polygons[poly_idx];
        for (unsigned int point_idx = 0; point_idx < poly.size(); point_idx++)
        {
            Point& p1 = poly[point_idx];
            Point& p2 = poly[(point_idx + 1) % poly.size()];
            
            ret->insert(p1, PolygonsPointIndex(poly_idx, point_idx));
            Point vec = p2 - p1;
            int64_t vec_length = vSize(vec);
            for (int64_t dist_along_line = square_size; dist_along_line < vec_length; dist_along_line += square_size)
            {
                Point point_along_line = p1 + vec * dist_along_line / vec_length;
                
                ret->insert(point_along_line, PolygonsPointIndex(poly_idx, point_idx));
            }
        }
        
    }
    
    
    
    
    
    return ret;
}

/*
 * The current implemetnation can check the same line segment multiple times, 
 * since the same line segment can occur in multiple cells if it it longer than the cell size of the BucketGrid.
 * 
 * We could skip the duplication by keeping a vector of vectors of bools.
 *
 */
std::optional<ClosestPolygonPoint> PolygonUtils::findClose(Point from, const Polygons& polygons, const BucketGrid2D<PolygonsPointIndex>& loc_to_line, const std::function<int(Point)>& penalty_function)
{
    std::vector<PolygonsPointIndex> near_lines;
    loc_to_line.findNearbyObjects(from, near_lines);

    Point best(0, 0);

    int64_t closest_dist2_score = std::numeric_limits<int64_t>::max();
    PolygonsPointIndex best_point_poly_idx(NO_INDEX, NO_INDEX);
    for (PolygonsPointIndex& point_poly_index : near_lines)
    {
        const PolygonRef poly = polygons[point_poly_index.poly_idx];
        Point& p1 = poly[point_poly_index.point_idx];
        Point& p2 = poly[(point_poly_index.point_idx + 1) % poly.size()];

        Point closest_here = LinearAlg2D::getClosestOnLineSegment(from, p1 ,p2);
        int64_t dist2_score = vSize2(from - closest_here) + penalty_function(closest_here);
        if (dist2_score < closest_dist2_score)
        {
            best = closest_here;
            closest_dist2_score = dist2_score;
            best_point_poly_idx = point_poly_index;
        }
    }
    if (best_point_poly_idx.poly_idx == NO_INDEX)
    {
        return std::optional<ClosestPolygonPoint>();
    }
    else
    {
<<<<<<< HEAD
        bool bs_arg(true); // doesn't mean anything. Just to make clear we call the variable arguments of the constructor.
=======
        bool bs_arg = true; // doesn't mean anything. Just to make clear we call the variable arguments of the constructor.
>>>>>>> b0ee1ca5
        return std::optional<ClosestPolygonPoint>(bs_arg, best, best_point_poly_idx.point_idx, polygons[best_point_poly_idx.poly_idx], best_point_poly_idx.poly_idx);
    }
}


std::vector<std::pair<ClosestPolygonPoint, ClosestPolygonPoint>> PolygonUtils::findClose(const PolygonRef from, const Polygons& destination, const BucketGrid2D< PolygonsPointIndex >& destination_loc_to_line, const std::function<int(Point)>& penalty_function)
{
    std::vector<std::pair<ClosestPolygonPoint, ClosestPolygonPoint>> ret;
    int p0_idx = from.size() - 1;
    Point p0(from[p0_idx]);
    int grid_size = destination_loc_to_line.getCellSize();
    for (unsigned int p1_idx = 0; p1_idx < from.size(); p1_idx++)
    {
        const Point& p1 = from[p1_idx];
        std::optional<ClosestPolygonPoint> best_here = findClose(p1, destination, destination_loc_to_line, penalty_function);
        if (best_here)
        {
            ret.push_back(std::make_pair(ClosestPolygonPoint(p1, p1_idx, from), *best_here));
        }
        Point p0p1 = p1 - p0;
        int dist_to_p1 = vSize(p0p1);
        for (unsigned int middle_point_nr = 1; dist_to_p1 > grid_size * 2; ++middle_point_nr)
        {
            Point x = p0 + normal(p0p1, middle_point_nr * grid_size);
            dist_to_p1 -= grid_size;

            std::optional<ClosestPolygonPoint> best_here = findClose(x, destination, destination_loc_to_line, penalty_function);
            if (best_here)
            {
                ret.push_back(std::make_pair(ClosestPolygonPoint(x, p0_idx, from), *best_here));
            }
        }
        p0 = p1;
        p0_idx = p1_idx;
    }
    return ret;
}





bool PolygonUtils::getNextPointWithDistance(Point from, int64_t dist, const PolygonRef poly, int start_idx, int poly_start_idx, GivenDistPoint& result)
{
    
    Point prev_poly_point = poly[(start_idx + poly_start_idx) % poly.size()];
    
    for (unsigned int prev_idx = start_idx; prev_idx < poly.size(); prev_idx++) 
    {
        int next_idx = (prev_idx + 1 + poly_start_idx) % poly.size(); // last checked segment is between last point in poly and poly[0]...
        Point& next_poly_point = poly[next_idx];
        if ( !shorterThen(next_poly_point - from, dist) )
        {
            /*
             *                 x    r
             *      p.---------+---+------------.n
             *                L|  /
             *                 | / dist
             *                 |/
             *                f.
             * 
             * f=from
             * p=prev_poly_point
             * n=next_poly_point
             * x= f projected on pn
             * r=result point at distance [dist] from f
             */
            
            Point pn = next_poly_point - prev_poly_point;
            
            if (shorterThen(pn, 100)) // when precision is limited
            {
                Point middle = (next_poly_point + prev_poly_point) / 2;
                int64_t dist_to_middle = vSize(from - middle);
                if (dist_to_middle - dist < 100 && dist_to_middle - dist > -100)
                {
                    result.location = middle;
                    result.pos = prev_idx;
                    return true;
                } else
                {
                    prev_poly_point = next_poly_point;
                    continue;
                }
            }
            
            Point pf = from - prev_poly_point;
            Point px = dot(pf, pn) / vSize(pn) * pn / vSize(pn);
            Point xf = pf - px;
            
            if (!shorterThen(xf, dist)) // line lies wholly further than pn
            {
                prev_poly_point = next_poly_point;
                continue;
                
            }
            
            int64_t xr_dist = std::sqrt(dist*dist - vSize2(xf)); // inverse Pythagoras
            
            if (vSize(pn - px) - xr_dist < 1) // r lies beyond n
            {
                prev_poly_point = next_poly_point;
                continue;
            }
            
            Point xr = xr_dist * pn / vSize(pn);
            Point pr = px + xr;
            
            result.location = prev_poly_point + pr;
            result.pos = prev_idx;
            return true;
        }
        prev_poly_point = next_poly_point;
    }
    return false;
}



bool PolygonUtils::polygonCollidesWithlineSegment(const PolygonRef poly, Point& transformed_startPoint, Point& transformed_endPoint, PointMatrix transformation_matrix)
{
    Point p0 = transformation_matrix.apply(poly.back());
    for(Point p1_ : poly)
    {
        Point p1 = transformation_matrix.apply(p1_);
        if ((p0.Y >= transformed_startPoint.Y && p1.Y <= transformed_startPoint.Y) || (p1.Y >= transformed_startPoint.Y && p0.Y <= transformed_startPoint.Y))
        {
            int64_t x;
            if(p1.Y == p0.Y)
            {
                x = p0.X;
            }
            else
            {
                x = p0.X + (p1.X - p0.X) * (transformed_startPoint.Y - p0.Y) / (p1.Y - p0.Y);
            }
            
            if (x >= transformed_startPoint.X && x <= transformed_endPoint.X)
                return true;
        }
        p0 = p1;
    }
    return false;
}

bool PolygonUtils::polygonCollidesWithlineSegment(const PolygonRef poly, Point& startPoint, Point& endPoint)
{
    Point diff = endPoint - startPoint;

    PointMatrix transformation_matrix = PointMatrix(diff);
    Point transformed_startPoint = transformation_matrix.apply(startPoint);
    Point transformed_endPoint = transformation_matrix.apply(endPoint);

    return PolygonUtils::polygonCollidesWithlineSegment(poly, transformed_startPoint, transformed_endPoint, transformation_matrix);
}

bool PolygonUtils::polygonCollidesWithlineSegment(const Polygons& polys, Point& transformed_startPoint, Point& transformed_endPoint, PointMatrix transformation_matrix)
{
    for (const PolygonRef poly : const_cast<Polygons&>(polys))
    {
        if (poly.size() == 0) { continue; }
        if (PolygonUtils::polygonCollidesWithlineSegment(poly, transformed_startPoint, transformed_endPoint, transformation_matrix))
        {
            return true;
        }
    }
    
    return false;
}


bool PolygonUtils::polygonCollidesWithlineSegment(const Polygons& polys, Point& startPoint, Point& endPoint)
{
    Point diff = endPoint - startPoint;

    PointMatrix transformation_matrix = PointMatrix(diff);
    Point transformed_startPoint = transformation_matrix.apply(startPoint);
    Point transformed_endPoint = transformation_matrix.apply(endPoint);

    return polygonCollidesWithlineSegment(polys, transformed_startPoint, transformed_endPoint, transformation_matrix);
}


}//namespace cura<|MERGE_RESOLUTION|>--- conflicted
+++ resolved
@@ -602,11 +602,7 @@
     }
     else
     {
-<<<<<<< HEAD
-        bool bs_arg(true); // doesn't mean anything. Just to make clear we call the variable arguments of the constructor.
-=======
         bool bs_arg = true; // doesn't mean anything. Just to make clear we call the variable arguments of the constructor.
->>>>>>> b0ee1ca5
         return std::optional<ClosestPolygonPoint>(bs_arg, best, best_point_poly_idx.point_idx, polygons[best_point_poly_idx.poly_idx], best_point_poly_idx.poly_idx);
     }
 }
