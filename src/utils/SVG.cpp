// Copyright (c) 2022 Ultimaker B.V.
// CuraEngine is released under the terms of the AGPLv3 or higher

#include "utils/SVG.h"

#include <sstream>

#include <spdlog/spdlog.h>

#include "geometry/polygon.h"
#include "geometry/single_shape.h"
#include "utils/ExtrusionLine.h"
#include "utils/Point3D.h"

namespace cura
{


std::string SVG::toString(Color color) const
{
    switch (color)
    {
    case SVG::Color::BLACK:
        return "black";
    case SVG::Color::WHITE:
        return "white";
    case SVG::Color::GRAY:
        return "gray";
    case SVG::Color::RED:
        return "red";
    case SVG::Color::BLUE:
        return "blue";
    case SVG::Color::GREEN:
        return "green";
    case SVG::Color::LIME:
        return "lime";
    case SVG::Color::ORANGE:
        return "orange";
    case SVG::Color::MAGENTA:
        return "magenta";
    case SVG::Color::YELLOW:
        return "yellow";
    case SVG::Color::NONE:
        return "none";
    default:
        return "black";
    }
}

std::string SVG::toString(const ColorObject& color) const
{
    if (color.is_enum_)
        return toString(color.color_);
    else
    {
        std::ostringstream ss;
        ss << "rgb(" << color.r_ << "," << color.g_ << "," << color.b_ << ")";
        return ss.str();
    }
}


SVG::SVG(std::string filename, AABB aabb, Point2LL canvas_size, ColorObject background)
    : SVG(
        filename,
        aabb,
        std::min(
            static_cast<double>(canvas_size.X - canvas_size.X / 5 * 2) / static_cast<double>(aabb.max_.X - aabb.min_.X),
            static_cast<double>(canvas_size.Y - canvas_size.Y / 5) / static_cast<double>(aabb.max_.Y - aabb.min_.Y)),
        canvas_size,
        background)
{
}

SVG::SVG(std::string filename, AABB aabb, double scale, ColorObject background)
    : SVG(filename, aabb, scale, (aabb.max_ - aabb.min_) * scale, background)
{
}

SVG::SVG(std::string filename, AABB aabb, double scale, Point2LL canvas_size, ColorObject background)
    : aabb_(aabb)
    , aabb_size_(aabb.max_ - aabb.min_)
    , canvas_size_(canvas_size)
    , scale_(scale)
    , background_(background)
{
    output_is_html_ = strcmp(filename.c_str() + strlen(filename.c_str()) - 4, "html") == 0;
    out_ = fopen(filename.c_str(), "w");
    if (! out_)
    {
        spdlog::error("The file %s could not be opened for writing.", filename);
    }
    if (output_is_html_)
    {
        fprintf(out_, "<!DOCTYPE html><html><body>\n");
    }
    else
    {
        fprintf(out_, "<?xml version=\"1.0\" encoding=\"UTF-8\" standalone=\"no\"?>\n");
    }
    fprintf(out_, "<svg \n");
    fprintf(out_, "   xmlns=\"http://www.w3.org/2000/svg\"\n");
    fprintf(out_, "   xmlns:inkscape=\"http://www.inkscape.org/namespaces/inkscape\"\n");
    fprintf(out_, "   height=\"%f\"\n", scale_ * static_cast<double>(aabb_.max_.Y - aabb_.min_.Y));
    fprintf(out_, "   width=\"%f\"\n", scale_ * static_cast<double>(aabb_.max_.X - aabb_.min_.X));
    fprintf(out_, "   version=\"1.1\">\n");
    fprintf(out_, "  <g\n");
    fprintf(out_, "    inkscape:groupmode=\"layer\"\n");
    fprintf(out_, "    inkscape:label=\"layer%zu\"\n", layer_nr_);
    fprintf(out_, "    id=\"layer%zu\">\n", layer_nr_);

    if (! background_.is_enum_ || background_.color_ != Color::NONE)
    {
        fprintf(out_, "<rect width=\"100%%\" height=\"100%%\" fill=\"%s\"/>\n", toString(background_).c_str());
    }
}

SVG::~SVG()
{
    fprintf(out_, "  </g>\n");
    fprintf(out_, "</svg>\n");
    if (output_is_html_)
    {
        fprintf(out_, "</body></html>");
    }
    fclose(out_);
}

double SVG::getScale() const
{
    return scale_;
}

void SVG::nextLayer()
{
    fprintf(out_, "  </g>\n");
    layer_nr_++;
    fprintf(out_, "  <g\n");
    fprintf(out_, "    inkscape:groupmode=\"layer\"\n");
    fprintf(out_, "    inkscape:label=\"layer%zu\"\n", layer_nr_);
    fprintf(out_, "    id=\"layer%zu\">\n", layer_nr_);
}

Point2LL SVG::transform(const Point2LL& p) const
{
    return Point2LL(std::llrint(static_cast<double>(p.X - aabb_.min_.X) * scale_), std::llrint(static_cast<double>(p.Y - aabb_.min_.Y) * scale_));
}

Point3D SVG::transformF(const Point2LL& p) const
{
    return Point3D(static_cast<double>(p.X - aabb_.min_.X) * scale_, static_cast<double>(p.Y - aabb_.min_.Y) * scale_, 0.0);
}

void SVG::writeComment(const std::string& comment) const
{
    fprintf(out_, "<!-- %s -->\n", comment.c_str());
}

void SVG::writeAreas(const Shape& polygons, const ColorObject color, const ColorObject outline_color, const double stroke_width) const
{
    std::vector<SingleShape> parts = polygons.splitIntoParts();
    for (auto part_it = parts.rbegin(); part_it != parts.rend(); ++part_it)
    {
        SingleShape& part = *part_it;
        for (size_t j = 0; j < part.size(); j++)
        {
            fprintf(out_, "<polygon points=\"");
            for (Point2LL& p : part[j])
            {
                Point3D fp = transformF(p);
                fprintf(out_, "%f,%f ", static_cast<double>(fp.x_), static_cast<double>(fp.y_));
            }
            if (j == 0)
                fprintf(out_, "\" style=\"fill:%s;stroke:%s;stroke-width:%f\" />\n", toString(color).c_str(), toString(outline_color).c_str(), static_cast<double>(stroke_width));
            else
                fprintf(out_, "\" style=\"fill:white;stroke:%s;stroke-width:%f\" />\n", toString(outline_color).c_str(), static_cast<double>(stroke_width));
        }
    }
}

void SVG::writeAreas(const Polygon& polygon, const ColorObject color, const ColorObject outline_color, const double stroke_width) const
{
    fprintf(
        out_,
        "<polygon fill=\"%s\" stroke=\"%s\" stroke-width=\"%f\" points=\"",
        toString(color).c_str(),
        toString(outline_color).c_str(),
        static_cast<double>(stroke_width)); // The beginning of the polygon tag.
    for (const Point2LL& point : polygon) // Add every point to the list of points.
    {
        Point3D transformed = transformF(point);
        fprintf(out_, "%f,%f ", static_cast<double>(transformed.x_), static_cast<double>(transformed.y_));
    }
    fprintf(out_, "\" />\n"); // The end of the polygon tag.
}

void SVG::writePoint(const Point2LL& p, const bool write_coords, const double size, const ColorObject color) const
{
    Point3D pf = transformF(p);
    fprintf(
        out_,
        "<circle cx=\"%f\" cy=\"%f\" r=\"%f\" stroke-width=\"0\" fill=\"%s\" />\n",
        static_cast<double>(pf.x_),
        static_cast<double>(pf.y_),
        static_cast<double>(size),
        toString(color).c_str());

    if (write_coords)
    {
        fprintf(out_, "<text x=\"%f\" y=\"%f\" style=\"font-size: 10px;\" fill=\"black\">%lli,%lli</text>\n", static_cast<double>(pf.x_), static_cast<double>(pf.y_), p.X, p.Y);
    }
}

void SVG::writePoints(const Polygon& poly, const bool write_coords, const double size, const ColorObject color) const
{
    for (const Point2LL& p : poly)
    {
        writePoint(p, write_coords, size, color);
    }
}

void SVG::writePoints(const Shape& polygons, const bool write_coords, const double size, const ColorObject color) const
{
    for (const Polygon& poly : polygons)
    {
        writePoints(poly, write_coords, size, color);
    }
}

void SVG::writeLines(const std::vector<Point2LL>& polyline, const ColorObject color) const
{
    if (polyline.size() <= 1) // Need at least 2 points.
    {
        return;
    }

    Point3D transformed = transformF(polyline[0]); // Element 0 must exist due to the check above.
    fprintf(
        out_,
        "<path fill=\"none\" stroke=\"%s\" stroke-width=\"1\" d=\"M%f,%f",
        toString(color).c_str(),
        static_cast<double>(transformed.x_),
        static_cast<double>(transformed.y_)); // Write the start of the path tag and the first endpoint.
    for (size_t point = 1; point < polyline.size(); point++)
    {
        transformed = transformF(polyline[point]);
        fprintf(out_, "L%f,%f", static_cast<double>(transformed.x_), static_cast<double>(transformed.y_)); // Write a line segment to the next point.
    }
    fprintf(out_, "\" />\n"); // Write the end of the tag.
}

void SVG::writeLine(const Point2LL& a, const Point2LL& b, const ColorObject color, const double stroke_width) const
{
    Point3D fa = transformF(a);
    Point3D fb = transformF(b);
    fprintf(
        out_,
        "<line x1=\"%f\" y1=\"%f\" x2=\"%f\" y2=\"%f\" style=\"stroke:%s;stroke-width:%f\" />\n",
        static_cast<double>(fa.x_),
        static_cast<double>(fa.y_),
        static_cast<double>(fb.x_),
        static_cast<double>(fb.y_),
        toString(color).c_str(),
        static_cast<double>(stroke_width));
}

void SVG::writeArrow(const Point2LL& a, const Point2LL& b, const ColorObject color, const double stroke_width, const double head_size) const
{
    Point3D fa = transformF(a);
    Point3D fb = transformF(b);
    Point3D ab = fb - fa;
    Point3D normal = Point3D(ab.y_, -ab.x_, 0.0).normalized();
    Point3D direction = ab.normalized();

    Point3D tip = fb + normal * head_size - direction * head_size;
    Point3D b_base = fb + normal * stroke_width - direction * stroke_width * 2.41f;
    Point3D a_base = fa + normal * stroke_width;
    fprintf(
        out_,
        "<polygon fill=\"%s\" points=\"%f,%f %f,%f %f,%f %f,%f %f,%f\" />",
        toString(color).c_str(),
        static_cast<double>(fa.x_),
        static_cast<double>(fa.y_),
        static_cast<double>(fb.x_),
        static_cast<double>(fb.y_),
        static_cast<double>(tip.x_),
        static_cast<double>(tip.y_),
        static_cast<double>(b_base.x_),
        static_cast<double>(b_base.y_),
        static_cast<double>(a_base.x_),
        static_cast<double>(a_base.y_));
}

void SVG::writeLineRGB(const Point2LL& from, const Point2LL& to, const int r, const int g, const int b, const double stroke_width) const
{
    Point3D fa = transformF(from);
    Point3D fb = transformF(to);
    fprintf(
        out_,
        "<line x1=\"%f\" y1=\"%f\" x2=\"%f\" y2=\"%f\" style=\"stroke:rgb(%i,%i,%i);stroke-width:%f\" />\n",
        static_cast<double>(fa.x_),
        static_cast<double>(fa.y_),
        static_cast<double>(fb.x_),
        static_cast<double>(fb.y_),
        r,
        g,
        b,
        static_cast<double>(stroke_width));
}

void SVG::writeDashedLine(const Point2LL& a, const Point2LL& b, ColorObject color) const
{
    Point3D fa = transformF(a);
    Point3D fb = transformF(b);
    fprintf(
        out_,
        "<line x1=\"%f\" y1=\"%f\" x2=\"%f\" y2=\"%f\" stroke=\"%s\" stroke-width=\"1\" stroke-dasharray=\"5,5\" />\n",
        static_cast<double>(fa.x_),
        static_cast<double>(fa.y_),
        static_cast<double>(fb.x_),
        static_cast<double>(fb.y_),
        toString(color).c_str());
}

void SVG::writeText(const Point2LL& p, const std::string& txt, const ColorObject color, const double font_size) const
{
    Point3D pf = transformF(p);
    fprintf(
        out_,
        "<text x=\"%f\" y=\"%f\" style=\"font-size: %fpx;\" fill=\"%s\">%s</text>\n",
        static_cast<double>(pf.x_),
        static_cast<double>(pf.y_),
        static_cast<double>(font_size),
        toString(color).c_str(),
        txt.c_str());
}

<<<<<<< HEAD
void SVG::writePolygons(const Shape& polys, const ColorObject color, const double stroke_width) const
=======
void SVG::writePolygons(const Polygons& polys, const ColorObject color, const double stroke_width, const bool flush) const
>>>>>>> 8b1757ec
{
    for (const Polygon& poly : polys)
    {
        writePolygon(poly, color, stroke_width, false);
    }

    if (flush)
    {
        fflush(out_);
    }
}

<<<<<<< HEAD
void SVG::writePolygon(const Polygon& poly, const ColorObject color, const double stroke_width) const
=======
void SVG::writePolygon(ConstPolygonRef poly, const ColorObject color, const double stroke_width, const bool flush) const
>>>>>>> 8b1757ec
{
    if (poly.size() == 0)
    {
        return;
    }
    int size = static_cast<int>(poly.size());
    Point2LL p0 = poly.back();
    int i = 0;
    for (Point2LL p1 : poly)
    {
        if (color.color_ == Color::RAINBOW)
        {
            int g = (i * 255 * 11 / size) % (255 * 2);
            if (g > 255)
            {
                g = 255 * 2 - g;
            }
            int b = (i * 255 * 5 / size) % (255 * 2);
            if (b > 255)
            {
                b = 255 * 2 - b;
            }
            writeLineRGB(p0, p1, i * 255 / size, g, b, stroke_width);
        }
        else
        {
            writeLine(p0, p1, color, stroke_width);
        }
        p0 = p1;
        i++;
    }

    if (flush)
    {
        fflush(out_);
    }
}


void SVG::writePolylines(const Shape& polys, const ColorObject color, const double stroke_width) const
{
    for (const Polygon& poly : polys)
    {
        writePolyline(poly, color, stroke_width);
    }
}

void SVG::writePolyline(const Polygon& poly, const ColorObject color, const double stroke_width) const
{
    if (poly.size() == 0)
    {
        return;
    }
    const int size = static_cast<int>(poly.size());
    Point2LL p0 = poly[0];
    int i = 0;
    for (size_t p_idx = 1; p_idx < poly.size(); p_idx++)
    {
        Point2LL p1 = poly[p_idx];
        if (color.color_ == Color::RAINBOW)
        {
            int g = (i * 255 * 11 / size) % (255 * 2);
            if (g > 255)
                g = 255 * 2 - g;
            int b = (i * 255 * 5 / size) % (255 * 2);
            if (b > 255)
                b = 255 * 2 - b;
            writeLineRGB(p0, p1, i * 255 / size, g, b, stroke_width);
        }
        else
        {
            writeLine(p0, p1, color, stroke_width);
        }
        p0 = p1;
        i++;
    }
}

void SVG::writePaths(const std::vector<VariableWidthLines>& paths, const ColorObject color, const double width_factor) const
{
    for (const VariableWidthLines& lines : paths)
    {
        writeLines(lines, color, width_factor);
    }
}

void SVG::writeLines(const VariableWidthLines& lines, const ColorObject color, const double width_factor) const
{
    for (const ExtrusionLine& line : lines)
    {
        writeLine(line, color, width_factor);
    }
}

void SVG::writeLine(const ExtrusionLine& line, const ColorObject color, const double width_factor) const
{
    constexpr double minimum_line_width = 10; // Always have some width, otherwise some lines become completely invisible.
    if (line.junctions_.empty()) // Only draw lines that have at least 2 junctions, otherwise they are degenerate.
    {
        return;
    }
    ExtrusionJunction start_vertex = line.junctions_[0];
    for (size_t index = 1; index < line.junctions_.size(); ++index)
    {
        ExtrusionJunction end_vertex = line.junctions_[index];

        // Compute the corners of the trapezoid for this variable-width line segment.
        const Point2LL direction_vector = end_vertex.p_ - start_vertex.p_;
        const Point2LL direction_left = turn90CCW(direction_vector);
        const Point2LL direction_right = -direction_left; // Opposite of left.
        const Point3D start_left
            = transformF(start_vertex.p_ + normal(direction_left, std::llrint(std::max(minimum_line_width, static_cast<double>(start_vertex.w_) * width_factor))));
        const Point3D start_right
            = transformF(start_vertex.p_ + normal(direction_right, std::llrint(std::max(minimum_line_width, static_cast<double>(start_vertex.w_) * width_factor))));
        const Point3D end_left = transformF(end_vertex.p_ + normal(direction_left, std::llrint(std::max(minimum_line_width, static_cast<double>(end_vertex.w_) * width_factor))));
        const Point3D end_right = transformF(end_vertex.p_ + normal(direction_right, std::llrint(std::max(minimum_line_width, static_cast<double>(end_vertex.w_) * width_factor))));

        fprintf(
            out_,
            "<polygon fill=\"%s\" points=\"%f,%f %f,%f %f,%f %f,%f\" />\n",
            toString(color).c_str(),
            static_cast<double>(start_left.x_),
            static_cast<double>(start_left.y_),
            static_cast<double>(start_right.x_),
            static_cast<double>(start_right.y_),
            static_cast<double>(end_right.x_),
            static_cast<double>(end_right.y_),
            static_cast<double>(end_left.x_),
            static_cast<double>(end_left.y_));

        start_vertex = end_vertex; // For the next line segment.
    }
}

void SVG::writeCoordinateGrid(const coord_t grid_size, const Color color, const double stroke_width, const double font_size) const
{
    constexpr double dist_from_edge = 0.05; // As fraction of image width or height.
    const coord_t min_x = aabb_.min_.X - (aabb_.min_.X % grid_size);
    const coord_t min_y = aabb_.min_.Y - (aabb_.min_.Y % grid_size);

    for (coord_t x = min_x; x < aabb_.max_.X; x += grid_size)
    {
        writeLine(Point2LL(x, aabb_.min_.Y), Point2LL(x, aabb_.max_.Y), color, stroke_width);
        std::stringstream ss;
        ss << INT2MM(x);
        writeText(Point2LL(x, std::llrint(static_cast<double>(aabb_.min_.Y) + static_cast<double>(aabb_.max_.Y - aabb_.min_.Y) * dist_from_edge)), ss.str(), color, font_size);
    }
    for (coord_t y = min_y; y < aabb_.max_.Y; y += grid_size)
    {
        writeLine(Point2LL(aabb_.min_.X, y), Point2LL(aabb_.max_.Y, y), color, stroke_width);
        std::stringstream ss;
        ss << INT2MM(y);
        writeText(Point2LL(std::llrint(static_cast<double>(aabb_.min_.X) + static_cast<double>(aabb_.max_.X - aabb_.min_.X) * dist_from_edge), y), ss.str(), color, font_size);
    }
}

} // namespace cura<|MERGE_RESOLUTION|>--- conflicted
+++ resolved
@@ -335,11 +335,7 @@
         txt.c_str());
 }
 
-<<<<<<< HEAD
-void SVG::writePolygons(const Shape& polys, const ColorObject color, const double stroke_width) const
-=======
-void SVG::writePolygons(const Polygons& polys, const ColorObject color, const double stroke_width, const bool flush) const
->>>>>>> 8b1757ec
+void SVG::writePolygons(const Shape& polys, const ColorObject color, const double stroke_width, const bool flush) const
 {
     for (const Polygon& poly : polys)
     {
@@ -352,11 +348,7 @@
     }
 }
 
-<<<<<<< HEAD
-void SVG::writePolygon(const Polygon& poly, const ColorObject color, const double stroke_width) const
-=======
-void SVG::writePolygon(ConstPolygonRef poly, const ColorObject color, const double stroke_width, const bool flush) const
->>>>>>> 8b1757ec
+void SVG::writePolygon(const Polygon poly, const ColorObject color, const double stroke_width, const bool flush) const
 {
     if (poly.size() == 0)
     {
