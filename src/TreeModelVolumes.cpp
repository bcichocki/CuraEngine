// Copyright (c) 2021 Ultimaker B.V.
// CuraEngine is released under the terms of the AGPLv3 or higher.

#include "TreeModelVolumes.h"
#include "TreeSupport.h"
#include "TreeSupportEnums.h"
#include "progress/Progress.h"
#include "sliceDataStorage.h"
#include "utils/ThreadPool.h"
#include "utils/algorithm.h"
#include <spdlog/spdlog.h>
namespace cura
{

TreeModelVolumes::TreeModelVolumes(const SliceDataStorage& storage, const coord_t max_move, const coord_t max_move_slow, size_t current_mesh_idx, double progress_multiplier, double progress_offset, const std::vector<Polygons>& additional_excluded_areas) : max_move_{ std::max(max_move - 2, coord_t(0)) }, max_move_slow_{ std::max(max_move_slow - 2, coord_t(0)) }, progress_multiplier{ progress_multiplier }, progress_offset{ progress_offset }, machine_border_{ calculateMachineBorderCollision(storage.getMachineBorder()) } // -2 to avoid rounding errors
{
    anti_overhang_ = std::vector<Polygons>(storage.support.supportLayers.size(), Polygons());
    std::unordered_map<size_t, size_t> mesh_to_layeroutline_idx;


    coord_t min_maximum_resolution_ = std::numeric_limits<coord_t>::max();
    coord_t min_maximum_deviation_ = std::numeric_limits<coord_t>::max();
    coord_t min_maximum_area_deviation_ = std::numeric_limits<coord_t>::max();

    support_rests_on_model = false;
    for (size_t mesh_idx = 0; mesh_idx < storage.meshes.size(); mesh_idx++)
    {
        SliceMeshStorage mesh = storage.meshes[mesh_idx];
        bool added = false;
        for (size_t idx = 0; idx < layer_outlines_.size(); idx++)
        {
            if (checkSettingsEquality(layer_outlines_[idx].first, mesh.settings))
            {
                added = true;
                mesh_to_layeroutline_idx[mesh_idx] = idx;
            }
        }
        if (!added)
        {
            mesh_to_layeroutline_idx[mesh_idx] = layer_outlines_.size();
            layer_outlines_.emplace_back(mesh.settings, std::vector<Polygons>(storage.support.supportLayers.size(), Polygons()));
        }
    }

    for (auto data_pair : layer_outlines_)
    {
        support_rests_on_model |= data_pair.first.get<ESupportType>("support_type") == ESupportType::EVERYWHERE;
        min_maximum_deviation_ = std::min(min_maximum_deviation_, data_pair.first.get<coord_t>("meshfix_maximum_deviation"));
        min_maximum_resolution_ = std::min(min_maximum_resolution_, data_pair.first.get<coord_t>("meshfix_maximum_resolution"));
        min_maximum_area_deviation_ = std::min(min_maximum_area_deviation_, data_pair.first.get<coord_t>("meshfix_maximum_extrusion_area_deviation"));
    }

    min_maximum_deviation_ = std::min(coord_t(SUPPORT_TREE_MAX_DEVIATION), min_maximum_deviation_);
    current_outline_idx = mesh_to_layeroutline_idx[current_mesh_idx];
    TreeSupportSettings config(layer_outlines_[current_outline_idx].first);

    if (config.support_overrides == SupportDistPriority::Z_OVERRIDES_XY)
    {
        current_min_xy_dist = config.xy_min_distance;

        if (TreeSupportSettings::has_to_rely_on_min_xy_dist_only)
        {
            current_min_xy_dist = std::max(current_min_xy_dist, coord_t(100));
        }

        current_min_xy_dist_delta = std::max(config.xy_distance - current_min_xy_dist, coord_t(0));
    }
    else
    {
        current_min_xy_dist = config.xy_distance;
        current_min_xy_dist_delta = 0;
    }
    increase_until_radius = config.increase_radius_until_radius;

    for (size_t mesh_idx = 0; mesh_idx < storage.meshes.size(); mesh_idx++)
    {
        SliceMeshStorage mesh = storage.meshes[mesh_idx];

        cura::parallel_for<coord_t>(0, LayerIndex(layer_outlines_[mesh_to_layeroutline_idx[mesh_idx]].second.size()), // todo LayerIndex
            [&](const LayerIndex layer_idx)
            {
            if (mesh.layer_nr_max_filled_layer < layer_idx)
            {
                return; // cant break as parallel_for wont allow it, this is equivalent to a continue
            }
            Polygons outline = extractOutlineFromMesh(mesh, layer_idx);
            layer_outlines_[mesh_to_layeroutline_idx[mesh_idx]].second[layer_idx].add(outline);
        });
    }
    cura::parallel_for<coord_t>(0, LayerIndex(anti_overhang_.size()), // todo LayerIndex
        [&](const LayerIndex layer_idx)
        {
        if (layer_idx < coord_t(additional_excluded_areas.size()))
        {
            anti_overhang_[layer_idx].add(additional_excluded_areas[layer_idx]);
        }

        if (SUPPORT_TREE_AVOID_SUPPORT_BLOCKER)
        {
            anti_overhang_[layer_idx].add(storage.support.supportLayers[layer_idx].anti_overhang);
        }

        if (storage.primeTower.enabled)
        {
            anti_overhang_[layer_idx].add(layer_idx == 0 ? storage.primeTower.outer_poly_first_layer : storage.primeTower.outer_poly);
        }
        anti_overhang_[layer_idx] = anti_overhang_[layer_idx].unionPolygons();
    });

    for (size_t idx = 0; idx < layer_outlines_.size(); idx++)
    {
        cura::parallel_for<coord_t>(0, anti_overhang_.size(), [&](const LayerIndex layer_idx) { layer_outlines_[idx].second[layer_idx] = layer_outlines_[idx].second[layer_idx].unionPolygons(); }); // todo LayerIndex
    }
    radius_0 = config.getRadius(0);
    support_rest_preference = config.support_rest_preference;
    simplifier = Simplify(min_maximum_resolution_, min_maximum_deviation_, min_maximum_area_deviation_);
}


void TreeModelVolumes::precalculate(coord_t max_layer)
{
    auto t_start = std::chrono::high_resolution_clock::now();
    precalculated = true;

    // Get the config corresponding to one mesh that is in the current group. Which one has to be irrelevant. Not the prettiest way to do this, but it ensures some calculations that may be a bit more complex like inital layer diameter are only done in once.
    TreeSupportSettings config(layer_outlines_[current_outline_idx].first);

    // calculate which radius each layer in the tip may have.
    std::unordered_set<coord_t> possible_tip_radiis;
    for (size_t dtt = 0; dtt <= config.tip_layers; dtt++)
    {
        possible_tip_radiis.emplace(ceilRadius(config.getRadius(dtt)));
        possible_tip_radiis.emplace(ceilRadius(config.getRadius(dtt) + current_min_xy_dist_delta));
    }
    // It theoretically may happen in the tip, that the radius can change so much in-between 2 layers, that a ceil step is skipped (as in there is a radius r so that ceilRadius(radius(dtt))<ceilRadius(r)<ceilRadius(radius(dtt+1))). As such a radius will not reasonable happen in the tree and it will most likely not be requested, there is no need to calculate them. So just skip these.
    for (coord_t radius_eval = ceilRadius(1); radius_eval <= config.branch_radius; radius_eval = ceilRadius(radius_eval + 1))
    {
        if (!possible_tip_radiis.count(radius_eval))
        {
            ignorable_radii_.emplace(radius_eval);
        }
    }

    // it may seem that the required avoidance can be of a smaller radius when going to model (no initial layer diameter for to model branches)
    // but as for every branch going towards the bp, the to model avoidance is required to check for possible merges with to model branches, this assumption is in-fact wrong.
    std::unordered_map<coord_t, LayerIndex> radius_until_layer;
    // while it is possible to calculate, up to which layer the avoidance should be calculated, this simulation is easier to understand, and does not need to be adjusted if something of the radius calculation is changed.
    // Overhead with an assumed worst case of 6600 layers was about 2ms
    for (LayerIndex simulated_dtt = 0; simulated_dtt <= max_layer; simulated_dtt++)
    {
        const LayerIndex current_layer = max_layer - simulated_dtt;
        const coord_t max_regular_radius = ceilRadius(config.getRadius(simulated_dtt, 0) + current_min_xy_dist_delta);
        const coord_t max_min_radius = ceilRadius(config.getRadius(simulated_dtt, 0)); // the maximal radius that the radius with the min_xy_dist can achieve
        const coord_t max_initial_layer_diameter_radius = ceilRadius(config.recommendedMinRadius(current_layer) + current_min_xy_dist_delta);
        if (!radius_until_layer.count(max_regular_radius))
        {
            radius_until_layer[max_regular_radius] = current_layer;
        }
        if (!radius_until_layer.count(max_min_radius))
        {
            radius_until_layer[max_min_radius] = current_layer;
        }
        if (!radius_until_layer.count(max_initial_layer_diameter_radius))
        {
            radius_until_layer[max_initial_layer_diameter_radius] = current_layer;
        }
    }

    // Copy to deque to use in parallel for later.
    std::deque<RadiusLayerPair> relevant_avoidance_radiis;
    std::deque<RadiusLayerPair> relevant_avoidance_radiis_to_model;
    relevant_avoidance_radiis.insert(relevant_avoidance_radiis.end(), radius_until_layer.begin(), radius_until_layer.end());
    relevant_avoidance_radiis_to_model.insert(relevant_avoidance_radiis_to_model.end(), radius_until_layer.begin(), radius_until_layer.end());

    // Append additional radiis needed for collision.

    radius_until_layer[ceilRadius(increase_until_radius, false)] = max_layer; // To calculate collision holefree for every radius, the collision of radius increase_until_radius will be required.
    // Collision for radius 0 needs to be calculated everywhere, as it will be used to ensure valid xy_distance in drawAreas.
    radius_until_layer[0] = max_layer;
    if (current_min_xy_dist_delta != 0)
    {
        radius_until_layer[current_min_xy_dist_delta] = max_layer;
    }

    std::deque<RadiusLayerPair> relevant_collision_radiis;
    relevant_collision_radiis.insert(relevant_collision_radiis.end(), radius_until_layer.begin(), radius_until_layer.end()); // Now that required_avoidance_limit contains the maximum of ild and regular required radius just copy.

    // ### Calculate the relevant collisions
    calculateCollision(relevant_collision_radiis);

    // calculate a separate Collisions with all holes removed. These are relevant for some avoidances that try to avoid holes (called safe)
    std::deque<RadiusLayerPair> relevant_hole_collision_radiis;
    for (RadiusLayerPair key : relevant_avoidance_radiis)
    {
        spdlog::debug("Calculating avoidance of radius {} up to layer {}",key.first,key.second);
        if (key.first < increase_until_radius + current_min_xy_dist_delta)
        {
            relevant_hole_collision_radiis.emplace_back(key);
        }
    }

    // ### Calculate collisions without holes, build from regular collision
    calculateCollisionHolefree(relevant_hole_collision_radiis);

    auto t_coll = std::chrono::high_resolution_clock::now();

    // ### Calculate the relevant avoidances in parallel as far as possible
    {
        std::future<void> placeable_waiter;
        std::future<void> avoidance_waiter;

        if (support_rests_on_model)
        {
            calculatePlaceables(relevant_avoidance_radiis_to_model);
        }
        if (support_rest_preference == RestPreference::BUILDPLATE)
        {
            calculateAvoidance(relevant_avoidance_radiis);
        }

        calculateWallRestrictions(relevant_avoidance_radiis);
        if (support_rests_on_model)
        {
            // If nowait ensure here the following is calculated: calculatePlaceables todo
            calculateAvoidanceToModel(relevant_avoidance_radiis_to_model);
            // If nowait ensure here the following is calculated: calculateAvoidanceToModel todo
        }
        if (support_rest_preference == RestPreference::BUILDPLATE)
        {
            // If nowait ensure here the following is calculated: calculateAvoidance todo
        }
        // If nowait ensure here the following is calculated: calculateWallRestrictions todo
    }
    auto t_end = std::chrono::high_resolution_clock::now();
    auto dur_col = 0.001 * std::chrono::duration_cast<std::chrono::microseconds>(t_coll - t_start).count();
    auto dur_avo = 0.001 * std::chrono::duration_cast<std::chrono::microseconds>(t_end - t_coll).count();

    spdlog::info("Precalculating collision took {} ms. Precalculating avoidance took {} ms.", dur_col, dur_avo);
}

const Polygons& TreeModelVolumes::getCollision(coord_t radius, LayerIndex layer_idx, bool min_xy_dist)
{
    coord_t orig_radius = radius;
    std::optional<std::reference_wrapper<const Polygons>> result;
    if (!min_xy_dist)
    {
        radius += current_min_xy_dist_delta;
    }

    // special case as if a radius 0 is requested it could be to ensure correct xy distance. As such it is beneficial if the collision is as close to the configured values as possible.
    if (orig_radius != 0)
    {
        radius = ceilRadius(radius);
    }
    RadiusLayerPair key{ radius, layer_idx };

    {
        std::lock_guard<std::mutex> critical_section_support_max_layer_nr(*critical_avoidance_cache_);
        result = getArea(collision_cache_, key);
    }
    if (result)
    {
        return result.value().get();
    }
    if (precalculated)
    {
<<<<<<< HEAD
        logWarning("Had to calculate collision at radius %lld and layer %lld, but precalculate was called. Performance may suffer!\n", key.first, key.second);
        TreeSupport::showError("Not precalculated Collision requested.", false);
=======
        spdlog::warn("Had to calculate collision at radius {} and layer {}, but precalculate was called. Performance may suffer!", key.first, key.second);
>>>>>>> a5406e7d
    }
    calculateCollision(key);
    return getCollision(orig_radius, layer_idx, min_xy_dist);
}

const Polygons& TreeModelVolumes::getCollisionHolefree(coord_t radius, LayerIndex layer_idx, bool min_xy_dist)
{
    coord_t orig_radius = radius;
    std::optional<std::reference_wrapper<const Polygons>> result;
    if (!min_xy_dist)
    {
        radius += current_min_xy_dist_delta;
    }
    if (radius >= increase_until_radius + current_min_xy_dist_delta)
    {
        return getCollision(orig_radius, layer_idx, min_xy_dist);
    }
    RadiusLayerPair key{ radius, layer_idx };

    {
        std::lock_guard<std::mutex> critical_section_support_max_layer_nr(*critical_collision_cache_holefree_);
        result = getArea(collision_cache_holefree_, key);
    }
    if (result)
    {
        return result.value().get();
    }
    if (precalculated)
    {
<<<<<<< HEAD
        logWarning("Had to calculate collision holefree at radius %lld and layer %lld, but precalculate was called. Performance may suffer!\n", key.first, key.second);
        TreeSupport::showError("Not precalculated Holefree Collision requested.", false);
=======
        spdlog::warn("Had to calculate collision holefree at radius {} and layer {}, but precalculate was called. Performance may suffer!", key.first, key.second);
>>>>>>> a5406e7d
    }
    calculateCollisionHolefree(key);
    return getCollisionHolefree(orig_radius, layer_idx, min_xy_dist);
}


const Polygons& TreeModelVolumes::getAvoidance(coord_t radius, LayerIndex layer_idx, AvoidanceType type, bool to_model, bool min_xy_dist)
{
    if (layer_idx == 0) // What on the layer directly above buildplate do i have to avoid to reach the buildplate ...
    {
        return getCollision(radius, layer_idx, min_xy_dist);
    }

    coord_t orig_radius = radius;

    std::optional<std::reference_wrapper<const Polygons>> result;

    if (!min_xy_dist)
    {
        radius += current_min_xy_dist_delta;
    }
    radius = ceilRadius(radius);

    if (radius >= increase_until_radius + current_min_xy_dist_delta && type == AvoidanceType::FAST_SAFE) // no holes anymore by definition at this request
    {
        type = AvoidanceType::FAST;
    }

    const RadiusLayerPair key{ radius, layer_idx };

    std::unordered_map<RadiusLayerPair, Polygons>* cache_ptr = nullptr;
    std::mutex* mutex_ptr;
    if (!to_model && type == AvoidanceType::FAST)
    {
        cache_ptr = &avoidance_cache_;
        mutex_ptr = critical_avoidance_cache_.get();
    }
    else if (!to_model && type == AvoidanceType::SLOW)
    {
        cache_ptr = &avoidance_cache_slow_;
        mutex_ptr = critical_avoidance_cache_slow_.get();
    }
    else if (!to_model && type == AvoidanceType::FAST_SAFE)
    {
        cache_ptr = &avoidance_cache_hole_;
        mutex_ptr = critical_avoidance_cache_holefree_.get();
    }
    else if (to_model && type == AvoidanceType::FAST)
    {
        cache_ptr = &avoidance_cache_to_model_;
        mutex_ptr = critical_avoidance_cache_to_model_.get();
    }
    else if (to_model && type == AvoidanceType::SLOW)
    {
        cache_ptr = &avoidance_cache_to_model_slow_;
        mutex_ptr = critical_avoidance_cache_to_model_slow_.get();
    }
    else if (to_model && type == AvoidanceType::FAST_SAFE)
    {
        cache_ptr = &avoidance_cache_hole_to_model_;
        mutex_ptr = critical_avoidance_cache_holefree_to_model_.get();
    }
    else
    {
<<<<<<< HEAD
        logError("Invalid Avoidance Request\n");
        TreeSupport::showError("Invalid Avoidance Request.\n", true);
=======
        spdlog::error("Invalid Avoidance Request");
>>>>>>> a5406e7d
    }


    if (to_model)
    {
        {
            std::lock_guard<std::mutex> critical_section(*mutex_ptr);
            result = getArea(*cache_ptr, key);
        }
        if (result)
        {
            return result.value().get();
        }
        if (precalculated)
        {
<<<<<<< HEAD
            logWarning("Had to calculate Avoidance to model at radius %lld and layer %lld, but precalculate was called. Performance may suffer!\n", key.first, key.second);
            TreeSupport::showError("Not precalculated Avoidance(to model) requested.", false);
=======
            spdlog::warn("Had to calculate Avoidance to model at radius {} and layer {}, but precalculate was called. Performance may suffer!", key.first, key.second);
>>>>>>> a5406e7d
        }
        calculateAvoidanceToModel(key);
    }
    else
    {
        {
            std::lock_guard<std::mutex> critical_section(*mutex_ptr);
            result = getArea(*cache_ptr, key);
        }
        if (result)
        {
            return result.value().get();
        }
        if (precalculated)
        {
<<<<<<< HEAD
            logWarning("Had to calculate Avoidance at radius %lld and layer %lld, but precalculate was called. Performance may suffer!\n", key.first, key.second);
            TreeSupport::showError("Not precalculated Avoidance(to buildplate) requested.", false);
=======
            spdlog::warn("Had to calculate Avoidance at radius {} and layer {}, but precalculate was called. Performance may suffer!", key.first, key.second);
>>>>>>> a5406e7d
        }
        calculateAvoidance(key);
    }
    return getAvoidance(orig_radius, layer_idx, type, to_model, min_xy_dist); // retrive failed and correct result was calculated. Now it has to be retrived.
}

const Polygons& TreeModelVolumes::getPlaceableAreas(coord_t radius, LayerIndex layer_idx)
{
    std::optional<std::reference_wrapper<const Polygons>> result;
    const coord_t orig_radius = radius;
    radius = ceilRadius(radius);
    RadiusLayerPair key{ radius, layer_idx };

    {
        std::lock_guard<std::mutex> critical_section(*critical_placeable_areas_cache_);
        result = getArea(placeable_areas_cache_, key);
    }
    if (result)
    {
        return result.value().get();
    }
    if (precalculated)
    {
<<<<<<< HEAD
        logWarning("Had to calculate Placeable Areas at radius %lld and layer %lld, but precalculate was called. Performance may suffer!\n", radius, layer_idx);
        TreeSupport::showError("Not precalculated Placeable areas requested.", false);
=======
        spdlog::warn("Had to calculate Placeable Areas at radius {} and layer {}, but precalculate was called. Performance may suffer!", radius, layer_idx);
>>>>>>> a5406e7d
    }
    if (radius != 0)
    {
        calculatePlaceables(key);
    }
    else
    {
        getCollision(0, layer_idx, true);
    }
    return getPlaceableAreas(orig_radius, layer_idx);
}


const Polygons& TreeModelVolumes::getWallRestriction(coord_t radius, LayerIndex layer_idx, bool min_xy_dist)
{
    if (layer_idx == 0) // Should never be requested as there will be no going below layer 0 ..., but just to be sure some semi-sane catch. Alternative would be empty Polygon.
    {
        return getCollision(radius, layer_idx, min_xy_dist);
    }

    coord_t orig_radius = radius;
    min_xy_dist = min_xy_dist && current_min_xy_dist_delta > 0;

    std::optional<std::reference_wrapper<const Polygons>> result;

    radius = ceilRadius(radius);
    const RadiusLayerPair key{ radius, layer_idx };

    std::unordered_map<RadiusLayerPair, Polygons>* cache_ptr;
    if (min_xy_dist)
    {
        cache_ptr = &wall_restrictions_cache_min_;
    }
    else
    {
        cache_ptr = &wall_restrictions_cache_;
    }


    if (min_xy_dist)
    {
        {
            std::lock_guard<std::mutex> critical_section(*critical_wall_restrictions_cache_min_);
            result = getArea(*cache_ptr, key);
        }
        if (result)
        {
            return result.value().get();
        }
        if (precalculated)
        {
<<<<<<< HEAD
            logWarning("Had to calculate Wall restricions at radius %lld and layer %lld, but precalculate was called. Performance may suffer!\n", key.first, key.second);
            TreeSupport::showError("Not precalculated Wall restriction of minimum xy distance requested ).", false);
=======
            spdlog::warn("Had to calculate Wall restricions at radius {} and layer {}, but precalculate was called. Performance may suffer!", key.first, key.second);
>>>>>>> a5406e7d
        }
    }
    else
    {
        {
            std::lock_guard<std::mutex> critical_section(*critical_wall_restrictions_cache_);
            result = getArea(*cache_ptr, key);
        }
        if (result)
        {
            return result.value().get();
        }
        if (precalculated)
        {
<<<<<<< HEAD
            logWarning("Had to calculate Wall restricions at radius %lld and layer %lld, but precalculate was called. Performance may suffer!\n", key.first, key.second);
            TreeSupport::showError("Not precalculated Wall restriction requested ).", false);
=======
            spdlog::warn("Had to calculate Wall restricions at radius {} and layer {}, but precalculate was called. Performance may suffer!", key.first, key.second);
>>>>>>> a5406e7d
        }
    }
    calculateWallRestrictions(key);
    return getWallRestriction(orig_radius, layer_idx, min_xy_dist); // Retrieve failed and correct result was calculated. Now it has to be retrieved.
}

coord_t TreeModelVolumes::ceilRadius(coord_t radius, bool min_xy_dist) const
{
    if (!min_xy_dist)
    {
        radius += current_min_xy_dist_delta;
    }
    return ceilRadius(radius);
}
coord_t TreeModelVolumes::getRadiusNextCeil(coord_t radius, bool min_xy_dist) const
{
    coord_t ceiled_radius = ceilRadius(radius, min_xy_dist);

    if (!min_xy_dist)
        ceiled_radius -= current_min_xy_dist_delta;
    return ceiled_radius;
}

bool TreeModelVolumes::checkSettingsEquality(const Settings& me, const Settings& other) const
{
    return TreeSupportSettings(me) == TreeSupportSettings(other);
}


Polygons TreeModelVolumes::extractOutlineFromMesh(const SliceMeshStorage& mesh, LayerIndex layer_idx) const
{
    constexpr bool external_polys_only = false;
    Polygons total;

    // similar to SliceDataStorage.getLayerOutlines but only for one mesh instead of for everyone

    if (mesh.settings.get<bool>("infill_mesh") || mesh.settings.get<bool>("anti_overhang_mesh"))
    {
        return Polygons();
    }
    const SliceLayer& layer = mesh.layers[layer_idx];

    layer.getOutlines(total, external_polys_only);
    if (mesh.settings.get<ESurfaceMode>("magic_mesh_surface_mode") != ESurfaceMode::NORMAL)
    {
        total = total.unionPolygons(layer.openPolyLines.offsetPolyLine(100));
    }
    coord_t maximum_resolution = mesh.settings.get<coord_t>("meshfix_maximum_resolution");
    coord_t maximum_deviation = mesh.settings.get<coord_t>("meshfix_maximum_deviation");
    coord_t maximum_area_deviation = mesh.settings.get<coord_t>("meshfix_maximum_extrusion_area_deviation");
    return Simplify(maximum_resolution, maximum_deviation, maximum_area_deviation).polygon(total);
}

LayerIndex TreeModelVolumes::getMaxCalculatedLayer(coord_t radius, const std::unordered_map<RadiusLayerPair, Polygons>& map) const
{
    LayerIndex max_layer = -1;

    // the placeable on model areas do not exist on layer 0, as there can not be model below it. As such it may be possible that layer 1 is available, but layer 0 does not exist.
    const RadiusLayerPair key_layer_1(radius, 1);
    if (getArea(map, key_layer_1))
    {
        max_layer = 1;
    }

    while (map.count(RadiusLayerPair(radius, max_layer + 1)))
    {
        max_layer++;
    }

    return max_layer;
}


void TreeModelVolumes::calculateCollision(std::deque<RadiusLayerPair> keys)
{
    cura::parallel_for<size_t>(0, keys.size(),
        [&](const size_t i)
        {
        coord_t radius = keys[i].first;
        RadiusLayerPair key(radius, 0);
        std::unordered_map<RadiusLayerPair, Polygons> data_outer;
        std::unordered_map<RadiusLayerPair, Polygons> data_placeable_outer;
        for (size_t outline_idx = 0; outline_idx < layer_outlines_.size(); outline_idx++)
        {
            std::unordered_map<RadiusLayerPair, Polygons> data;
            std::unordered_map<RadiusLayerPair, Polygons> data_placeable;

            const coord_t layer_height = layer_outlines_[outline_idx].first.get<coord_t>("layer_height");
            const bool support_rests_on_this_model = layer_outlines_[outline_idx].first.get<ESupportType>("support_type") == ESupportType::EVERYWHERE;
            const coord_t z_distance_bottom = layer_outlines_[outline_idx].first.get<coord_t>("support_bottom_distance");
            const size_t z_distance_bottom_layers = round_up_divide(z_distance_bottom, layer_height);
            const coord_t z_distance_top_layers = round_up_divide(layer_outlines_[outline_idx].first.get<coord_t>("support_top_distance"), layer_height);
            const LayerIndex max_anti_overhang_layer = anti_overhang_.size() - 1;
            const LayerIndex max_required_layer = keys[i].second + std::max(coord_t(1), z_distance_top_layers);
            const coord_t xy_distance = outline_idx == current_outline_idx ? current_min_xy_dist : layer_outlines_[outline_idx].first.get<coord_t>("support_xy_distance");
            // technically this causes collision for the normal xy_distance to be larger by current_min_xy_dist_delta for all not currently processing meshes as this delta will be added at request time.
            // avoiding this would require saving each collision for each outline_idx separately.
            // and later for each avoidance... But avoidance calculation has to be for the whole scene and can NOT be done for each outline_idx separately and combined later.
            // so avoiding this inaccuracy seems infeasible as it would require 2x the avoidance calculations => 0.5x the performance.
            coord_t min_layer_bottom;
            {
                std::lock_guard<std::mutex> critical_section(*critical_collision_cache_);
                min_layer_bottom = getMaxCalculatedLayer(radius, collision_cache_) - z_distance_bottom_layers;
            }

            if (min_layer_bottom < 0)
            {
                min_layer_bottom = 0;
            }
            for (LayerIndex layer_idx = min_layer_bottom; layer_idx <= max_required_layer; layer_idx++)
            {
                key.second = layer_idx;
                Polygons collision_areas = machine_border_;
                if (size_t(layer_idx) < layer_outlines_[outline_idx].second.size())
                {
                    collision_areas.add(layer_outlines_[outline_idx].second[layer_idx]);
                }
                collision_areas = collision_areas.offset(radius + xy_distance); // jtRound is not needed here, as the overshoot can not cause errors in the algorithm, because no assumptions are made about the model.
                data[key].add(collision_areas); // if a key does not exist when it is accessed it is added!
            }


            // Add layers below, to ensure correct support_bottom_distance. Also save placeable areas of radius 0, if required for this mesh.
            for (LayerIndex layer_idx = max_required_layer; layer_idx >= min_layer_bottom; layer_idx--)
            {
                key.second = layer_idx;
                for (size_t layer_offset = 1; layer_offset <= z_distance_bottom_layers && layer_idx - coord_t(layer_offset) > min_layer_bottom; layer_offset++)
                {
                    data[key].add(data[RadiusLayerPair(radius, layer_idx - layer_offset)]);
                }
                if (support_rests_on_this_model && radius == 0 && layer_idx < coord_t(1 + keys[i].second))
                {
                    data[key] = data[key].unionPolygons();
                    Polygons above = data[RadiusLayerPair(radius, layer_idx + 1)];
                    if (max_anti_overhang_layer >= layer_idx + 1)
                    {
                        above = above.unionPolygons(anti_overhang_[layer_idx]);
                    }
                    else
                    {
                        above = above.unionPolygons(); // just to be sure the area is correctly unioned as otherwise difference may behave unexpectedly.
                    }
                    Polygons placeable = data[key].unionPolygons().difference(above);
                    data_placeable[RadiusLayerPair(radius, layer_idx + 1)] = data_placeable[RadiusLayerPair(radius, layer_idx + 1)].unionPolygons(placeable);
                }
            }

            // Add collision layers above to ensure correct support_top_distance.
            for (LayerIndex layer_idx = min_layer_bottom; layer_idx <= max_required_layer; layer_idx++)
            {
                key.second = layer_idx;
                for (coord_t layer_offset = 1; layer_offset <= z_distance_top_layers && layer_offset + layer_idx <= max_required_layer; layer_offset++)
                {
                    data[key].add(data[RadiusLayerPair(radius, layer_idx + layer_offset)]);
                }
                if (max_anti_overhang_layer >= layer_idx)
                {
                    data[key] = data[key].unionPolygons(anti_overhang_[layer_idx].offset(radius));
                }
                else
                {
                    data[key] = data[key].unionPolygons();
                }
            }

            for (LayerIndex layer_idx = max_required_layer; layer_idx > keys[i].second; layer_idx--)
            {
                data.erase(RadiusLayerPair(radius, layer_idx)); // all these dont have the correct z_distance_top_layers as they can still have areas above them
            }

            for (auto pair : data)
            {
                pair.second = simplifier.polygon(pair.second);
                data_outer[pair.first] = data_outer[pair.first].unionPolygons(pair.second);
            }
            if (radius == 0)
            {
                for (auto pair : data_placeable)
                {
                    pair.second = simplifier.polygon(pair.second);
                    data_placeable_outer[pair.first] = data_placeable_outer[pair.first].unionPolygons(pair.second);
                }
            }
        }

        {
            std::lock_guard<std::mutex> critical_section(*critical_progress);

            if (precalculated && precalculation_progress < TREE_PROGRESS_PRECALC_COLL)
            {
                precalculation_progress += TREE_PROGRESS_PRECALC_COLL / keys.size();
                Progress::messageProgress(Progress::Stage::SUPPORT, precalculation_progress * progress_multiplier + progress_offset, TREE_PROGRESS_TOTAL);
            }
        }

        {
            std::lock_guard<std::mutex> critical_section(*critical_collision_cache_);
            collision_cache_.insert(data_outer.begin(), data_outer.end());
        }
        if (radius == 0)
        {
            {
                std::lock_guard<std::mutex> critical_section(*critical_placeable_areas_cache_);
                placeable_areas_cache_.insert(data_placeable_outer.begin(), data_placeable_outer.end());
            }
        }
    });
}
void TreeModelVolumes::calculateCollisionHolefree(std::deque<RadiusLayerPair> keys)
{
    LayerIndex max_layer = 0;
    for (long long unsigned int i = 0; i < keys.size(); i++)
    {
        max_layer = std::max(max_layer, keys[i].second);
    }

    cura::parallel_for<coord_t>(0, max_layer + 1, // todo LayerIndex
        [&](const LayerIndex layer_idx)
        {
        std::unordered_map<RadiusLayerPair, Polygons> data;
        for (RadiusLayerPair key : keys)
        {
            // Logically increase the collision by increase_until_radius
            coord_t radius = key.first;
            coord_t increase_radius_ceil = ceilRadius(increase_until_radius, false) - ceilRadius(radius, true);
            Polygons col = getCollision(increase_until_radius, layer_idx, false).offset(5 - increase_radius_ceil, ClipperLib::jtRound).unionPolygons(); // this union is important as otherwise holes(in form of lines that will increase to holes in a later step) can get unioned onto the area.
            col = simplifier.polygon(col);
            data[RadiusLayerPair(radius, layer_idx)] = col;
        }

        {
            std::lock_guard<std::mutex> critical_section(*critical_collision_cache_holefree_);
            collision_cache_holefree_.insert(data.begin(), data.end());
        }
    });
}


// ensures offsets are only done in sizes with a max step size per offset while adding the collision offset after each step, this ensures that areas cannot glitch through walls defined by the collision when offsetting to fast
Polygons TreeModelVolumes::safeOffset(const Polygons& me, coord_t distance, ClipperLib::JoinType jt, coord_t max_safe_step_distance, const Polygons& collision) const
{
    const size_t steps = std::abs(distance / max_safe_step_distance);
    assert(distance * max_safe_step_distance >= 0);
    Polygons ret = me;

    for (size_t i = 0; i < steps; i++)
    {
        ret = ret.offset(max_safe_step_distance, jt).unionPolygons(collision);
    }
    ret = ret.offset(distance % max_safe_step_distance, jt);

    return ret.unionPolygons(collision);
}

void TreeModelVolumes::calculateAvoidance(std::deque<RadiusLayerPair> keys)
{
    // For every RadiusLayer pair there are 3 avoidances that have to be calculate, calculated in the same paralell_for loop for better parallelization.
    const std::vector<AvoidanceType> all_types = { AvoidanceType::SLOW, AvoidanceType::FAST_SAFE, AvoidanceType::FAST };
    cura::parallel_for<size_t>(0, keys.size() * 3, // todo:In a perfect world this would be a parallel for nowait, but as currently (5.0,5.1) cura changes its parallelization so often reimplementing a non blocking parallel for each version is too much work, so until things have settled this will stay as a normal parallel for
        [&, keys, all_types](const size_t iter_idx)
        {
        size_t key_idx = iter_idx / 3;
        {
            size_t type_idx = iter_idx % all_types.size();
            AvoidanceType type = all_types[type_idx];
            const bool slow = type == AvoidanceType::SLOW;
            const bool holefree = type == AvoidanceType::FAST_SAFE;

            coord_t radius = keys[key_idx].first;
            LayerIndex max_required_layer = keys[key_idx].second;

            // do not calculate not needed safe avoidances
            if (holefree && radius >= increase_until_radius + current_min_xy_dist_delta)
            {
                return;
            }

            const coord_t offset_speed = slow ? max_move_slow_ : max_move_;
            const coord_t max_step_move = std::max(1.9 * radius, current_min_xy_dist * 1.9);
            RadiusLayerPair key(radius, 0);
            Polygons latest_avoidance;
            LayerIndex start_layer;
            {
                std::lock_guard<std::mutex> critical_section(*(slow ? critical_avoidance_cache_slow_ : holefree ? critical_avoidance_cache_holefree_ : critical_avoidance_cache_));
                start_layer = 1 + getMaxCalculatedLayer(radius, slow ? avoidance_cache_slow_ : holefree ? avoidance_cache_hole_ : avoidance_cache_);
            }
            if (start_layer > max_required_layer)
            {
                spdlog::debug("Requested calculation for value already calculated ?");
                return;
            }
            start_layer = std::max(start_layer, LayerIndex(1)); // Ensure StartLayer is at least 1 as if no avoidance was calculated getMaxCalculatedLayer returns -1
            std::vector<std::pair<RadiusLayerPair, Polygons>> data(max_required_layer + 1, std::pair<RadiusLayerPair, Polygons>(RadiusLayerPair(radius, -1), Polygons()));

            latest_avoidance = getAvoidance(radius, start_layer - 1, type, false, true); // minDist as the delta was already added, also avoidance for layer 0 will return the collision.

            // ### main loop doing the calculation
            for (LayerIndex layer = start_layer; layer <= max_required_layer; layer++)
            {
                key.second = layer;
                Polygons col;
                if ((slow && radius < increase_until_radius + current_min_xy_dist_delta) || holefree)
                {
                    col = getCollisionHolefree(radius, layer, true);
                }
                else
                {
                    col = getCollision(radius, layer, true);
                }

                latest_avoidance = safeOffset(latest_avoidance, -offset_speed, ClipperLib::jtRound, -max_step_move, col);
                latest_avoidance = simplifier.polygon(latest_avoidance);
                data[layer] = std::pair<RadiusLayerPair, Polygons>(key, latest_avoidance);
            }

            {
                std::lock_guard<std::mutex> critical_section(*critical_progress);

                if (precalculated && precalculation_progress < TREE_PROGRESS_PRECALC_COLL + TREE_PROGRESS_PRECALC_AVO)
                {
                    precalculation_progress += support_rests_on_model ? 0.4 : 1 * TREE_PROGRESS_PRECALC_AVO / (keys.size() * 3);
                    Progress::messageProgress(Progress::Stage::SUPPORT, precalculation_progress * progress_multiplier + progress_offset, TREE_PROGRESS_TOTAL);
                }
            }

            {
                std::lock_guard<std::mutex> critical_section(*(slow ? critical_avoidance_cache_slow_ : holefree ? critical_avoidance_cache_holefree_ : critical_avoidance_cache_));
                (slow ? avoidance_cache_slow_ : holefree ? avoidance_cache_hole_ : avoidance_cache_).insert(data.begin(), data.end());
            }
        }
    });
}

void TreeModelVolumes::calculatePlaceables(std::deque<RadiusLayerPair> keys)
{
    cura::parallel_for<size_t>(0, keys.size(), // todo:In a perfect world this would be a parallel for nowait, but as currently (5.0,5.1) cura changes its parallelization so often reimplementing a non blocking parallel for each version is too much work, so until things have settled this will stay as a normal parallel for
        [&, keys](const size_t key_idx)
        {
        const coord_t radius = keys[key_idx].first;
        const LayerIndex max_required_layer = keys[key_idx].second;
        std::vector<std::pair<RadiusLayerPair, Polygons>> data(max_required_layer + 1, std::pair<RadiusLayerPair, Polygons>(RadiusLayerPair(radius, -1), Polygons()));
        RadiusLayerPair key(radius, 0);

        LayerIndex start_layer;
        {
            std::lock_guard<std::mutex> critical_section(*critical_placeable_areas_cache_);
            start_layer = 1 + getMaxCalculatedLayer(radius, placeable_areas_cache_);
        }
        if (start_layer > max_required_layer)
        {
            spdlog::debug("Requested calculation for value already calculated ?");
            return;
        }

        if (start_layer == 0)
        {
            data[0] = std::pair<RadiusLayerPair, Polygons>(key, machine_border_.difference(getCollision(radius, 0, true)));
            start_layer = 1;
        }

        for (LayerIndex layer = start_layer; layer <= max_required_layer; layer++)
        {
            key.second = layer;
            Polygons placeable = getPlaceableAreas(0, layer);
            placeable = simplifier.polygon(placeable); // it is faster to do this here in each thread than once in calculateCollision.
            placeable = placeable.offset(-(radius + (current_min_xy_dist + current_min_xy_dist_delta))).unionPolygons(); // todo comment
            data[layer] = std::pair<RadiusLayerPair, Polygons>(key, placeable);
        }

        {
            std::lock_guard<std::mutex> critical_section(*critical_progress);

            if (precalculated && precalculation_progress < TREE_PROGRESS_PRECALC_COLL + TREE_PROGRESS_PRECALC_AVO)
            {
                precalculation_progress += 0.2 * TREE_PROGRESS_PRECALC_AVO / (keys.size());
                Progress::messageProgress(Progress::Stage::SUPPORT, precalculation_progress * progress_multiplier + progress_offset, TREE_PROGRESS_TOTAL);
            }
        }

        {
            std::lock_guard<std::mutex> critical_section(*critical_placeable_areas_cache_);
            placeable_areas_cache_.insert(data.begin(), data.end());
        }
    });
}


void TreeModelVolumes::calculateAvoidanceToModel(std::deque<RadiusLayerPair> keys)
{
    // For every RadiusLayer pair there are 3 avoidances that have to be calculated, calculated in the same parallel_for loop for better parallelization.
    const std::vector<AvoidanceType> all_types = { AvoidanceType::SLOW, AvoidanceType::FAST_SAFE, AvoidanceType::FAST };
    cura::parallel_for<size_t>(0, keys.size() * 3, // todo:In a perfect world this would be a parallel for nowait, but as currently (5.0,5.1) cura changes its parallelization so often reimplementing a non blocking parallel for each version is too much work, so until things have settled this will stay as a normal parallel for
        [&, keys, all_types](const size_t iter_idx)
        {
        size_t key_idx = iter_idx / 3;
        size_t type_idx = iter_idx % all_types.size();
        AvoidanceType type = all_types[type_idx];
        bool slow = type == AvoidanceType::SLOW;
        bool holefree = type == AvoidanceType::FAST_SAFE;
        coord_t radius = keys[key_idx].first;
        LayerIndex max_required_layer = keys[key_idx].second;

        // do not calculate not needed safe avoidances
        if (holefree && radius >= increase_until_radius + current_min_xy_dist_delta)
        {
            return;
        }
        getPlaceableAreas(radius, max_required_layer); // ensuring Placeableareas are calculated
        const coord_t offset_speed = slow ? max_move_slow_ : max_move_;
        const coord_t max_step_move = std::max(1.9 * radius, current_min_xy_dist * 1.9);
        Polygons latest_avoidance;
        std::vector<std::pair<RadiusLayerPair, Polygons>> data(max_required_layer + 1, std::pair<RadiusLayerPair, Polygons>(RadiusLayerPair(radius, -1), Polygons()));
        RadiusLayerPair key(radius, 0);

        LayerIndex start_layer;

        {
            std::lock_guard<std::mutex> critical_section(*(slow ? critical_avoidance_cache_to_model_slow_ : holefree ? critical_avoidance_cache_holefree_to_model_ : critical_avoidance_cache_to_model_));
            start_layer = 1 + getMaxCalculatedLayer(radius, slow ? avoidance_cache_to_model_slow_ : holefree ? avoidance_cache_hole_to_model_ : avoidance_cache_to_model_);
        }
        if (start_layer > max_required_layer)
        {
            spdlog::debug("Requested calculation for value already calculated ?");
            return;
        }
        start_layer = std::max(start_layer, LayerIndex(1));
        latest_avoidance = getAvoidance(radius, start_layer - 1, type, true, true); // minDist as the delta was already added, also avoidance for layer 0 will return the collision.

        // ### main loop doing the calculation
        for (LayerIndex layer = start_layer; layer <= max_required_layer; layer++)
        {
            key.second = layer;
            Polygons col = getCollision(radius, layer, true);

            if ((slow && radius < increase_until_radius + current_min_xy_dist_delta) || holefree)
            {
                col = getCollisionHolefree(radius, layer, true);
            }
            else
            {
                col = getCollision(radius, layer, true);
            }

            latest_avoidance = safeOffset(latest_avoidance, -offset_speed, ClipperLib::jtRound, -max_step_move, col).difference(getPlaceableAreas(radius, layer));
            latest_avoidance = simplifier.polygon(latest_avoidance);
            data[layer] = std::pair<RadiusLayerPair, Polygons>(key, latest_avoidance);
        }

        {
            std::lock_guard<std::mutex> critical_section(*critical_progress);

            if (precalculated && precalculation_progress < TREE_PROGRESS_PRECALC_COLL + TREE_PROGRESS_PRECALC_AVO)
            {
                precalculation_progress += 0.4 * TREE_PROGRESS_PRECALC_AVO / (keys.size() * 3);
                Progress::messageProgress(Progress::Stage::SUPPORT, precalculation_progress * progress_multiplier + progress_offset, TREE_PROGRESS_TOTAL);
            }
        }

        {
            std::lock_guard<std::mutex> critical_section(*(slow ? critical_avoidance_cache_to_model_slow_ : holefree ? critical_avoidance_cache_holefree_to_model_ : critical_avoidance_cache_to_model_));
            (slow ? avoidance_cache_to_model_slow_ : holefree ? avoidance_cache_hole_to_model_ : avoidance_cache_to_model_).insert(data.begin(), data.end());
        }
    });
}


void TreeModelVolumes::calculateWallRestrictions(std::deque<RadiusLayerPair> keys)
{
    // Wall restrictions are mainly important when they represent actual walls that are printed, and not "just" the configured z_distance, because technically valid placement is no excuse for moving through a wall.
    // As they exist to prevent accidentially moving though a wall at high speed between layers like thie (x = wall,i = influence area,o= empty space,d = blocked area because of z distance) Assume maximum movement distance is two characters and maximum safe movement distance of one character


    /* Potential issue addressed by the wall restrictions: Influence area may lag through a wall
     *  layer z+1:iiiiiiiiiiioooo
     *  layer z+0:xxxxxiiiiiiiooo
     *  layer z-1:ooooixxxxxxxxxx
     */

    // The radius for the upper collission has to be 0 as otherwise one may not enter areas that may be forbidden on layer_idx but not one below (c = not an influence area even though it should ):
    /*
     *  layer z+1:xxxxxiiiiiioo
     *  layer z+0:dddddiiiiiiio
     *  layer z-1:dddocdddddddd
     */
    // Also there can not just the collision of the lower layer be used because if it were:
    /*
     *  layer z+1:dddddiiiiiiiiiio
     *  layer z+0:xxxxxddddddddddc
     *  layer z-1:dddddxxxxxxxxxxc
     */
    // Or of the upper layer be used because if it were:
    /*
     *  layer z+1:dddddiiiiiiiiiio
     *  layer z+0:xxxxcddddddddddc
     *  layer z-1:ddddcxxxxxxxxxxc
     */

    // And just offseting with maximum movement distance (and not in multiple steps) could cause:
    /*
     *  layer z:   oxiiiiiiiiioo
     *  layer z-1: ixiiiiiiiiiii
     */

    cura::parallel_for<size_t>(0, keys.size(), // todo:In a perfect world this would be a parallel for nowait, but as currently (5.0,5.1) cura changes its parallelization so often reimplementing a non blocking parallel for each version is too much work, so until things have settled this will stay as a normal parallel for
        [&, keys](const size_t key_idx)
        {
        coord_t radius = keys[key_idx].first;
        RadiusLayerPair key(radius, 0);
        coord_t min_layer_bottom;
        std::unordered_map<RadiusLayerPair, Polygons> data;
        std::unordered_map<RadiusLayerPair, Polygons> data_min;

        {
            std::lock_guard<std::mutex> critical_section(*critical_wall_restrictions_cache_);
            min_layer_bottom = getMaxCalculatedLayer(radius, wall_restrictions_cache_);
        }

        if (min_layer_bottom < 1)
        {
            min_layer_bottom = 1;
        }
        for (LayerIndex layer_idx = min_layer_bottom; layer_idx <= keys[key_idx].second; layer_idx++)
        {
            key.second = layer_idx;
            LayerIndex layer_idx_below = layer_idx - 1;
            Polygons wall_restriction = simplifier.polygon(getCollision(0, layer_idx, false).intersection(getCollision(radius, layer_idx_below, true))); // radius contains current_min_xy_dist_delta already if required
            data.emplace(key, wall_restriction);
            if (current_min_xy_dist_delta > 0)
            {
                Polygons wall_restriction_min = simplifier.polygon(getCollision(0, layer_idx, true).intersection(getCollision(radius, layer_idx_below, true)));
                data_min.emplace(key, wall_restriction_min);
            }
        }

        {
            std::lock_guard<std::mutex> critical_section(*critical_wall_restrictions_cache_);
            wall_restrictions_cache_.insert(data.begin(), data.end());
        }

        {
            std::lock_guard<std::mutex> critical_section(*critical_wall_restrictions_cache_min_);
            wall_restrictions_cache_min_.insert(data_min.begin(), data_min.end());
        }
    });
}

coord_t TreeModelVolumes::ceilRadius(coord_t radius) const
{
    if (radius == 0)
    {
        return 0;
    }

    if (radius <= radius_0)
    {
        return radius_0;
    }

    if (SUPPORT_TREE_USE_EXPONENTIAL_COLLISION_RESOLUTION)
    {
        // generate SUPPORT_TREE_PRE_EXPONENTIAL_STEPS of radiis before starting to exponentially increase them.

        coord_t exponential_result = SUPPORT_TREE_EXPONENTIAL_THRESHOLD * SUPPORT_TREE_EXPONENTIAL_FACTOR;
        const coord_t stepsize = (exponential_result - radius_0) / (SUPPORT_TREE_PRE_EXPONENTIAL_STEPS + 1);
        coord_t result = radius_0;
        for (size_t step = 0; step < SUPPORT_TREE_PRE_EXPONENTIAL_STEPS; step++)
        {
            result += stepsize;
            if (result >= radius && !ignorable_radii_.count(result))
            {
                return result;
            }
        }

        while (exponential_result < radius || ignorable_radii_.count(exponential_result))
        {
            exponential_result = std::max(coord_t(exponential_result * SUPPORT_TREE_EXPONENTIAL_FACTOR), exponential_result + SUPPORT_TREE_COLLISION_RESOLUTION);
        }
        return exponential_result;
    }
    else
    { // generates equidistant steps of size SUPPORT_TREE_COLLISION_RESOLUTION starting from radius_0. If SUPPORT_TREE_USE_EXPONENTIAL_COLLISION_RESOLUTION then this code is dead, and can safely be removed.
        coord_t ceil_step_n = (radius - radius_0) / SUPPORT_TREE_COLLISION_RESOLUTION;
        coord_t resulting_ceil = radius_0 + (ceil_step_n + ((radius - radius_0) % SUPPORT_TREE_COLLISION_RESOLUTION != 0)) * SUPPORT_TREE_COLLISION_RESOLUTION;

        if (radius <= radius_0 && radius != 0)
        {
            return radius_0;
        }
        else if (ignorable_radii_.count(resulting_ceil))
        {
            return ceilRadius(resulting_ceil + 1);
        }
        else
        {
            return resulting_ceil;
        }
    }
}

template <typename KEY>
const std::optional<std::reference_wrapper<const Polygons>> TreeModelVolumes::getArea(const std::unordered_map<KEY, Polygons>& cache, const KEY key) const
{
    const auto it = cache.find(key);
    if (it != cache.end())
    {
        return std::optional<std::reference_wrapper<const Polygons>>{ it->second };
    }
    else
    {
        return std::optional<std::reference_wrapper<const Polygons>>();
    }
}


Polygons TreeModelVolumes::calculateMachineBorderCollision(Polygon machine_border)
{
    Polygons machine_volume_border;
    machine_volume_border.add(machine_border.offset(1000000)); // Put a border of 1m around the print volume so that we don't collide.
    machine_border.reverse(); // Makes the polygon negative so that we subtract the actual volume from the collision area.
    machine_volume_border.add(machine_border);
    return machine_volume_border;
}

} // namespace cura<|MERGE_RESOLUTION|>--- conflicted
+++ resolved
@@ -264,12 +264,8 @@
     }
     if (precalculated)
     {
-<<<<<<< HEAD
-        logWarning("Had to calculate collision at radius %lld and layer %lld, but precalculate was called. Performance may suffer!\n", key.first, key.second);
+        spdlog::warn("Had to calculate collision at radius {} and layer {}, but precalculate was called. Performance may suffer!", key.first, key.second);
         TreeSupport::showError("Not precalculated Collision requested.", false);
-=======
-        spdlog::warn("Had to calculate collision at radius {} and layer {}, but precalculate was called. Performance may suffer!", key.first, key.second);
->>>>>>> a5406e7d
     }
     calculateCollision(key);
     return getCollision(orig_radius, layer_idx, min_xy_dist);
@@ -299,12 +295,8 @@
     }
     if (precalculated)
     {
-<<<<<<< HEAD
-        logWarning("Had to calculate collision holefree at radius %lld and layer %lld, but precalculate was called. Performance may suffer!\n", key.first, key.second);
+        spdlog::warn("Had to calculate collision holefree at radius {} and layer {}, but precalculate was called. Performance may suffer!", key.first, key.second);
         TreeSupport::showError("Not precalculated Holefree Collision requested.", false);
-=======
-        spdlog::warn("Had to calculate collision holefree at radius {} and layer {}, but precalculate was called. Performance may suffer!", key.first, key.second);
->>>>>>> a5406e7d
     }
     calculateCollisionHolefree(key);
     return getCollisionHolefree(orig_radius, layer_idx, min_xy_dist);
@@ -369,12 +361,8 @@
     }
     else
     {
-<<<<<<< HEAD
-        logError("Invalid Avoidance Request\n");
+        spdlog::error("Invalid Avoidance Request");
         TreeSupport::showError("Invalid Avoidance Request.\n", true);
-=======
-        spdlog::error("Invalid Avoidance Request");
->>>>>>> a5406e7d
     }
 
 
@@ -390,12 +378,8 @@
         }
         if (precalculated)
         {
-<<<<<<< HEAD
-            logWarning("Had to calculate Avoidance to model at radius %lld and layer %lld, but precalculate was called. Performance may suffer!\n", key.first, key.second);
+            spdlog::warn("Had to calculate Avoidance to model at radius {} and layer {}, but precalculate was called. Performance may suffer!", key.first, key.second);
             TreeSupport::showError("Not precalculated Avoidance(to model) requested.", false);
-=======
-            spdlog::warn("Had to calculate Avoidance to model at radius {} and layer {}, but precalculate was called. Performance may suffer!", key.first, key.second);
->>>>>>> a5406e7d
         }
         calculateAvoidanceToModel(key);
     }
@@ -411,12 +395,8 @@
         }
         if (precalculated)
         {
-<<<<<<< HEAD
-            logWarning("Had to calculate Avoidance at radius %lld and layer %lld, but precalculate was called. Performance may suffer!\n", key.first, key.second);
+            spdlog::warn("Had to calculate Avoidance at radius {} and layer {}, but precalculate was called. Performance may suffer!", key.first, key.second);
             TreeSupport::showError("Not precalculated Avoidance(to buildplate) requested.", false);
-=======
-            spdlog::warn("Had to calculate Avoidance at radius {} and layer {}, but precalculate was called. Performance may suffer!", key.first, key.second);
->>>>>>> a5406e7d
         }
         calculateAvoidance(key);
     }
@@ -440,12 +420,8 @@
     }
     if (precalculated)
     {
-<<<<<<< HEAD
-        logWarning("Had to calculate Placeable Areas at radius %lld and layer %lld, but precalculate was called. Performance may suffer!\n", radius, layer_idx);
+        spdlog::warn("Had to calculate Placeable Areas at radius {} and layer {}, but precalculate was called. Performance may suffer!", radius, layer_idx);
         TreeSupport::showError("Not precalculated Placeable areas requested.", false);
-=======
-        spdlog::warn("Had to calculate Placeable Areas at radius {} and layer {}, but precalculate was called. Performance may suffer!", radius, layer_idx);
->>>>>>> a5406e7d
     }
     if (radius != 0)
     {
@@ -497,12 +473,8 @@
         }
         if (precalculated)
         {
-<<<<<<< HEAD
-            logWarning("Had to calculate Wall restricions at radius %lld and layer %lld, but precalculate was called. Performance may suffer!\n", key.first, key.second);
+            spdlog::warn("Had to calculate Wall restricions at radius {} and layer {}, but precalculate was called. Performance may suffer!", key.first, key.second);
             TreeSupport::showError("Not precalculated Wall restriction of minimum xy distance requested ).", false);
-=======
-            spdlog::warn("Had to calculate Wall restricions at radius {} and layer {}, but precalculate was called. Performance may suffer!", key.first, key.second);
->>>>>>> a5406e7d
         }
     }
     else
@@ -517,12 +489,8 @@
         }
         if (precalculated)
         {
-<<<<<<< HEAD
-            logWarning("Had to calculate Wall restricions at radius %lld and layer %lld, but precalculate was called. Performance may suffer!\n", key.first, key.second);
+            spdlog::warn("Had to calculate Wall restricions at radius {} and layer {}, but precalculate was called. Performance may suffer!", key.first, key.second);
             TreeSupport::showError("Not precalculated Wall restriction requested ).", false);
-=======
-            spdlog::warn("Had to calculate Wall restricions at radius {} and layer {}, but precalculate was called. Performance may suffer!", key.first, key.second);
->>>>>>> a5406e7d
         }
     }
     calculateWallRestrictions(key);
