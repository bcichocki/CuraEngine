//Copyright (c) 2018 Ultimaker B.V.
//CuraEngine is released under the terms of the AGPLv3 or higher.

#ifndef GCODEEXPORT_H
#define GCODEEXPORT_H

#include <stdio.h>
#include <deque> // for extrusionAmountAtPreviousRetractions
#include <sstream> // for stream.str()

#include "utils/AABB3D.h" //To track the used build volume for the Griffin header.
#include "timeEstimate.h"
#include "settings/EnumSettings.h"
#include "settings/Settings.h" //For MAX_EXTRUDERS.
#include "settings/types/Temperature.h" //Bed temperature.
#include "settings/types/Velocity.h"
#include "utils/IntPoint.h"
#include "utils/NoCopy.h"

namespace cura
{

<<<<<<< HEAD
class RetractionConfig;
=======
class LayerIndex;
>>>>>>> 2e7cb513

//The GCodeExport class writes the actual GCode. This is the only class that knows how GCode looks and feels.
//  Any customizations on GCodes flavors are done in this class.
class GCodeExport : public NoCopy
{
    friend class GCodeExportTest;
private:
    struct ExtruderTrainAttributes
    {
        bool is_primed; //!< Whether this extruder has currently already been primed in this print

        bool is_used; //!< Whether this extruder train is actually used during the printing of all meshgroups
        char extruderCharacter;

        double filament_area; //!< in mm^2 for non-volumetric, cylindrical filament

        double totalFilament; //!< total filament used per extruder in mm^3
        Temperature currentTemperature;
        bool waited_for_temperature; //!< Whether the most recent temperature command has been a heat-and-wait command (M109) or not (M104).
        Temperature initial_temp; //!< Temperature this nozzle needs to be at the start of the print.

        double retraction_e_amount_current; //!< The current retracted amount (in mm or mm^3), or zero(i.e. false) if it is not currently retracted (positive values mean retracted amount, so negative impact on E values)
        double retraction_e_amount_at_e_start; //!< The ExtruderTrainAttributes::retraction_amount_current value at E0, i.e. the offset (in mm or mm^3) from E0 to the situation where the filament is at the tip of the nozzle.

        double prime_volume; //!< Amount of material (in mm^3) to be primed after an unretration (due to oozing and/or coasting)
        Velocity last_retraction_prime_speed; //!< The last prime speed (in mm/s) of the to-be-primed amount

        unsigned fan_number; // nozzle print cooling fan number

        std::deque<double> extruded_volume_at_previous_n_retractions; // in mm^3

        ExtruderTrainAttributes()
        : is_primed(false)
        , is_used(false)
        , extruderCharacter(0)
        , filament_area(0)
        , totalFilament(0)
        , currentTemperature(0)
        , waited_for_temperature(false)
        , initial_temp(0)
        , retraction_e_amount_current(0.0)
        , retraction_e_amount_at_e_start(0.0)
        , prime_volume(0.0)
        , last_retraction_prime_speed(0.0)
        , fan_number(0)
        { }
    };
    ExtruderTrainAttributes extruder_attr[MAX_EXTRUDERS];
    size_t extruder_count;
    bool use_extruder_offset_to_offset_coords;
    std::string machine_name;
    std::string machine_buildplate_type;

    std::ostream* output_stream;
    std::string new_line;

    double current_e_value; //!< The last E value written to gcode (in mm or mm^3)

    // flow-rate compensation
    double current_e_offset; //!< Offset to compensate for flow rate (mm or mm^3)
    double max_extrusion_offset; //!< 0 to turn it off, normally 4
    double extrusion_offset_factor; //!< default 1

    Point3 currentPosition; //!< The last build plate coordinates written to gcode (which might be different from actually written gcode coordinates when the extruder offset is encoded in the gcode)
    Velocity currentSpeed; //!< The current speed (F values / 60) in mm/s
    Acceleration current_print_acceleration; //!< The current acceleration (in mm/s^2) used for print moves (and also for travel moves if the gcode flavor doesn't have separate travel acceleration)
    Acceleration current_travel_acceleration; //!< The current acceleration (in mm/s^2) used for travel moves for those gcode flavors that have separate print and travel accelerations
    Velocity current_jerk; //!< The current jerk in the XY direction (in mm/s^3)
    Velocity current_max_z_feedrate; //!< The current max z speed (in mm/s)

    AABB3D total_bounding_box; //!< The bounding box of all g-code.

    /*!
     * The z position to be used on the next xy move, if the head wasn't in the correct z position yet.
     * 
     * \see GCodeExport::writeExtrusion(Point, double, double)
     * 
     * \note After GCodeExport::writeExtrusion(Point, double, double) has been called currentPosition.z coincides with this value
     */
    coord_t current_layer_z;
    coord_t is_z_hopped; //!< The amount by which the print head is currently z hopped, or zero if it is not z hopped. (A z hop is used during travel moves to avoid collision with other layer parts)

    size_t current_extruder;
    double current_fan_speed;
    unsigned fan_number; // current print cooling fan number
    EGCodeFlavor flavor;

    std::vector<Duration> total_print_times; //!< The total estimated print time in seconds for each feature
    TimeEstimateCalculator estimateCalculator;
    
    bool is_volumatric;
    bool relative_extrusion; //!< whether to use relative extrusion distances rather than absolute

    unsigned int layer_nr; //!< for sending travel data

    Temperature initial_bed_temp; //!< bed temperature at the beginning of the print.
protected:
    /*!
     * Convert an E value to a value in mm (if it wasn't already in mm) for the current extruder.
     * 
     * E values are either in mm or in mm^3
     * The current extruder is used to determine the filament area to make the conversion.
     * 
     * \param e the value to convert
     * \return the value converted to mm
     */
    double eToMm(double e);

    /*!
     * Convert a volume value to an E value (which might be volumetric as well) for the current extruder.
     * 
     * E values are either in mm or in mm^3
     * The current extruder is used to determine the filament area to make the conversion.
     * 
     * \param mm3 the value to convert
     * \return the value converted to mm or mm3 depending on whether the E axis is volumetric
     */
    double mm3ToE(double mm3);

    /*!
     * Convert a distance value to an E value (which might be linear/distance based as well) for the current extruder.
     * 
     * E values are either in mm or in mm^3
     * The current extruder is used to determine the filament area to make the conversion.
     * 
     * \param mm the value to convert
     * \return the value converted to mm or mm3 depending on whether the E axis is volumetric
     */
    double mmToE(double mm);

public:
    
    GCodeExport();
    ~GCodeExport();

    /*
     * \brief Converts the g-code flavor to a string as it must be printed in
     * the g-code.
     * \param flavor The g-code flavor to print.
     * \return A serialized form of this flavor.
     */
    const std::string flavorToString(const EGCodeFlavor& flavor) const;

    /*!
     * Get the gcode file header (e.g. ";FLAVOR:UltiGCode\n")
     * 
     * \param extruder_is_used For each extruder whether it is used in the print
     * \param print_time The total print time in seconds of the whole gcode (if known)
     * \param filament_used The total mm^3 filament used for each extruder or a vector of the wrong size of unknown
     * \param mat_ids The material GUIDs for each material.
     * \return The string representing the file header
     */
    std::string getFileHeader(const std::vector<bool>& extruder_is_used, const Duration* print_time = nullptr, const std::vector<double>& filament_used = std::vector<double>(), const std::vector<std::string>& mat_ids = std::vector<std::string>());

    void setLayerNr(unsigned int layer_nr);

    void setOutputStream(std::ostream* stream);

    bool getExtruderIsUsed(const int extruder_nr) const; //!< return whether the extruder has been used throughout printing all meshgroup up till now

    Point getGcodePos(const coord_t x, const coord_t y, const int extruder_train) const;
    
    void setFlavor(EGCodeFlavor flavor);
    EGCodeFlavor getFlavor() const;
    
    void setZ(int z);

    void setFlowRateExtrusionSettings(double max_extrusion_offset, double extrusion_offset_factor);

    void addLastCoastedVolume(double last_coasted_volume) 
    {
        extruder_attr[current_extruder].prime_volume += last_coasted_volume; 
    }
    
    Point3 getPosition() const;
    
    Point getPositionXY() const;

    int getPositionZ() const;

    int getExtruderNr() const;
    
    void setFilamentDiameter(size_t extruder, const coord_t diameter);
    
    double getCurrentExtrudedVolume() const;

    /*!
     * Get the total extruded volume for a specific extruder in mm^3
     * 
     * Retractions and unretractions don't contribute to this.
     * 
     * \param extruder_nr The extruder number for which to get the total netto extruded volume
     * \return total filament printed in mm^3
     */
    double getTotalFilamentUsed(size_t extruder_nr);

    /*!
     * Get the total estimated print time in seconds for each feature
     * 
     * \return total print time in seconds for each feature
     */
    std::vector<Duration> getTotalPrintTimePerFeature();
    /*!
     * Get the total print time in seconds for the complete print
     * 
     * \return total print time in seconds for the complete print
     */
    double getSumTotalPrintTimes();
    void updateTotalPrintTime();
    void resetTotalPrintTimeAndFilament();
    
    void writeComment(const std::string& comment);
    void writeTypeComment(const PrintFeatureType& type);

    /*!
     * Write an M82 (absolute) or M83 (relative)
     *
     * \param set_relative_extrusion_mode If true, write an M83, otherwise write an M82
     */
    void writeExtrusionMode(bool set_relative_extrusion_mode);

    /*!
     * Write a comment saying what (estimated) time has passed up to this point
     * 
     * \param time The time passed up till this point
     */
    void writeTimeComment(const Duration time);

    /*!
     * Write a comment saying that we're starting a certain layer.
     */
    void writeLayerComment(const LayerIndex layer_nr);

    /*!
     * Write a comment saying that the print has a certain number of layers.
     */
    void writeLayerCountComment(const size_t layer_count);
    
    void writeLine(const char* line);
    
    /*!
     * Reset the current_e_value to prevent too high E values.
     * 
     * The current extruded volume is added to the current extruder_attr.
     */
    void resetExtrusionValue();
    
    void writeDelay(const Duration& time_amount);

    /*!
     * Coordinates are build plate coordinates, which might be offsetted when extruder offsets are encoded in the gcode.
     * 
     * \param p location to go to
     * \param speed movement speed
     */
    void writeTravel(const Point& p, const Velocity& speed);

    /*!
     * Coordinates are build plate coordinates, which might be offsetted when extruder offsets are encoded in the gcode.
     * 
     * \param p location to go to
     * \param speed movement speed
     * \param feature the feature that's currently printing
     * \param update_extrusion_offset whether to update the extrusion offset to match the current flow rate
     */
    void writeExtrusion(const Point& p, const Velocity& speed, double extrusion_mm3_per_mm, PrintFeatureType feature, bool update_extrusion_offset = false);

    /*!
     * Go to a X/Y location with the z-hopped Z value
     * Coordinates are build plate coordinates, which might be offsetted when extruder offsets are encoded in the gcode.
     * 
     * \param p location to go to
     * \param speed movement speed
     */
    void writeTravel(const Point3& p, const Velocity& speed);

    /*!
     * Go to a X/Y location with the extrusion Z
     * Perform un-z-hop
     * Perform unretraction
     * 
     * Coordinates are build plate coordinates, which might be offsetted when extruder offsets are encoded in the gcode.
     * 
     * \param p location to go to
     * \param speed movement speed
     * \param feature the feature that's currently printing
     * \param update_extrusion_offset whether to update the extrusion offset to match the current flow rate
     */
    void writeExtrusion(const Point3& p, const Velocity& speed, double extrusion_mm3_per_mm, PrintFeatureType feature, bool update_extrusion_offset = false);
private:
    /*!
     * Coordinates are build plate coordinates, which might be offsetted when extruder offsets are encoded in the gcode.
     * 
     * \param x build plate x
     * \param y build plate y
     * \param z build plate z
     * \param speed movement speed
     */
    void writeTravel(const coord_t& x, const coord_t& y, const coord_t& z, const Velocity& speed);

    /*!
     * Perform un-z-hop
     * Perform unretract
     * Write extrusion move
     * Coordinates are build plate coordinates, which might be offsetted when extruder offsets are encoded in the gcode.
     * 
     * \param x build plate x
     * \param y build plate y
     * \param z build plate z
     * \param speed movement speed
     * \param extrusion_mm3_per_mm flow
     * \param feature the print feature that's currently printing
     * \param update_extrusion_offset whether to update the extrusion offset to match the current flow rate
     */
    void writeExtrusion(const int x, const int y, const int z, const Velocity& speed, const double extrusion_mm3_per_mm, const PrintFeatureType& feature, const bool update_extrusion_offset = false);

    /*!
     * Write the F, X, Y, Z and E value (if they are not different from the last)
     * 
     * convenience function called from writeExtrusion and writeTravel
     * 
     * This function also applies the gcode offset by calling \ref GCodeExport::getGcodePos
     * This function updates the \ref GCodeExport::total_bounding_box
     * It estimates the time in \ref GCodeExport::estimateCalculator for the correct feature
     * It updates \ref GCodeExport::currentPosition, \ref GCodeExport::current_e_value and \ref GCodeExport::currentSpeed
     */
    void writeFXYZE(const Velocity& speed, const int x, const int y, const int z, const double e, const PrintFeatureType& feature);

    /*!
     * The writeTravel and/or writeExtrusion when flavor == BFB
     * \param x build plate x
     * \param y build plate y
     * \param z build plate z
     * \param speed movement speed
     * \param extrusion_mm3_per_mm flow
     * \param feature print feature to track print time for
     */
    void writeMoveBFB(const int x, const int y, const int z, const Velocity& speed, double extrusion_mm3_per_mm, PrintFeatureType feature);
public:
    /*!
     * Get ready for extrusion moves:
     * - unretract (G11 or G1 E.)
     * - prime blob (G1 E)
     * 
     * It estimates the time in \ref GCodeExport::estimateCalculator
     * It updates \ref GCodeExport::current_e_value and \ref GCodeExport::currentSpeed
     */
    void writeUnretractionAndPrime();
    void writeRetraction(const RetractionConfig& config, bool force = false, bool extruder_switch = false);

    /*!
     * Start a z hop with the given \p hop_height
     * 
     * \param hop_height The height to move above the current layer
     */
    void writeZhopStart(const coord_t hop_height);

    /*!
     * End a z hop: go back to the layer height
     * 
     */
    void writeZhopEnd();

    /*!
     * Start the new_extruder: 
     * - set new extruder
     * - zero E value
     * - write extruder start gcode
     * 
     * \param new_extruder The extruder to start with
     */
    void startExtruder(const size_t new_extruder);

    /*!
     * Switch to the new_extruder: 
     * - perform neccesary retractions
     * - fiddle with E-values
     * - write extruder end gcode
     * - set new extruder
     * - write extruder start gcode
     * 
     * \param new_extruder The extruder to switch to
     * \param retraction_config_old_extruder The extruder switch retraction config of the old extruder, to perform the extruder switch retraction with.
     */
    void switchExtruder(size_t new_extruder, const RetractionConfig& retraction_config_old_extruder);

    void writeCode(const char* str);
    
    /*!
     * Write the gcode for priming the current extruder train so that it can be used.
     * 
     * \param travel_speed The travel speed when priming involves a movement
     */
    void writePrimeTrain(const Velocity& travel_speed);

    /*!
     * Set the print cooling fan number (used as P parameter to M10[67]) for the specified extruder
     *
     * \param extruder The current extruder
     */
    void setExtruderFanNumber(int extruder);
    
    void writeFanCommand(double speed);
    
    void writeTemperatureCommand(const size_t extruder, const Temperature& temperature, const bool wait = false);
    void writeBedTemperatureCommand(const Temperature& temperature, const bool wait = false);

    /*!
     * Write the command for setting the acceleration for print moves to a specific value
     */
    void writePrintAcceleration(const Acceleration& acceleration);

    /*!
     * Write the command for setting the acceleration for travel moves to a specific value
     */
    void writeTravelAcceleration(const Acceleration& acceleration);

    /*!
     * Write the command for setting the jerk to a specific value
     */
    void writeJerk(const Velocity& jerk);

    /*!
     * Write the command for setting the maximum z feedrate to a specific value
     */
    void writeMaxZFeedrate(const Velocity& max_z_feedrate);

    /*!
     * Get the last set max z feedrate value sent in the gcode.
     * 
     * Returns a value <= 0 when no value is set.
     */
    double getCurrentMaxZFeedrate();

    /*!
     * Set member variables using the settings in \p settings.
     */
    void preSetup(const size_t start_extruder);

    /*!
     * Handle the initial (bed/nozzle) temperatures before any gcode is processed.
     * These temperatures are set in the pre-print setup in the firmware.
     * 
     * See FffGcodeWriter::processStartingCode
     * \param start_extruder_nr The extruder with which to start this print
     */
    void setInitialTemps(const unsigned int start_extruder_nr);

    /*!
     * Override or set an initial nozzle temperature as written by GCodeExport::setInitialTemps
     * This is used primarily during better specification of temperatures in LayerPlanBuffer::insertPreheatCommand
     * 
     * \warning This function must be called before any of the layers in the meshgroup are written to file!
     * That's because it sets the current temperature in the gcode!
     * 
     * \param extruder_nr The extruder number for which to better specify the temp
     * \param temp The temp at which the nozzle should be at startup
     */
    void setInitialTemp(int extruder_nr, double temp);

    /*!
     * Finish the gcode: turn fans off, write end gcode and flush all gcode left in the buffer.
     * 
     * \param endCode The end gcode to be appended at the very end.
     */
    void finalize(const char* endCode);

};

}

#endif//GCODEEXPORT_H
<|MERGE_RESOLUTION|>--- conflicted
+++ resolved
@@ -20,11 +20,8 @@
 namespace cura
 {
 
-<<<<<<< HEAD
+class LayerIndex;
 class RetractionConfig;
-=======
-class LayerIndex;
->>>>>>> 2e7cb513
 
 //The GCodeExport class writes the actual GCode. This is the only class that knows how GCode looks and feels.
 //  Any customizations on GCodes flavors are done in this class.
