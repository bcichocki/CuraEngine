// Copyright (c) 2016 Tim Kuipers
// Copyright (c) 2022 Ultimaker B.V.
// CuraEngine is released under the terms of the AGPLv3 or higher.

#include "ConicalOverhang.h"

#include "mesh.h"
#include "settings/types/Angle.h" //To process the overhang angle.
#include "settings/types/LayerIndex.h"
<<<<<<< HEAD
=======
#include "slicer.h"
#include "utils/Simplify.h" //Simplifying at every step to prevent getting lots of vertices from all the insets.
>>>>>>> a62296fa

namespace cura
{

void ConicalOverhang::apply(Slicer* slicer, const Mesh& mesh)
{
    const AngleRadians angle = mesh.settings.get<AngleRadians>("conical_overhang_angle");
    const double maxHoleArea = mesh.settings.get<double>("conical_overhang_hole_size");
    const double tan_angle = tan(angle); // the XY-component of the angle
    const coord_t layer_thickness = mesh.settings.get<coord_t>("layer_height");
    coord_t max_dist_from_lower_layer = tan_angle * layer_thickness; // max dist which can be bridged

<<<<<<< HEAD
    for(LayerIndex layer_nr = slicer->layers.size() - 2; static_cast<int>(layer_nr) >= 0; layer_nr--)
=======
    for (LayerIndex layer_nr = slicer->layers.size() - 2; static_cast<int>(layer_nr) >= 0; layer_nr--)
>>>>>>> a62296fa
    {
        SlicerLayer& layer = slicer->layers[layer_nr];
        SlicerLayer& layer_above = slicer->layers[layer_nr + 1];
        if (std::abs(max_dist_from_lower_layer) < 5)
        { // magically nothing happens when max_dist_from_lower_layer == 0
            // below magic code solves that
            constexpr coord_t safe_dist = 20;
            Polygons diff = layer_above.polygons.difference(layer.polygons.offset(-safe_dist));
            layer.polygons = layer.polygons.unionPolygons(diff);
            layer.polygons = layer.polygons.smooth(safe_dist);
            layer.polygons = Simplify(safe_dist, safe_dist / 2, 0).polygon(layer.polygons);
            // somehow layer.polygons get really jagged lines with a lot of vertices
            // without the above steps slicing goes really slow
        }
        else
        {
            // Get the current layer and split it into parts
            std::vector<PolygonsPart> layerParts = layer.polygons.splitIntoParts();
            // Get a copy of the layer above to prune away before we shrink it
            Polygons above = layer_above.polygons;

            // Now go through all the holes in the current layer and check if they intersect anything in the layer above
            // If not, then they're the top of a hole and should be cut from the layer above before the union
            for (unsigned int part = 0; part < layerParts.size(); part++)
            {
                if (layerParts[part].size() > 1) // first poly is the outer contour, 1..n are the holes
                {
                    for (unsigned int hole_nr = 1; hole_nr < layerParts[part].size(); ++hole_nr)
                    {
                        Polygons holePoly;
                        holePoly.add(layerParts[part][hole_nr]);
                        if (maxHoleArea > 0.0 && INT2MM2(std::abs(holePoly.area())) < maxHoleArea)
                        {
                            Polygons holeWithAbove = holePoly.intersection(above);
                            if (! holeWithAbove.empty())
                            {
                                // The hole had some intersection with the above layer, check if it's a complete overlap
                                Polygons holeDifference = holePoly.xorPolygons(holeWithAbove);
                                if (holeDifference.empty())
                                {
                                    // The hole was returned unchanged, so the layer above must completely cover it.  Remove the hole from the layer above.
                                    above = above.difference(holePoly);
                                }
                            }
                        }
                    }
                }
            }
            // And now union with offset of the resulting above layer
            layer.polygons = layer.polygons.unionPolygons(above.offset(-max_dist_from_lower_layer));
        }
    }
}

} // namespace cura<|MERGE_RESOLUTION|>--- conflicted
+++ resolved
@@ -7,11 +7,8 @@
 #include "mesh.h"
 #include "settings/types/Angle.h" //To process the overhang angle.
 #include "settings/types/LayerIndex.h"
-<<<<<<< HEAD
-=======
 #include "slicer.h"
 #include "utils/Simplify.h" //Simplifying at every step to prevent getting lots of vertices from all the insets.
->>>>>>> a62296fa
 
 namespace cura
 {
@@ -24,11 +21,7 @@
     const coord_t layer_thickness = mesh.settings.get<coord_t>("layer_height");
     coord_t max_dist_from_lower_layer = tan_angle * layer_thickness; // max dist which can be bridged
 
-<<<<<<< HEAD
-    for(LayerIndex layer_nr = slicer->layers.size() - 2; static_cast<int>(layer_nr) >= 0; layer_nr--)
-=======
     for (LayerIndex layer_nr = slicer->layers.size() - 2; static_cast<int>(layer_nr) >= 0; layer_nr--)
->>>>>>> a62296fa
     {
         SlicerLayer& layer = slicer->layers[layer_nr];
         SlicerLayer& layer_above = slicer->layers[layer_nr + 1];
