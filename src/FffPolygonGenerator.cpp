// Copyright (c) 2023 UltiMaker
// CuraEngine is released under the terms of the AGPLv3 or higher

#include <spdlog/spdlog.h>

#include <algorithm>
#include <atomic>
#include <fstream> // ifstream.good()
#include <map> // multimap (ordered map allowing duplicate keys)
#include <numeric>

// Code smell: Order of the includes is important here, probably due to some forward declarations which might be masking some undefined behaviours
// clang-format off
#include "Application.h"
#include "ConicalOverhang.h"
#include "ExtruderTrain.h"
#include "FffPolygonGenerator.h"
#include "infill.h"
#include "InterlockingGenerator.h"
#include "layerPart.h"
#include "MeshGroup.h"
#include "Mold.h"
#include "multiVolumes.h"
#include "PrintFeature.h"
#include "raft.h"
#include "skin.h"
#include "SkirtBrim.h"
#include "Slice.h"
#include "sliceDataStorage.h"
#include "slicer.h"
#include "support.h"
#include "TopSurface.h"
#include "TreeSupport.h"
#include "WallsComputation.h"
#include "infill/DensityProvider.h"
#include "infill/ImageBasedDensityProvider.h"
#include "infill/LightningGenerator.h"
#include "infill/SierpinskiFillProvider.h"
#include "infill/SubDivCube.h"
#include "infill/UniformDensityProvider.h"
#include "progress/Progress.h"
#include "progress/ProgressEstimator.h"
#include "progress/ProgressEstimatorLinear.h"
#include "progress/ProgressStageEstimator.h"
#include "settings/AdaptiveLayerHeights.h"
#include "settings/types/Angle.h"
#include "settings/types/LayerIndex.h"
#include "utils/algorithm.h"
#include "utils/ThreadPool.h"
#include "utils/gettime.h"
#include "utils/math.h"
#include "utils/Simplify.h"
// clang-format on

namespace cura
{


bool FffPolygonGenerator::generateAreas(SliceDataStorage& storage, MeshGroup* meshgroup, TimeKeeper& timeKeeper)
{
    if (! sliceModel(meshgroup, timeKeeper, storage))
    {
        return false;
    }

    slices2polygons(storage, timeKeeper);

    return true;
}

size_t FffPolygonGenerator::getDraftShieldLayerCount(const size_t total_layers) const
{
    const Settings& mesh_group_settings = Application::getInstance().current_slice->scene.current_mesh_group->settings;
    if (! mesh_group_settings.get<bool>("draft_shield_enabled"))
    {
        return 0;
    }
    switch (mesh_group_settings.get<DraftShieldHeightLimitation>("draft_shield_height_limitation"))
    {
    case DraftShieldHeightLimitation::FULL:
        return total_layers;
    case DraftShieldHeightLimitation::LIMITED:
        return std::max(
            (coord_t)0,
            (mesh_group_settings.get<coord_t>("draft_shield_height") - mesh_group_settings.get<coord_t>("layer_height_0")) / mesh_group_settings.get<coord_t>("layer_height") + 1);
    default:
        spdlog::warn("A draft shield height limitation option was added without implementing the new option in getDraftShieldLayerCount.");
        return total_layers;
    }
}

bool FffPolygonGenerator::sliceModel(MeshGroup* meshgroup, TimeKeeper& timeKeeper, SliceDataStorage& storage) /// slices the model
{
    Progress::messageProgressStage(Progress::Stage::SLICING, &timeKeeper);

    storage.model_min = meshgroup->min();
    storage.model_max = meshgroup->max();
    storage.model_size = storage.model_max - storage.model_min;

    spdlog::info("Slicing model...");

    const Settings& mesh_group_settings = Application::getInstance().current_slice->scene.current_mesh_group->settings;

    // regular layers
    int slice_layer_count = 0; // Use signed int because we need to subtract the initial layer in a calculation temporarily.

    // Initial layer height of 0 is not allowed. Negative layer height is nonsense.
    coord_t initial_layer_thickness = mesh_group_settings.get<coord_t>("layer_height_0");
    if (initial_layer_thickness <= 0)
    {
        spdlog::error("Initial layer height {} is disallowed.", initial_layer_thickness);
        return false;
    }

    // Layer height of 0 is not allowed. Negative layer height is nonsense.
    const coord_t layer_thickness = mesh_group_settings.get<coord_t>("layer_height");
    if (layer_thickness <= 0)
    {
        spdlog::error("Layer height {} is disallowed.\n", layer_thickness);
        return false;
    }

    // variable layers
    AdaptiveLayerHeights* adaptive_layer_heights = nullptr;
    const bool use_variable_layer_heights = mesh_group_settings.get<bool>("adaptive_layer_height_enabled");

    if (use_variable_layer_heights)
    {
        // Calculate adaptive layer heights
        const auto variable_layer_height_max_variation = mesh_group_settings.get<coord_t>("adaptive_layer_height_variation");
        const auto variable_layer_height_variation_step = mesh_group_settings.get<coord_t>("adaptive_layer_height_variation_step");
        const auto adaptive_threshold = mesh_group_settings.get<coord_t>("adaptive_layer_height_threshold");
<<<<<<< HEAD
        adaptive_layer_heights = new AdaptiveLayerHeights(layer_thickness, variable_layer_height_max_variation, variable_layer_height_variation_step, adaptive_threshold, meshgroup);
=======
        adaptive_layer_heights
            = new AdaptiveLayerHeights(layer_thickness, variable_layer_height_max_variation, variable_layer_height_variation_step, adaptive_threshold, meshgroup);
>>>>>>> fd1f21b7

        // Get the amount of layers
        slice_layer_count = adaptive_layer_heights->getLayerCount();
    }
    else
    {
        // Find highest layer count according to each mesh's settings.
        for (const Mesh& mesh : meshgroup->meshes)
        {
            if (! mesh.isPrinted())
            {
                continue;
            }
            const coord_t mesh_height = mesh.max().z;
            switch (mesh.settings.get<SlicingTolerance>("slicing_tolerance"))
            {
            case SlicingTolerance::MIDDLE:
                if (storage.model_max.z < initial_layer_thickness)
                {
                    slice_layer_count = std::max(slice_layer_count, (mesh_height > initial_layer_thickness / 2) ? 1 : 0); // One layer if higher than half initial layer height.
                }
                else
                {
                    slice_layer_count = std::max(slice_layer_count, static_cast<int>(round_divide_signed(mesh_height - initial_layer_thickness, layer_thickness) + 1));
                }
                break;
            case SlicingTolerance::EXCLUSIVE:
            {
                int new_slice_layer_count = 0;
                if (mesh_height >= initial_layer_thickness) // If less than the initial layer thickness, leave it at 0.
                {
                    new_slice_layer_count = static_cast<int>(floor_divide_signed(mesh_height - 1 - initial_layer_thickness, layer_thickness) + 1);
                }
                if (new_slice_layer_count > 0) // If there is at least one layer already, then...
                {
                    new_slice_layer_count += 1; // ... need one extra, since we clear the top layer after the repeated intersections with the layer above.
                }
                slice_layer_count = std::max(slice_layer_count, new_slice_layer_count);
                break;
            }
            case SlicingTolerance::INCLUSIVE:
                if (mesh_height < initial_layer_thickness)
                {
                    slice_layer_count
                        = std::max(slice_layer_count, (mesh_height > 0) ? 1 : 0); // If less than the initial layer height, it always has 1 layer unless the height is truly zero.
                }
                else
                {
                    slice_layer_count = std::max(slice_layer_count, static_cast<int>(ceil_divide_signed(mesh_height - initial_layer_thickness, layer_thickness) + 1));
                }
                break;
            default:
                spdlog::error("Unknown slicing tolerance. Did you forget to add a case here?");
                return false;
            }
        }
    }

    // Model is shallower than layer_height_0, so not even the first layer is sliced. Return an empty model then.
    if (slice_layer_count <= 0)
    {
        return true; // This is NOT an error state!
    }

    std::vector<Slicer*> slicerList;
    for (unsigned int mesh_idx = 0; mesh_idx < meshgroup->meshes.size(); mesh_idx++)
    {
        // Check if adaptive layers is populated to prevent accessing a method on NULL
        std::vector<AdaptiveLayer>* adaptive_layer_height_values = {};
        if (adaptive_layer_heights != nullptr)
        {
            adaptive_layer_height_values = adaptive_layer_heights->getLayers();
        }

        Mesh& mesh = meshgroup->meshes[mesh_idx];
        Slicer* slicer = new Slicer(&mesh, layer_thickness, slice_layer_count, use_variable_layer_heights, adaptive_layer_height_values);

        slicerList.push_back(slicer);

        /*
        for(SlicerLayer& layer : slicer->layers)
        {
            //Reporting the outline here slows down the engine quite a bit, so only do so when debugging.
            sendPolygons("outline", layer_nr, layer.z, layer.polygonList);
            sendPolygons("openoutline", layer_nr, layer.openPolygonList);
        }
        */

        Progress::messageProgress(Progress::Stage::SLICING, mesh_idx + 1, meshgroup->meshes.size());
    }

    // Clear the mesh face and vertex data, it is no longer needed after this point, and it saves a lot of memory.
    meshgroup->clear();

    Mold::process(slicerList);

    Scene& scene = Application::getInstance().current_slice->scene;
    for (unsigned int mesh_idx = 0; mesh_idx < slicerList.size(); mesh_idx++)
    {
        Mesh& mesh = scene.current_mesh_group->meshes[mesh_idx];
        if (mesh.settings.get<bool>("conical_overhang_enabled") && ! mesh.settings.get<bool>("anti_overhang_mesh"))
        {
            ConicalOverhang::apply(slicerList[mesh_idx], mesh);
        }
    }

    MultiVolumes::carveCuttingMeshes(slicerList, scene.current_mesh_group->meshes);

    Progress::messageProgressStage(Progress::Stage::PARTS, &timeKeeper);

    if (scene.current_mesh_group->settings.get<bool>("carve_multiple_volumes"))
    {
        carveMultipleVolumes(slicerList);
    }

    generateMultipleVolumesOverlap(slicerList);


    if (Application::getInstance().current_slice->scene.current_mesh_group->settings.get<bool>("interlocking_enable"))
    {
        InterlockingGenerator::generateInterlockingStructure(slicerList);
    }

    storage.print_layer_count = 0;
    for (unsigned int meshIdx = 0; meshIdx < slicerList.size(); meshIdx++)
    {
        Mesh& mesh = scene.current_mesh_group->meshes[meshIdx];
        Slicer* slicer = slicerList[meshIdx];
        if (! mesh.settings.get<bool>("anti_overhang_mesh") && ! mesh.settings.get<bool>("infill_mesh") && ! mesh.settings.get<bool>("cutting_mesh"))
        {
            storage.print_layer_count = std::max(storage.print_layer_count, slicer->layers.size());
        }
    }
    storage.support.supportLayers.resize(storage.print_layer_count);

    storage.meshes.reserve(
        slicerList.size()); // causes there to be no resize in meshes so that the pointers in sliceMeshStorage._config to retraction_config don't get invalidated.
    for (unsigned int meshIdx = 0; meshIdx < slicerList.size(); meshIdx++)
    {
        Slicer* slicer = slicerList[meshIdx];
        Mesh& mesh = scene.current_mesh_group->meshes[meshIdx];

        // always make a new SliceMeshStorage, so that they have the same ordering / indexing as meshgroup.meshes
        storage.meshes.emplace_back(&meshgroup->meshes[meshIdx], slicer->layers.size()); // new mesh in storage had settings from the Mesh
        SliceMeshStorage& meshStorage = storage.meshes.back();

        // only create layer parts for normal meshes
        const bool is_support_modifier = AreaSupport::handleSupportModifierMesh(storage, mesh.settings, slicer);
        if (! is_support_modifier)
        {
            createLayerParts(meshStorage, slicer);
        }

        // Do not add and process support _modifier_ meshes further, and ONLY skip support _modifiers_. They have been
        // processed in AreaSupport::handleSupportModifierMesh(), but other helper meshes such as infill meshes are
        // processed in a later stage, except for support mesh itself, so an exception is made for that.
        if (is_support_modifier && ! mesh.settings.get<bool>("support_mesh"))
        {
            storage.meshes.pop_back();
            continue;
        }

        // check one if raft offset is needed
        const bool has_raft = mesh_group_settings.get<EPlatformAdhesion>("adhesion_type") == EPlatformAdhesion::RAFT;

        // calculate the height at which each layer is actually printed (printZ)
        for (LayerIndex layer_nr = 0; layer_nr < meshStorage.layers.size(); layer_nr++)
        {
            SliceLayer& layer = meshStorage.layers[layer_nr];

            if (use_variable_layer_heights)
            {
                meshStorage.layers[layer_nr].printZ = adaptive_layer_heights->getLayers()->at(layer_nr).z_position;
                meshStorage.layers[layer_nr].thickness = adaptive_layer_heights->getLayers()->at(layer_nr).layer_height;
            }
            else
            {
                meshStorage.layers[layer_nr].printZ = initial_layer_thickness + (layer_nr * layer_thickness);

                if (layer_nr == 0)
                {
                    meshStorage.layers[layer_nr].thickness = initial_layer_thickness;
                }
                else
                {
                    meshStorage.layers[layer_nr].thickness = layer_thickness;
                }
            }

            // add the raft offset to each layer
            if (has_raft)
            {
                const ExtruderTrain& train = mesh_group_settings.get<ExtruderTrain&>("raft_surface_extruder_nr");
                layer.printZ += Raft::getTotalThickness() + train.settings.get<coord_t>("raft_airgap")
                              - train.settings.get<coord_t>("layer_0_z_overlap"); // shift all layers (except 0) down

                if (layer_nr == 0)
                {
                    layer.printZ += train.settings.get<coord_t>("layer_0_z_overlap"); // undo shifting down of first layer
                }
            }
        }

        delete slicerList[meshIdx];

        Progress::messageProgress(Progress::Stage::PARTS, meshIdx + 1, slicerList.size());
    }
    return true;
}

void FffPolygonGenerator::slices2polygons(SliceDataStorage& storage, TimeKeeper& time_keeper)
{
    // compute layer count and remove first empty layers
    // there is no separate progress stage for removeEmptyFisrtLayer (TODO)
    unsigned int slice_layer_count = 0;
    for (SliceMeshStorage& mesh : storage.meshes)
    {
        if (! mesh.settings.get<bool>("infill_mesh") && ! mesh.settings.get<bool>("anti_overhang_mesh"))
        {
            slice_layer_count = std::max<unsigned int>(slice_layer_count, mesh.layers.size());
        }
    }

    // handle meshes
    std::vector<double> mesh_timings;
    for (unsigned int mesh_idx = 0; mesh_idx < storage.meshes.size(); mesh_idx++)
    {
        mesh_timings.push_back(1.0); // TODO: have a more accurate estimate of the relative time it takes per mesh, based on the height and number of polygons
    }
    ProgressStageEstimator inset_skin_progress_estimate(mesh_timings);

    Progress::messageProgressStage(Progress::Stage::INSET_SKIN, &time_keeper);
    std::vector<size_t> mesh_order;
    { // compute mesh order
        std::multimap<int, size_t> order_to_mesh_indices;
        for (size_t mesh_idx = 0; mesh_idx < storage.meshes.size(); mesh_idx++)
        {
            order_to_mesh_indices.emplace(storage.meshes[mesh_idx].settings.get<int>("infill_mesh_order"), mesh_idx);
        }
        for (std::pair<const int, size_t>& order_and_mesh_idx : order_to_mesh_indices)
        {
            mesh_order.push_back(order_and_mesh_idx.second);
        }
    }
    for (size_t mesh_order_idx = 0; mesh_order_idx < mesh_order.size(); ++mesh_order_idx)
    {
        processBasicWallsSkinInfill(storage, mesh_order_idx, mesh_order, inset_skin_progress_estimate);
        Progress::messageProgress(Progress::Stage::INSET_SKIN, mesh_order_idx + 1, storage.meshes.size());
    }

    const Settings& mesh_group_settings = Application::getInstance().current_slice->scene.current_mesh_group->settings;

    // we need to remove empty layers after we have processed the insets
    // processInsets might throw away parts if they have no wall at all (cause it doesn't fit)
    // brim depends on the first layer not being empty
    // only remove empty layers if we haven't generate support, because then support was added underneath the model.
    //   for some materials it's better to print on support than on the build plate.
    const auto has_support = mesh_group_settings.get<bool>("support_enable") || mesh_group_settings.get<bool>("support_mesh");
    const auto remove_empty_first_layers = mesh_group_settings.get<bool>("remove_empty_first_layers") && ! has_support;
    if (remove_empty_first_layers)
    {
        removeEmptyFirstLayers(storage, storage.print_layer_count); // changes storage.print_layer_count!
    }
    if (storage.print_layer_count == 0)
    {
        spdlog::warn("Stopping process because there are no non-empty layers.");
        return;
    }

    Progress::messageProgressStage(Progress::Stage::SUPPORT, &time_keeper);

    AreaSupport::generateOverhangAreas(storage);
    AreaSupport::generateSupportAreas(storage);
    TreeSupport tree_support_generator(storage);
    tree_support_generator.generateSupportAreas(storage);

    computePrintHeightStatistics(storage);

    // handle helpers
    storage.primeTower.generatePaths(storage);
    storage.primeTower.subtractFromSupport(storage);

    spdlog::debug("Processing ooze shield");
    processOozeShield(storage);

    spdlog::debug("Processing draft shield");
    processDraftShield(storage);

    // This catches a special case in which the models are in the air, and then
    // the adhesion mustn't be calculated.
    if (! isEmptyLayer(storage, 0) || storage.primeTower.enabled)
    {
        spdlog::debug("Processing platform adhesion");
        processPlatformAdhesion(storage);
    }

    spdlog::debug("Meshes post-processing");
    // meshes post processing
    for (SliceMeshStorage& mesh : storage.meshes)
    {
        processDerivedWallsSkinInfill(mesh);
    }

    spdlog::debug("Processing gradual support");
    // generate gradual support
    AreaSupport::generateSupportInfillFeatures(storage);
}

void FffPolygonGenerator::processBasicWallsSkinInfill(
    SliceDataStorage& storage,
    const size_t mesh_order_idx,
    const std::vector<size_t>& mesh_order,
    ProgressStageEstimator& inset_skin_progress_estimate)
{
    size_t mesh_idx = mesh_order[mesh_order_idx];
    SliceMeshStorage& mesh = storage.meshes[mesh_idx];
    size_t mesh_layer_count = mesh.layers.size();
    if (mesh.settings.get<bool>("infill_mesh"))
    {
        processInfillMesh(storage, mesh_order_idx, mesh_order);
    }

    // TODO: make progress more accurate!!
    // note: estimated time for     insets : skins = 22.953 : 48.858
    std::vector<double> walls_vs_skin_timing({ 22.953, 48.858 });
    ProgressStageEstimator* mesh_inset_skin_progress_estimator = new ProgressStageEstimator(walls_vs_skin_timing);

    inset_skin_progress_estimate.nextStage(mesh_inset_skin_progress_estimator); // the stage of this function call

    ProgressEstimatorLinear* inset_estimator = new ProgressEstimatorLinear(mesh_layer_count);
    mesh_inset_skin_progress_estimator->nextStage(inset_estimator);

    struct
    {
        ProgressStageEstimator& progress_estimator;
        std::mutex mutex{};
        std::atomic<size_t> processed_layer_count = 0;

        void operator++(int)
        {
            std::unique_lock<std::mutex> lock(mutex, std::try_to_lock);
            if (lock)
            { // progress estimation is done only in one thread so that no two threads message progress at the same time
                size_t processed_layer_count_ = processed_layer_count.fetch_add(1, std::memory_order_relaxed);
                double progress = progress_estimator.progress(processed_layer_count_);
                Progress::messageProgress(Progress::Stage::INSET_SKIN, progress * 100, 100);
            }
            else
            {
                processed_layer_count.fetch_add(1, std::memory_order_release);
            }
        }
        void reset()
        {
            processed_layer_count.store(0, std::memory_order_relaxed);
        }
    } guarded_progress = { inset_skin_progress_estimate };

    // walls
    cura::parallel_for<size_t>(
        0,
        mesh_layer_count,
        [&](size_t layer_number)
        {
            spdlog::debug("Processing insets for layer {} of {}", layer_number, mesh.layers.size());
            processWalls(mesh, layer_number);
            guarded_progress++;
        });

    ProgressEstimatorLinear* skin_estimator = new ProgressEstimatorLinear(mesh_layer_count);
    mesh_inset_skin_progress_estimator->nextStage(skin_estimator);

    bool process_infill = mesh.settings.get<coord_t>("infill_line_distance") > 0;
    if (! process_infill)
    { // do process infill anyway if it's modified by modifier meshes
        const Scene& scene = Application::getInstance().current_slice->scene;
        for (size_t other_mesh_order_idx = mesh_order_idx + 1; other_mesh_order_idx < mesh_order.size(); ++other_mesh_order_idx)
        {
            const size_t other_mesh_idx = mesh_order[other_mesh_order_idx];
            SliceMeshStorage& other_mesh = storage.meshes[other_mesh_idx];
            if (other_mesh.settings.get<bool>("infill_mesh"))
            {
                AABB3D aabb = scene.current_mesh_group->meshes[mesh_idx].getAABB();
                AABB3D other_aabb = scene.current_mesh_group->meshes[other_mesh_idx].getAABB();
                if (aabb.hit(other_aabb))
                {
                    process_infill = true;
                }
            }
        }
    }

    // skin & infill
    const Settings& mesh_group_settings = Application::getInstance().current_slice->scene.current_mesh_group->settings;
    bool magic_spiralize = mesh_group_settings.get<bool>("magic_spiralize");
    size_t mesh_max_initial_bottom_layer_count = 0;
    if (magic_spiralize)
    {
        mesh_max_initial_bottom_layer_count = std::max(mesh_max_initial_bottom_layer_count, mesh.settings.get<size_t>("initial_bottom_layers"));
    }

    guarded_progress.reset();
    cura::parallel_for<size_t>(
        0,
        mesh_layer_count,
        [&](size_t layer_number)
        {
            spdlog::debug("Processing skins and infill layer {} of {}", layer_number, mesh.layers.size());
            if (! magic_spiralize || layer_number < mesh_max_initial_bottom_layer_count) // Only generate up/downskin and infill for the first X layers when spiralize is choosen.
            {
                processSkinsAndInfill(mesh, layer_number, process_infill);
            }
            guarded_progress++;
        });
}

void FffPolygonGenerator::processInfillMesh(SliceDataStorage& storage, const size_t mesh_order_idx, const std::vector<size_t>& mesh_order)
{
    size_t mesh_idx = mesh_order[mesh_order_idx];
    SliceMeshStorage& mesh = storage.meshes[mesh_idx];
    coord_t surface_line_width = mesh.settings.get<coord_t>("wall_line_width_0");

    mesh.layer_nr_max_filled_layer = -1;
    for (LayerIndex layer_idx = 0; layer_idx < static_cast<LayerIndex>(mesh.layers.size()); layer_idx++)
    {
        SliceLayer& layer = mesh.layers[layer_idx];

        if (mesh.settings.get<ESurfaceMode>("magic_mesh_surface_mode") == ESurfaceMode::SURFACE)
        {
            // break up polygons into polylines
            // they have to be polylines, because they might break up further when doing the cutting
            for (SliceLayerPart& part : layer.parts)
            {
                for (PolygonRef poly : part.outline)
                {
                    layer.openPolyLines.add(poly);
                    layer.openPolyLines.back().add(layer.openPolyLines.back()[0]); // add the segment which closes the polygon
                }
            }
            layer.parts.clear();
        }

        std::vector<PolygonsPart> new_parts;
        Polygons new_polylines;

        for (const size_t other_mesh_idx : mesh_order)
        { // limit the infill mesh's outline to within the infill of all meshes with lower order
            if (other_mesh_idx == mesh_idx)
            {
                break; // all previous meshes have been processed
            }
            SliceMeshStorage& other_mesh = storage.meshes[other_mesh_idx];
            if (layer_idx >= static_cast<LayerIndex>(other_mesh.layers.size()))
            { // there can be no interaction between the infill mesh and this other non-infill mesh
                continue;
            }

            SliceLayer& other_layer = other_mesh.layers[layer_idx];

            for (SliceLayerPart& other_part : other_layer.parts)
            {
                if (mesh.settings.get<ESurfaceMode>("magic_mesh_surface_mode") != ESurfaceMode::SURFACE)
                {
                    for (SliceLayerPart& part : layer.parts)
                    { // limit the outline of each part of this infill mesh to the infill of parts of the other mesh with lower infill mesh order
                        if (! part.boundaryBox.hit(other_part.boundaryBox))
                        { // early out
                            continue;
                        }
                        Polygons new_outline = part.outline.intersection(other_part.getOwnInfillArea());
                        if (new_outline.size() == 1)
                        { // we don't have to call splitIntoParts, because a single polygon can only be a single part
                            PolygonsPart outline_part_here;
                            outline_part_here.add(new_outline[0]);
                            new_parts.push_back(outline_part_here);
                        }
                        else if (new_outline.size() > 1)
                        { // we don't know whether it's a multitude of parts because of newly introduced holes, or because the polygon has been split up
                            std::vector<PolygonsPart> new_parts_here = new_outline.splitIntoParts();
                            for (PolygonsPart& new_part_here : new_parts_here)
                            {
                                new_parts.push_back(new_part_here);
                            }
                        }
                        // change the infill area of the non-infill mesh which is to be filled with e.g. lines
                        other_part.infill_area_own = other_part.getOwnInfillArea().difference(part.outline);
                        // note: don't change the part.infill_area, because we change the structure of that area, while the basic area in which infill is printed remains the same
                        //       the infill area remains the same for combing
                    }
                }
                if (mesh.settings.get<ESurfaceMode>("magic_mesh_surface_mode") != ESurfaceMode::NORMAL)
                {
                    const Polygons& own_infill_area = other_part.getOwnInfillArea();
                    Polygons cut_lines = own_infill_area.intersectionPolyLines(layer.openPolyLines);
                    new_polylines.add(cut_lines);
                    // NOTE: closed polygons will be represented as polylines, which will be closed automatically in the PathOrderOptimizer
                    if (! own_infill_area.empty())
                    {
                        other_part.infill_area_own = own_infill_area.difference(layer.openPolyLines.offsetPolyLine(surface_line_width / 2));
                    }
                }
            }
        }

        layer.parts.clear();
        for (PolygonsPart& part : new_parts)
        {
            layer.parts.emplace_back();
            layer.parts.back().outline = part;
            layer.parts.back().boundaryBox.calculate(part);
        }

        if (mesh.settings.get<ESurfaceMode>("magic_mesh_surface_mode") != ESurfaceMode::NORMAL)
        {
            layer.openPolyLines = new_polylines;
        }

        if (layer.parts.size() > 0 || (mesh.settings.get<ESurfaceMode>("magic_mesh_surface_mode") != ESurfaceMode::NORMAL && layer.openPolyLines.size() > 0))
        {
            mesh.layer_nr_max_filled_layer = layer_idx; // last set by the highest non-empty layer
        }
    }
}

void FffPolygonGenerator::processDerivedWallsSkinInfill(SliceMeshStorage& mesh)
{
    if (mesh.settings.get<bool>("infill_support_enabled"))
    { // create gradual infill areas
        SkinInfillAreaComputation::generateInfillSupport(mesh);
    }

    // create gradual infill areas
    SkinInfillAreaComputation::generateGradualInfill(mesh);

    // SubDivCube Pre-compute Octree
    if (mesh.settings.get<coord_t>("infill_line_distance") > 0 && mesh.settings.get<EFillMethod>("infill_pattern") == EFillMethod::CUBICSUBDIV)
    {
        const Point3 mesh_middle = mesh.bounding_box.getMiddle();
        const Point infill_origin(mesh_middle.x + mesh.settings.get<coord_t>("infill_offset_x"), mesh_middle.y + mesh.settings.get<coord_t>("infill_offset_y"));
        SubDivCube::precomputeOctree(mesh, infill_origin);
    }

    // Pre-compute Cross Fractal
    if (mesh.settings.get<coord_t>("infill_line_distance") > 0
        && (mesh.settings.get<EFillMethod>("infill_pattern") == EFillMethod::CROSS || mesh.settings.get<EFillMethod>("infill_pattern") == EFillMethod::CROSS_3D))
    {
        const std::string cross_subdivision_spec_image_file = mesh.settings.get<std::string>("cross_infill_density_image");
        std::ifstream cross_fs(cross_subdivision_spec_image_file.c_str());
        if (! cross_subdivision_spec_image_file.empty() && cross_fs.good())
        {
            mesh.cross_fill_provider = new SierpinskiFillProvider(
                mesh.bounding_box,
                mesh.settings.get<coord_t>("infill_line_distance"),
                mesh.settings.get<coord_t>("infill_line_width"),
                cross_subdivision_spec_image_file);
        }
        else
        {
            if (! cross_subdivision_spec_image_file.empty() && cross_subdivision_spec_image_file != " ")
            {
                spdlog::error("Cannot find density image: {}.", cross_subdivision_spec_image_file);
            }
            mesh.cross_fill_provider
                = new SierpinskiFillProvider(mesh.bounding_box, mesh.settings.get<coord_t>("infill_line_distance"), mesh.settings.get<coord_t>("infill_line_width"));
        }
    }

    // Pre-compute lightning fill (aka minfill, aka ribbed support vaults)
    if (mesh.settings.get<coord_t>("infill_line_distance") > 0 && mesh.settings.get<EFillMethod>("infill_pattern") == EFillMethod::LIGHTNING)
    {
        // TODO: Make all of these into new type pointers (but the cross fill things need to happen too then, otherwise it'd just look weird).
        mesh.lightning_generator = new LightningGenerator(mesh);
    }

    // combine infill
    SkinInfillAreaComputation::combineInfillLayers(mesh);

    // Fuzzy skin. Disabled when using interlocking structures, the internal interlocking walls become fuzzy.
    if (mesh.settings.get<bool>("magic_fuzzy_skin_enabled") && ! mesh.settings.get<bool>("interlocking_enable"))
    {
        processFuzzyWalls(mesh);
    }
}

/*
 * This function is executed in a parallel region based on layer_nr.
 * When modifying make sure any changes does not introduce data races.
 *
 * processInsets only reads and writes data for the current layer
 */
void FffPolygonGenerator::processWalls(SliceMeshStorage& mesh, size_t layer_nr)
{
    SliceLayer* layer = &mesh.layers[layer_nr];
    WallsComputation walls_computation(mesh.settings, layer_nr);
    walls_computation.generateWalls(layer, SectionType::WALL);
}

bool FffPolygonGenerator::isEmptyLayer(SliceDataStorage& storage, const LayerIndex& layer_idx)
{
    if (storage.support.generated && layer_idx < storage.support.supportLayers.size())
    {
        SupportLayer& support_layer = storage.support.supportLayers[layer_idx];
        if (! support_layer.support_infill_parts.empty() || ! support_layer.support_bottom.empty() || ! support_layer.support_roof.empty())
        {
            return false;
        }
    }
    for (SliceMeshStorage& mesh : storage.meshes)
    {
        if (layer_idx >= mesh.layers.size())
        {
            continue;
        }
        SliceLayer& layer = mesh.layers[layer_idx];
        if (mesh.settings.get<ESurfaceMode>("magic_mesh_surface_mode") != ESurfaceMode::NORMAL && layer.openPolyLines.size() > 0)
        {
            return false;
        }
        for (const SliceLayerPart& part : layer.parts)
        {
            if (part.print_outline.size() > 0)
            {
                return false;
            }
        }
    }
    return true;
}

void FffPolygonGenerator::removeEmptyFirstLayers(SliceDataStorage& storage, size_t& total_layers)
{
    size_t n_empty_first_layers = 0;
    for (size_t layer_idx = 0; layer_idx < total_layers; layer_idx++)
    {
        if (isEmptyLayer(storage, layer_idx))
        {
            n_empty_first_layers++;
        }
        else
        {
            break;
        }
    }

    if (n_empty_first_layers > 0)
    {
        spdlog::info("Removing {} layers because they are empty", n_empty_first_layers);
        const coord_t layer_height = Application::getInstance().current_slice->scene.current_mesh_group->settings.get<coord_t>("layer_height");
        for (SliceMeshStorage& mesh : storage.meshes)
        {
            std::vector<SliceLayer>& layers = mesh.layers;
            if (layers.size() > n_empty_first_layers)
            {
                // transfer initial layer thickness to new initial layer
                layers[n_empty_first_layers].thickness = layers[0].thickness;
            }
            layers.erase(layers.begin(), layers.begin() + n_empty_first_layers);
            for (SliceLayer& layer : layers)
            {
                layer.printZ -= n_empty_first_layers * layer_height;
            }
            mesh.layer_nr_max_filled_layer -= n_empty_first_layers;
        }
        total_layers -= n_empty_first_layers;
        storage.support.layer_nr_max_filled_layer -= n_empty_first_layers;
        std::vector<SupportLayer>& support_layers = storage.support.supportLayers;
        support_layers.erase(support_layers.begin(), support_layers.begin() + n_empty_first_layers);
    }
}

/*
 * This function is executed in a parallel region based on layer_nr.
 * When modifying make sure any changes does not introduce data races.
 *
 * generateSkins read (depend on) data from mesh.layers[*].parts[*].insets and write mesh.layers[n].parts[*].skin_parts
 * generateInfill read mesh.layers[n].parts[*].{insets,skin_parts,boundingBox} and write mesh.layers[n].parts[*].infill_area
 *
 * processSkinsAndInfill read (depend on) mesh.layers[*].parts[*].{insets,boundingBox}.
 *                       write mesh.layers[n].parts[*].{skin_parts,infill_area}.
 */
void FffPolygonGenerator::processSkinsAndInfill(SliceMeshStorage& mesh, const LayerIndex layer_nr, bool process_infill)
{
    if (mesh.settings.get<ESurfaceMode>("magic_mesh_surface_mode") == ESurfaceMode::SURFACE)
    {
        return;
    }

    SkinInfillAreaComputation skin_infill_area_computation(layer_nr, mesh, process_infill);
    skin_infill_area_computation.generateSkinsAndInfill();

    if (mesh.settings.get<bool>("ironing_enabled") && (! mesh.settings.get<bool>("ironing_only_highest_layer") || mesh.layer_nr_max_filled_layer == layer_nr)
        || ! mesh.settings.get<bool>("small_skin_on_surface"))
    {
        // Generate the top surface to iron over.
        mesh.layers[layer_nr].top_surface.setAreasFromMeshAndLayerNumber(mesh, layer_nr);
    }

    if (layer_nr >= 0 && ! mesh.settings.get<bool>("small_skin_on_surface"))
    {
        // Generate the bottom surface.
        mesh.layers[layer_nr].bottom_surface = mesh.layers[layer_nr].getOutlines();
        if (layer_nr > 0)
        {
            mesh.layers[layer_nr].bottom_surface = mesh.layers[layer_nr].bottom_surface.difference(mesh.layers[layer_nr - 1].getOutlines());
        }
    }
}

void FffPolygonGenerator::computePrintHeightStatistics(SliceDataStorage& storage)
{
    const size_t extruder_count = Application::getInstance().current_slice->scene.extruders.size();

    std::vector<int>& max_print_height_per_extruder = storage.max_print_height_per_extruder;
    assert(max_print_height_per_extruder.size() == 0 && "storage.max_print_height_per_extruder shouldn't have been initialized yet!");
    const int raft_layers = Raft::getTotalExtraLayers();
    max_print_height_per_extruder.resize(extruder_count, -(raft_layers + 1)); // Initialize all as -1 (or lower in case of raft).
    { // compute max_object_height_per_extruder
        // Height of the meshes themselves.
        for (SliceMeshStorage& mesh : storage.meshes)
        {
            if (mesh.settings.get<bool>("anti_overhang_mesh") || mesh.settings.get<bool>("support_mesh"))
            {
                continue; // Special type of mesh that doesn't get printed.
            }
            for (size_t extruder_nr = 0; extruder_nr < extruder_count; extruder_nr++)
            {
                for (LayerIndex layer_nr = static_cast<LayerIndex>(mesh.layers.size()) - 1; layer_nr > max_print_height_per_extruder[extruder_nr]; layer_nr--)
                {
                    if (mesh.getExtruderIsUsed(extruder_nr, layer_nr))
                    {
                        assert(max_print_height_per_extruder[extruder_nr] <= layer_nr);
                        max_print_height_per_extruder[extruder_nr] = layer_nr;
                    }
                }
            }
        }

        // Height of where the support reaches.
        Scene& scene = Application::getInstance().current_slice->scene;
        const Settings& mesh_group_settings = scene.current_mesh_group->settings;
        const size_t support_infill_extruder_nr
            = mesh_group_settings.get<ExtruderTrain&>("support_infill_extruder_nr").extruder_nr; // TODO: Support extruder should be configurable per object.
        max_print_height_per_extruder[support_infill_extruder_nr] = std::max(max_print_height_per_extruder[support_infill_extruder_nr], storage.support.layer_nr_max_filled_layer);
        const size_t support_roof_extruder_nr
            = mesh_group_settings.get<ExtruderTrain&>("support_roof_extruder_nr").extruder_nr; // TODO: Support roof extruder should be configurable per object.
        max_print_height_per_extruder[support_roof_extruder_nr] = std::max(max_print_height_per_extruder[support_roof_extruder_nr], storage.support.layer_nr_max_filled_layer);
        const size_t support_bottom_extruder_nr
            = mesh_group_settings.get<ExtruderTrain&>("support_bottom_extruder_nr").extruder_nr; // TODO: Support bottom extruder should be configurable per object.
        max_print_height_per_extruder[support_bottom_extruder_nr] = std::max(max_print_height_per_extruder[support_bottom_extruder_nr], storage.support.layer_nr_max_filled_layer);

        // Height of where the platform adhesion reaches.
        const EPlatformAdhesion adhesion_type = mesh_group_settings.get<EPlatformAdhesion>("adhesion_type");
        switch (adhesion_type)
        {
        case EPlatformAdhesion::SKIRT:
        case EPlatformAdhesion::BRIM:
        {
            const std::vector<ExtruderTrain*> skirt_brim_extruder_trains = mesh_group_settings.get<std::vector<ExtruderTrain*>>("skirt_brim_extruder_nr");
            for (ExtruderTrain* train : skirt_brim_extruder_trains)
            {
                const size_t skirt_brim_extruder_nr = train->extruder_nr;
                max_print_height_per_extruder[skirt_brim_extruder_nr] = std::max(0, max_print_height_per_extruder[skirt_brim_extruder_nr]); // Includes layer 0.
            }
            break;
        }
        case EPlatformAdhesion::RAFT:
        {
            const size_t base_extruder_nr = mesh_group_settings.get<ExtruderTrain&>("raft_base_extruder_nr").extruder_nr;
            max_print_height_per_extruder[base_extruder_nr] = std::max(-raft_layers, max_print_height_per_extruder[base_extruder_nr]); // Includes the lowest raft layer.
            const size_t interface_extruder_nr = mesh_group_settings.get<ExtruderTrain&>("raft_interface_extruder_nr").extruder_nr;
            max_print_height_per_extruder[interface_extruder_nr]
                = std::max(-raft_layers + 1, max_print_height_per_extruder[interface_extruder_nr]); // Includes the second-lowest raft layer.
            const size_t surface_extruder_nr = mesh_group_settings.get<ExtruderTrain&>("raft_surface_extruder_nr").extruder_nr;
            max_print_height_per_extruder[surface_extruder_nr]
                = std::max(-1, max_print_height_per_extruder[surface_extruder_nr]); // Includes up to the first layer below the model (so -1).
            break;
        }
        default:
            break; // No adhesion, so no maximum necessary.
        }
    }

    storage.max_print_height_order = order(max_print_height_per_extruder);
    if (extruder_count >= 2)
    {
        int second_highest_extruder = storage.max_print_height_order[extruder_count - 2];
        storage.max_print_height_second_to_last_extruder = max_print_height_per_extruder[second_highest_extruder];
    }
    else
    {
        storage.max_print_height_second_to_last_extruder = -(raft_layers + 1);
    }
}


void FffPolygonGenerator::processOozeShield(SliceDataStorage& storage)
{
    const Settings& mesh_group_settings = Application::getInstance().current_slice->scene.current_mesh_group->settings;
    if (! mesh_group_settings.get<bool>("ooze_shield_enabled"))
    {
        return;
    }

    const coord_t ooze_shield_dist = mesh_group_settings.get<coord_t>("ooze_shield_dist");

    for (int layer_nr = 0; layer_nr <= storage.max_print_height_second_to_last_extruder; layer_nr++)
    {
        constexpr bool around_support = true;
        constexpr bool around_prime_tower = false;
        storage.oozeShield.push_back(storage.getLayerOutlines(layer_nr, around_support, around_prime_tower).offset(ooze_shield_dist, ClipperLib::jtRound).getOutsidePolygons());
    }

    const AngleDegrees angle = mesh_group_settings.get<AngleDegrees>("ooze_shield_angle");
    if (angle <= 89)
    {
        const coord_t allowed_angle_offset
            = tan(mesh_group_settings.get<AngleRadians>("ooze_shield_angle")) * mesh_group_settings.get<coord_t>("layer_height"); // Allow for a 60deg angle in the oozeShield.
        for (LayerIndex layer_nr = 1; layer_nr <= storage.max_print_height_second_to_last_extruder; layer_nr++)
        {
            storage.oozeShield[layer_nr] = storage.oozeShield[layer_nr].unionPolygons(storage.oozeShield[layer_nr - 1].offset(-allowed_angle_offset));
        }
        for (LayerIndex layer_nr = storage.max_print_height_second_to_last_extruder; layer_nr > 0; layer_nr--)
        {
            storage.oozeShield[layer_nr - 1] = storage.oozeShield[layer_nr - 1].unionPolygons(storage.oozeShield[layer_nr].offset(-allowed_angle_offset));
        }
    }

    const float largest_printed_area = 1.0; // TODO: make var a parameter, and perhaps even a setting?
    for (LayerIndex layer_nr = 0; layer_nr <= storage.max_print_height_second_to_last_extruder; layer_nr++)
    {
        storage.oozeShield[layer_nr].removeSmallAreas(largest_printed_area);
    }
    if (mesh_group_settings.get<PrimeTowerMethod>("prime_tower_mode") != PrimeTowerMethod::NONE)
    {
        coord_t max_line_width = 0;
        { // compute max_line_width
            const std::vector<bool> extruder_is_used = storage.getExtrudersUsed();
            const auto& extruders = Application::getInstance().current_slice->scene.extruders;
            for (int extruder_nr = 0; extruder_nr < int(extruders.size()); extruder_nr++)
            {
                if (! extruder_is_used[extruder_nr])
                    continue;
                max_line_width = std::max(max_line_width, extruders[extruder_nr].settings.get<coord_t>("skirt_brim_line_width"));
            }
        }
        for (LayerIndex layer_nr = 0; layer_nr <= storage.max_print_height_second_to_last_extruder; layer_nr++)
        {
            storage.oozeShield[layer_nr] = storage.oozeShield[layer_nr].difference(storage.primeTower.outer_poly.offset(max_line_width / 2));
        }
    }
}

void FffPolygonGenerator::processDraftShield(SliceDataStorage& storage)
{
    const size_t draft_shield_layers = getDraftShieldLayerCount(storage.print_layer_count);
    if (draft_shield_layers <= 0)
    {
        return;
    }
    const Settings& mesh_group_settings = Application::getInstance().current_slice->scene.current_mesh_group->settings;
    const coord_t layer_height = mesh_group_settings.get<coord_t>("layer_height");

    const LayerIndex layer_skip{ 500 / layer_height + 1 };

    Polygons& draft_shield = storage.draft_protection_shield;
    for (LayerIndex layer_nr = 0; layer_nr < storage.print_layer_count && layer_nr < draft_shield_layers; layer_nr += layer_skip)
    {
        constexpr bool around_support = true;
        constexpr bool around_prime_tower = false;
        draft_shield = draft_shield.unionPolygons(storage.getLayerOutlines(layer_nr, around_support, around_prime_tower));
    }

    const coord_t draft_shield_dist = mesh_group_settings.get<coord_t>("draft_shield_dist");
    storage.draft_protection_shield = draft_shield.approxConvexHull(draft_shield_dist);

    // Extra offset has rounded joints, so simplify again.
    coord_t maximum_resolution = 0; // Draft shield is printed with every extruder, so resolve with the max() or min() of them to meet the requirements of all extruders.
    coord_t maximum_deviation = std::numeric_limits<coord_t>::max();
    for (const ExtruderTrain& extruder : Application::getInstance().current_slice->scene.extruders)
    {
        maximum_resolution = std::max(maximum_resolution, extruder.settings.get<coord_t>("meshfix_maximum_resolution"));
        maximum_deviation = std::min(maximum_deviation, extruder.settings.get<coord_t>("meshfix_maximum_deviation"));
    }
    storage.draft_protection_shield = Simplify(maximum_resolution, maximum_deviation, 0).polygon(storage.draft_protection_shield);
    if (mesh_group_settings.get<PrimeTowerMethod>("prime_tower_mode") != PrimeTowerMethod::NONE)
    {
        coord_t max_line_width = 0;
        { // compute max_line_width
            const std::vector<bool> extruder_is_used = storage.getExtrudersUsed();
            const auto& extruders = Application::getInstance().current_slice->scene.extruders;
            for (int extruder_nr = 0; extruder_nr < int(extruders.size()); extruder_nr++)
            {
                if (! extruder_is_used[extruder_nr])
                    continue;
                max_line_width = std::max(max_line_width, extruders[extruder_nr].settings.get<coord_t>("skirt_brim_line_width"));
            }
        }
        storage.draft_protection_shield = storage.draft_protection_shield.difference(storage.primeTower.outer_poly.offset(max_line_width / 2));
    }
}

void FffPolygonGenerator::processPlatformAdhesion(SliceDataStorage& storage)
{
    const Settings& mesh_group_settings = Application::getInstance().current_slice->scene.current_mesh_group->settings;
    EPlatformAdhesion adhesion_type = mesh_group_settings.get<EPlatformAdhesion>("adhesion_type");

    if (adhesion_type == EPlatformAdhesion::RAFT)
    {
        Raft::generate(storage);
        return;
    }

    SkirtBrim skirt_brim(storage);
    if (adhesion_type != EPlatformAdhesion::NONE)
    {
        skirt_brim.generate();
    }

    if (mesh_group_settings.get<bool>("support_brim_enable"))
    {
        skirt_brim.generateSupportBrim();
    }

    for (const auto& extruder : Application::getInstance().current_slice->scene.extruders)
    {
        Simplify simplifier(extruder.settings);
        for (auto skirt_brim_line : storage.skirt_brim[extruder.extruder_nr])
        {
            skirt_brim_line.closed_polygons = simplifier.polygon(skirt_brim_line.closed_polygons);
            skirt_brim_line.open_polylines = simplifier.polyline(skirt_brim_line.open_polylines);
        }
    }
}


void FffPolygonGenerator::processFuzzyWalls(SliceMeshStorage& mesh)
{
    if (mesh.settings.get<size_t>("wall_line_count") == 0)
    {
        return;
    }

    const coord_t line_width = mesh.settings.get<coord_t>("line_width");
    const bool apply_outside_only = mesh.settings.get<bool>("magic_fuzzy_skin_outside_only");
    const coord_t fuzziness = mesh.settings.get<coord_t>("magic_fuzzy_skin_thickness");
    const coord_t avg_dist_between_points = mesh.settings.get<coord_t>("magic_fuzzy_skin_point_dist");
    const coord_t min_dist_between_points = avg_dist_between_points * 3 / 4; // hardcoded: the point distance may vary between 3/4 and 5/4 the supplied value
    const coord_t range_random_point_dist = avg_dist_between_points / 2;
    unsigned int start_layer_nr
        = (mesh.settings.get<EPlatformAdhesion>("adhesion_type") == EPlatformAdhesion::BRIM) ? 1 : 0; // don't make fuzzy skin on first layer if there's a brim

    auto hole_area = Polygons();
    std::function<bool(const bool&, const ExtrusionJunction&)> accumulate_is_in_hole = [](const bool& prev_result, const ExtrusionJunction& junction)
    {
        return false;
    };

    for (LayerIndex layer_nr = start_layer_nr; layer_nr < mesh.layers.size(); layer_nr++)
    {
        SliceLayer& layer = mesh.layers[layer_nr];
        for (SliceLayerPart& part : layer.parts)
        {
            std::vector<VariableWidthLines> result_paths;
            for (auto& toolpath : part.wall_toolpaths)
            {
                if (toolpath.front().inset_idx != 0)
                {
                    result_paths.push_back(toolpath);
                    continue;
                }

                auto& result_lines = result_paths.emplace_back();

                if (apply_outside_only)
                {
                    hole_area = part.print_outline.getOutsidePolygons().offset(-line_width);
                    accumulate_is_in_hole = [&hole_area](const bool& prev_result, const ExtrusionJunction& junction)
                    {
                        return prev_result || hole_area.inside(junction.p);
                    };
                }
                for (auto& line : toolpath)
                {
                    if (apply_outside_only && std::accumulate(line.begin(), line.end(), false, accumulate_is_in_hole))
                    {
                        result_lines.push_back(line);
                        continue;
                    }

                    auto& result = result_lines.emplace_back();
                    result.inset_idx = line.inset_idx;
                    result.is_odd = line.is_odd;
                    result.is_closed = line.is_closed;

                    // generate points in between p0 and p1
                    int64_t dist_left_over
                        = (min_dist_between_points / 4) + rand() % (min_dist_between_points / 4); // the distance to be traversed on the line before making the first new point
                    auto* p0 = &line.front();
                    for (auto& p1 : line)
                    {
                        if (p0->p == p1.p) // avoid seams
                        {
                            result.emplace_back(p1.p, p1.w, p1.perimeter_index);
                            continue;
                        }

                        // 'a' is the (next) new point between p0 and p1
                        const Point p0p1 = p1.p - p0->p;
                        const int64_t p0p1_size = vSize(p0p1);
                        int64_t p0pa_dist = dist_left_over;
                        if (p0pa_dist >= p0p1_size)
                        {
                            const Point p = p1.p - (p0p1 / 2);
                            const double width = (p1.w * vSize(p1.p - p) + p0->w * vSize(p0->p - p)) / p0p1_size;
                            result.emplace_back(p, width, p1.perimeter_index);
                        }
                        for (; p0pa_dist < p0p1_size; p0pa_dist += min_dist_between_points + rand() % range_random_point_dist)
                        {
                            const int r = rand() % (fuzziness * 2) - fuzziness;
                            const Point perp_to_p0p1 = turn90CCW(p0p1);
                            const Point fuzz = normal(perp_to_p0p1, r);
                            const Point pa = p0->p + normal(p0p1, p0pa_dist);
                            const double width = (p1.w * vSize(p1.p - pa) + p0->w * vSize(p0->p - pa)) / p0p1_size;
                            result.emplace_back(pa + fuzz, width, p1.perimeter_index);
                        }
                        // p0pa_dist > p0p1_size now because we broke out of the for-loop
                        dist_left_over = p0pa_dist - p0p1_size;

                        p0 = &p1;
                    }
                    while (result.size() < 3)
                    {
                        size_t point_idx = line.size() - 2;
                        result.emplace_back(line[point_idx].p, line[point_idx].w, line[point_idx].perimeter_index);
                        if (point_idx == 0)
                        {
                            break;
                        }
                        point_idx--;
                    }
                    if (result.size() < 3)
                    {
                        result.clear();
                        for (auto& p : line)
                        {
                            result.emplace_back(p.p, p.w, p.perimeter_index);
                        }
                    }
                    if (line.back().p == line.front().p) // avoid seams
                    {
                        result.back().p = result.front().p;
                    }
                }
            }
            part.wall_toolpaths = result_paths;
        }
    }
}


} // namespace cura<|MERGE_RESOLUTION|>--- conflicted
+++ resolved
@@ -130,12 +130,8 @@
         const auto variable_layer_height_max_variation = mesh_group_settings.get<coord_t>("adaptive_layer_height_variation");
         const auto variable_layer_height_variation_step = mesh_group_settings.get<coord_t>("adaptive_layer_height_variation_step");
         const auto adaptive_threshold = mesh_group_settings.get<coord_t>("adaptive_layer_height_threshold");
-<<<<<<< HEAD
-        adaptive_layer_heights = new AdaptiveLayerHeights(layer_thickness, variable_layer_height_max_variation, variable_layer_height_variation_step, adaptive_threshold, meshgroup);
-=======
         adaptive_layer_heights
             = new AdaptiveLayerHeights(layer_thickness, variable_layer_height_max_variation, variable_layer_height_variation_step, adaptive_threshold, meshgroup);
->>>>>>> fd1f21b7
 
         // Get the amount of layers
         slice_layer_count = adaptive_layer_heights->getLayerCount();
