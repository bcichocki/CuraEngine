// Copyright (c) 2024 UltiMaker
// CuraEngine is released under the terms of the AGPLv3 or higher

#include <algorithm>
#include <atomic>
#include <fstream> // ifstream.good()
#include <map> // multimap (ordered map allowing duplicate keys)
#include <numeric>

#include <spdlog/spdlog.h>

// Code smell: Order of the includes is important here, probably due to some forward declarations which might be masking some undefined behaviours
// clang-format off
#include "Application.h"
#include "ConicalOverhang.h"
#include "ExtruderTrain.h"
#include "FffPolygonGenerator.h"
#include "infill.h"
#include "InterlockingGenerator.h"
#include "layerPart.h"
#include "MeshGroup.h"
#include "Mold.h"
#include "multiVolumes.h"
#include "PrintFeature.h"
#include "raft.h"
#include "skin.h"
#include "SkirtBrim.h"
#include "Slice.h"
#include "sliceDataStorage.h"
#include "slicer.h"
#include "support.h"
#include "TopSurface.h"
#include "TreeSupport.h"
#include "WallsComputation.h"
#include "infill/DensityProvider.h"
#include "infill/ImageBasedDensityProvider.h"
#include "infill/LightningGenerator.h"
#include "infill/SierpinskiFillProvider.h"
#include "infill/SubDivCube.h"
#include "infill/UniformDensityProvider.h"
#include "progress/Progress.h"
#include "progress/ProgressEstimator.h"
#include "progress/ProgressEstimatorLinear.h"
#include "progress/ProgressStageEstimator.h"
#include "settings/AdaptiveLayerHeights.h"
#include "settings/types/Angle.h"
#include "settings/types/LayerIndex.h"
#include "utils/algorithm.h"
#include "utils/ThreadPool.h"
#include "utils/gettime.h"
#include "utils/math.h"
#include "geometry/open_polyline.h"
#include "utils/Simplify.h"
// clang-format on

namespace cura
{


bool FffPolygonGenerator::generateAreas(SliceDataStorage& storage, MeshGroup* meshgroup, TimeKeeper& timeKeeper)
{
    if (! sliceModel(meshgroup, timeKeeper, storage))
    {
        return false;
    }

    slices2polygons(storage, timeKeeper);

    return true;
}

size_t FffPolygonGenerator::getDraftShieldLayerCount(const size_t total_layers) const
{
    const Settings& mesh_group_settings = Application::getInstance().current_slice_->scene.current_mesh_group->settings;
    if (! mesh_group_settings.get<bool>("draft_shield_enabled"))
    {
        return 0;
    }
    switch (mesh_group_settings.get<DraftShieldHeightLimitation>("draft_shield_height_limitation"))
    {
    case DraftShieldHeightLimitation::FULL:
        return total_layers;
    case DraftShieldHeightLimitation::LIMITED:
        return std::max(
            (coord_t)0,
            (mesh_group_settings.get<coord_t>("draft_shield_height") - mesh_group_settings.get<coord_t>("layer_height_0")) / mesh_group_settings.get<coord_t>("layer_height") + 1);
    default:
        spdlog::warn("A draft shield height limitation option was added without implementing the new option in getDraftShieldLayerCount.");
        return total_layers;
    }
}

bool FffPolygonGenerator::sliceModel(MeshGroup* meshgroup, TimeKeeper& timeKeeper, SliceDataStorage& storage) /// slices the model
{
    Progress::messageProgressStage(Progress::Stage::SLICING, &timeKeeper);

    storage.model_min = meshgroup->min();
    storage.model_max = meshgroup->max();
    storage.model_size = storage.model_max - storage.model_min;

    spdlog::info("Slicing model...");

    const Settings& mesh_group_settings = Application::getInstance().current_slice_->scene.current_mesh_group->settings;

    // regular layers
    int slice_layer_count = 0; // Use signed int because we need to subtract the initial layer in a calculation temporarily.

    // Initial layer height of 0 is not allowed. Negative layer height is nonsense.
    coord_t initial_layer_thickness = mesh_group_settings.get<coord_t>("layer_height_0");
    if (initial_layer_thickness <= 0)
    {
        spdlog::error("Initial layer height {} is disallowed.", initial_layer_thickness);
        return false;
    }

    // Layer height of 0 is not allowed. Negative layer height is nonsense.
    const coord_t layer_thickness = mesh_group_settings.get<coord_t>("layer_height");
    if (layer_thickness <= 0)
    {
        spdlog::error("Layer height {} is disallowed.\n", layer_thickness);
        return false;
    }

    // variable layers
    AdaptiveLayerHeights* adaptive_layer_heights = nullptr;
    const bool use_variable_layer_heights = mesh_group_settings.get<bool>("adaptive_layer_height_enabled");

    if (use_variable_layer_heights)
    {
        // Calculate adaptive layer heights
        const auto variable_layer_height_max_variation = mesh_group_settings.get<coord_t>("adaptive_layer_height_variation");
        const auto variable_layer_height_variation_step = mesh_group_settings.get<coord_t>("adaptive_layer_height_variation_step");
        const auto adaptive_threshold = mesh_group_settings.get<coord_t>("adaptive_layer_height_threshold");
        adaptive_layer_heights
            = new AdaptiveLayerHeights(layer_thickness, variable_layer_height_max_variation, variable_layer_height_variation_step, adaptive_threshold, meshgroup);

        // Get the amount of layers
        slice_layer_count = adaptive_layer_heights->getLayerCount();
    }
    else
    {
        // Find highest layer count according to each mesh's settings.
        for (const Mesh& mesh : meshgroup->meshes)
        {
            if (! mesh.isPrinted())
            {
                continue;
            }
            const coord_t mesh_height = mesh.max().z_;
            switch (mesh.settings_.get<SlicingTolerance>("slicing_tolerance"))
            {
            case SlicingTolerance::MIDDLE:
                if (storage.model_max.z_ < initial_layer_thickness)
                {
                    slice_layer_count = std::max(slice_layer_count, (mesh_height > initial_layer_thickness / 2) ? 1 : 0); // One layer if higher than half initial layer height.
                }
                else
                {
                    slice_layer_count = std::max(slice_layer_count, static_cast<int>(round_divide_signed(mesh_height - initial_layer_thickness, layer_thickness) + 1));
                }
                break;
            case SlicingTolerance::EXCLUSIVE:
            {
                int new_slice_layer_count = 0;
                if (mesh_height >= initial_layer_thickness) // If less than the initial layer thickness, leave it at 0.
                {
                    new_slice_layer_count = static_cast<int>(floor_divide_signed(mesh_height - 1 - initial_layer_thickness, layer_thickness) + 1);
                }
                if (new_slice_layer_count > 0) // If there is at least one layer already, then...
                {
                    new_slice_layer_count += 1; // ... need one extra, since we clear the top layer after the repeated intersections with the layer above.
                }
                slice_layer_count = std::max(slice_layer_count, new_slice_layer_count);
                break;
            }
            case SlicingTolerance::INCLUSIVE:
                if (mesh_height < initial_layer_thickness)
                {
                    slice_layer_count
                        = std::max(slice_layer_count, (mesh_height > 0) ? 1 : 0); // If less than the initial layer height, it always has 1 layer unless the height is truly zero.
                }
                else
                {
                    slice_layer_count = std::max(slice_layer_count, static_cast<int>(ceil_divide_signed(mesh_height - initial_layer_thickness, layer_thickness) + 1));
                }
                break;
            default:
                spdlog::error("Unknown slicing tolerance. Did you forget to add a case here?");
                return false;
            }
        }
    }

    // Model is shallower than layer_height_0, so not even the first layer is sliced. Return an empty model then.
    if (slice_layer_count <= 0)
    {
        return true; // This is NOT an error state!
    }

    std::vector<Slicer*> slicerList;
    for (unsigned int mesh_idx = 0; mesh_idx < meshgroup->meshes.size(); mesh_idx++)
    {
        // Check if adaptive layers is populated to prevent accessing a method on NULL
        std::vector<AdaptiveLayer>* adaptive_layer_height_values = {};
        if (adaptive_layer_heights != nullptr)
        {
            adaptive_layer_height_values = adaptive_layer_heights->getLayers();
        }

        Mesh& mesh = meshgroup->meshes[mesh_idx];
        Slicer* slicer = new Slicer(&mesh, layer_thickness, slice_layer_count, use_variable_layer_heights, adaptive_layer_height_values);

        slicerList.push_back(slicer);

        /*
        for(SlicerLayer& layer : slicer->layers)
        {
            //Reporting the outline here slows down the engine quite a bit, so only do so when debugging.
            sendPolygons("outline", layer_nr, layer.z, layer.polygonList);
            sendPolygons("openoutline", layer_nr, layer.openPolygonList);
        }
        */

        Progress::messageProgress(Progress::Stage::SLICING, mesh_idx + 1, meshgroup->meshes.size());
    }

    // Clear the mesh face and vertex data, it is no longer needed after this point, and it saves a lot of memory.
    meshgroup->clear();

    Mold::process(slicerList);

    Scene& scene = Application::getInstance().current_slice_->scene;
    for (unsigned int mesh_idx = 0; mesh_idx < slicerList.size(); mesh_idx++)
    {
        Mesh& mesh = scene.current_mesh_group->meshes[mesh_idx];
        if (mesh.settings_.get<bool>("conical_overhang_enabled") && ! mesh.settings_.get<bool>("anti_overhang_mesh"))
        {
            ConicalOverhang::apply(slicerList[mesh_idx], mesh);
        }
    }

    MultiVolumes::carveCuttingMeshes(slicerList, scene.current_mesh_group->meshes);

    Progress::messageProgressStage(Progress::Stage::PARTS, &timeKeeper);

    if (scene.current_mesh_group->settings.get<bool>("carve_multiple_volumes"))
    {
        carveMultipleVolumes(slicerList);
    }

    generateMultipleVolumesOverlap(slicerList);


    if (Application::getInstance().current_slice_->scene.current_mesh_group->settings.get<bool>("interlocking_enable"))
    {
        InterlockingGenerator::generateInterlockingStructure(slicerList);
    }

    storage.print_layer_count = 0;
    for (unsigned int meshIdx = 0; meshIdx < slicerList.size(); meshIdx++)
    {
        Mesh& mesh = scene.current_mesh_group->meshes[meshIdx];
        Slicer* slicer = slicerList[meshIdx];
        if (! mesh.settings_.get<bool>("anti_overhang_mesh") && ! mesh.settings_.get<bool>("infill_mesh") && ! mesh.settings_.get<bool>("cutting_mesh"))
        {
            storage.print_layer_count = std::max(storage.print_layer_count, slicer->layers.size());
        }
    }
    storage.support.supportLayers.resize(storage.print_layer_count);

    storage.meshes.reserve(
        slicerList.size()); // causes there to be no resize in meshes so that the pointers in sliceMeshStorage._config to retraction_config don't get invalidated.
    for (unsigned int meshIdx = 0; meshIdx < slicerList.size(); meshIdx++)
    {
        Slicer* slicer = slicerList[meshIdx];
        Mesh& mesh = scene.current_mesh_group->meshes[meshIdx];

        // always make a new SliceMeshStorage, so that they have the same ordering / indexing as meshgroup.meshes
        storage.meshes.push_back(std::make_shared<SliceMeshStorage>(&meshgroup->meshes[meshIdx], slicer->layers.size())); // new mesh in storage had settings from the Mesh
        SliceMeshStorage& meshStorage = *storage.meshes.back();

        // only create layer parts for normal meshes
        const bool is_support_modifier = AreaSupport::handleSupportModifierMesh(storage, mesh.settings_, slicer);
        if (! is_support_modifier)
        {
            createLayerParts(meshStorage, slicer);
        }

        // Do not add and process support _modifier_ meshes further, and ONLY skip support _modifiers_. They have been
        // processed in AreaSupport::handleSupportModifierMesh(), but other helper meshes such as infill meshes are
        // processed in a later stage, except for support mesh itself, so an exception is made for that.
        if (is_support_modifier && ! mesh.settings_.get<bool>("support_mesh"))
        {
            storage.meshes.pop_back();
            continue;
        }

        // check one if raft offset is needed
        const bool has_raft = mesh_group_settings.get<EPlatformAdhesion>("adhesion_type") == EPlatformAdhesion::RAFT;

        // calculate the height at which each layer is actually printed (printZ)
        for (LayerIndex layer_nr = 0; layer_nr < meshStorage.layers.size(); layer_nr++)
        {
            SliceLayer& layer = meshStorage.layers[layer_nr];

            if (use_variable_layer_heights)
            {
                meshStorage.layers[layer_nr].printZ = adaptive_layer_heights->getLayers()->at(layer_nr).z_position_;
                meshStorage.layers[layer_nr].thickness = adaptive_layer_heights->getLayers()->at(layer_nr).layer_height_;
            }
            else
            {
                meshStorage.layers[layer_nr].printZ = initial_layer_thickness + (layer_nr * layer_thickness);

                if (layer_nr == 0)
                {
                    meshStorage.layers[layer_nr].thickness = initial_layer_thickness;
                }
                else
                {
                    meshStorage.layers[layer_nr].thickness = layer_thickness;
                }
            }

            // add the raft offset to each layer
            if (has_raft)
            {
                const ExtruderTrain& train = mesh_group_settings.get<ExtruderTrain&>("raft_surface_extruder_nr");
                layer.printZ += Raft::getTotalThickness() + train.settings_.get<coord_t>("raft_airgap")
                              - train.settings_.get<coord_t>("layer_0_z_overlap"); // shift all layers (except 0) down

                if (layer_nr == 0)
                {
                    layer.printZ += train.settings_.get<coord_t>("layer_0_z_overlap"); // undo shifting down of first layer
                }
            }
        }

        delete slicerList[meshIdx];

        Progress::messageProgress(Progress::Stage::PARTS, meshIdx + 1, slicerList.size());
    }
    return true;
}

void FffPolygonGenerator::slices2polygons(SliceDataStorage& storage, TimeKeeper& time_keeper)
{
    // compute layer count and remove first empty layers
    // there is no separate progress stage for removeEmptyFisrtLayer (TODO)
    unsigned int slice_layer_count = 0;
    for (std::shared_ptr<SliceMeshStorage>& mesh_ptr : storage.meshes)
    {
        auto& mesh = *mesh_ptr;
        if (! mesh.settings.get<bool>("infill_mesh") && ! mesh.settings.get<bool>("anti_overhang_mesh"))
        {
            slice_layer_count = std::max<unsigned int>(slice_layer_count, mesh.layers.size());
        }
    }

    // handle meshes
    std::vector<double> mesh_timings;
    for (unsigned int mesh_idx = 0; mesh_idx < storage.meshes.size(); mesh_idx++)
    {
        mesh_timings.push_back(1.0); // TODO: have a more accurate estimate of the relative time it takes per mesh, based on the height and number of polygons
    }
    ProgressStageEstimator inset_skin_progress_estimate(mesh_timings);

    Progress::messageProgressStage(Progress::Stage::INSET_SKIN, &time_keeper);
    std::vector<size_t> mesh_order;
    { // compute mesh order
        std::multimap<int, size_t> order_to_mesh_indices;
        for (size_t mesh_idx = 0; mesh_idx < storage.meshes.size(); mesh_idx++)
        {
            order_to_mesh_indices.emplace(storage.meshes[mesh_idx]->settings.get<int>("infill_mesh_order"), mesh_idx);
        }
        for (std::pair<const int, size_t>& order_and_mesh_idx : order_to_mesh_indices)
        {
            mesh_order.push_back(order_and_mesh_idx.second);
        }
    }
    for (size_t mesh_order_idx = 0; mesh_order_idx < mesh_order.size(); ++mesh_order_idx)
    {
        processBasicWallsSkinInfill(storage, mesh_order_idx, mesh_order, inset_skin_progress_estimate);
        Progress::messageProgress(Progress::Stage::INSET_SKIN, mesh_order_idx + 1, storage.meshes.size());
    }

    const Settings& mesh_group_settings = Application::getInstance().current_slice_->scene.current_mesh_group->settings;

    // we need to remove empty layers after we have processed the insets
    // processInsets might throw away parts if they have no wall at all (cause it doesn't fit)
    // brim depends on the first layer not being empty
    // only remove empty layers if we haven't generate support, because then support was added underneath the model.
    //   for some materials it's better to print on support than on the build plate.
    const auto has_support = mesh_group_settings.get<bool>("support_enable") || mesh_group_settings.get<bool>("support_mesh");
    const auto remove_empty_first_layers = mesh_group_settings.get<bool>("remove_empty_first_layers") && ! has_support;
    if (remove_empty_first_layers)
    {
        removeEmptyFirstLayers(storage, storage.print_layer_count); // changes storage.print_layer_count!
    }
    if (storage.print_layer_count == 0)
    {
        spdlog::warn("Stopping process because there are no non-empty layers.");
        return;
    }

    Progress::messageProgressStage(Progress::Stage::SUPPORT, &time_keeper);

    AreaSupport::generateOverhangAreas(storage);
    AreaSupport::generateSupportAreas(storage);
    TreeSupport tree_support_generator(storage);
    tree_support_generator.generateSupportAreas(storage);

    computePrintHeightStatistics(storage);

    // handle helpers
    storage.primeTower.generatePaths(storage);
    storage.primeTower.subtractFromSupport(storage);

    spdlog::debug("Processing ooze shield");
    processOozeShield(storage);

    spdlog::debug("Processing draft shield");
    processDraftShield(storage);

    // This catches a special case in which the models are in the air, and then
    // the adhesion mustn't be calculated.
    if (! isEmptyLayer(storage, 0) || storage.primeTower.enabled_)
    {
        spdlog::debug("Processing platform adhesion");
        processPlatformAdhesion(storage);
    }

    spdlog::debug("Meshes post-processing");
    // meshes post processing
    for (std::shared_ptr<SliceMeshStorage>& mesh : storage.meshes)
    {
        processDerivedWallsSkinInfill(*mesh);
    }

    spdlog::debug("Processing gradual support");
    // generate gradual support
    AreaSupport::generateSupportInfillFeatures(storage);
}

void FffPolygonGenerator::processBasicWallsSkinInfill(
    SliceDataStorage& storage,
    const size_t mesh_order_idx,
    const std::vector<size_t>& mesh_order,
    ProgressStageEstimator& inset_skin_progress_estimate)
{
    size_t mesh_idx = mesh_order[mesh_order_idx];
    SliceMeshStorage& mesh = *storage.meshes[mesh_idx];
    size_t mesh_layer_count = mesh.layers.size();
    if (mesh.settings.get<bool>("infill_mesh"))
    {
        processInfillMesh(storage, mesh_order_idx, mesh_order);
    }

    // TODO: make progress more accurate!!
    // note: estimated time for     insets : skins = 22.953 : 48.858
    std::vector<double> walls_vs_skin_timing({ 22.953, 48.858 });
    ProgressStageEstimator* mesh_inset_skin_progress_estimator = new ProgressStageEstimator(walls_vs_skin_timing);

    inset_skin_progress_estimate.nextStage(mesh_inset_skin_progress_estimator); // the stage of this function call

    ProgressEstimatorLinear* inset_estimator = new ProgressEstimatorLinear(mesh_layer_count);
    mesh_inset_skin_progress_estimator->nextStage(inset_estimator);

    struct
    {
        ProgressStageEstimator& progress_estimator;
        std::mutex mutex{};
        std::atomic<size_t> processed_layer_count = 0;

        void operator++(int)
        {
            std::unique_lock<std::mutex> lock(mutex, std::try_to_lock);
            if (lock)
            { // progress estimation is done only in one thread so that no two threads message progress at the same time
                size_t processed_layer_count_ = processed_layer_count.fetch_add(1, std::memory_order_relaxed);
                double progress = progress_estimator.progress(processed_layer_count_);
                Progress::messageProgress(Progress::Stage::INSET_SKIN, progress * 100, 100);
            }
            else
            {
                processed_layer_count.fetch_add(1, std::memory_order_release);
            }
        }
        void reset()
        {
            processed_layer_count.store(0, std::memory_order_relaxed);
        }
    } guarded_progress = { inset_skin_progress_estimate };

    // walls
    cura::parallel_for<size_t>(
        0,
        mesh_layer_count,
        [&](size_t layer_number)
        {
            spdlog::debug("Processing insets for layer {} of {}", layer_number, mesh.layers.size());
            processWalls(mesh, layer_number);
            guarded_progress++;
        });

    ProgressEstimatorLinear* skin_estimator = new ProgressEstimatorLinear(mesh_layer_count);
    mesh_inset_skin_progress_estimator->nextStage(skin_estimator);

    bool process_infill = mesh.settings.get<coord_t>("infill_line_distance") > 0;
    if (! process_infill)
    { // do process infill anyway if it's modified by modifier meshes
        const Scene& scene = Application::getInstance().current_slice_->scene;
        for (size_t other_mesh_order_idx = mesh_order_idx + 1; other_mesh_order_idx < mesh_order.size(); ++other_mesh_order_idx)
        {
            const size_t other_mesh_idx = mesh_order[other_mesh_order_idx];
            SliceMeshStorage& other_mesh = *storage.meshes[other_mesh_idx];
            if (other_mesh.settings.get<bool>("infill_mesh"))
            {
                AABB3D aabb = scene.current_mesh_group->meshes[mesh_idx].getAABB();
                AABB3D other_aabb = scene.current_mesh_group->meshes[other_mesh_idx].getAABB();
                if (aabb.hit(other_aabb))
                {
                    process_infill = true;
                }
            }
        }
    }

    // skin & infill
    const Settings& mesh_group_settings = Application::getInstance().current_slice_->scene.current_mesh_group->settings;
    bool magic_spiralize = mesh_group_settings.get<bool>("magic_spiralize");
    size_t mesh_max_initial_bottom_layer_count = 0;
    if (magic_spiralize)
    {
        mesh_max_initial_bottom_layer_count = std::max(mesh_max_initial_bottom_layer_count, mesh.settings.get<size_t>("initial_bottom_layers"));
    }

    guarded_progress.reset();
    cura::parallel_for<size_t>(
        0,
        mesh_layer_count,
        [&](size_t layer_number)
        {
            spdlog::debug("Processing skins and infill layer {} of {}", layer_number, mesh.layers.size());
            if (! magic_spiralize || layer_number < mesh_max_initial_bottom_layer_count) // Only generate up/downskin and infill for the first X layers when spiralize is choosen.
            {
                processSkinsAndInfill(mesh, layer_number, process_infill);
            }
            guarded_progress++;
        });
}

void FffPolygonGenerator::processInfillMesh(SliceDataStorage& storage, const size_t mesh_order_idx, const std::vector<size_t>& mesh_order)
{
    size_t mesh_idx = mesh_order[mesh_order_idx];
    SliceMeshStorage& mesh = *storage.meshes[mesh_idx];
    coord_t surface_line_width = mesh.settings.get<coord_t>("wall_line_width_0");

    mesh.layer_nr_max_filled_layer = -1;
    for (LayerIndex layer_idx = 0; layer_idx < static_cast<LayerIndex>(mesh.layers.size()); layer_idx++)
    {
        SliceLayer& layer = mesh.layers[layer_idx];

        if (mesh.settings.get<ESurfaceMode>("magic_mesh_surface_mode") == ESurfaceMode::SURFACE)
        {
            // break up polygons into polylines
            // they have to be polylines, because they might break up further when doing the cutting
            for (SliceLayerPart& part : layer.parts)
            {
<<<<<<< HEAD
                for (const Polygon& poly : part.outline)
=======
                for (const PolygonRef& poly : part.outline)
>>>>>>> b664e773
                {
                    layer.openPolyLines.push_back(OpenPolyline(poly));
                    layer.openPolyLines.back().push_back(layer.openPolyLines.back()[0]); // add the segment which closes the polygon
                }
            }
            layer.parts.clear();
        }

        std::vector<SingleShape> new_parts;
        LinesSet<OpenPolyline> new_polylines;

        for (const size_t other_mesh_idx : mesh_order)
        { // limit the infill mesh's outline to within the infill of all meshes with lower order
            if (other_mesh_idx == mesh_idx)
            {
                break; // all previous meshes have been processed
            }
            SliceMeshStorage& other_mesh = *storage.meshes[other_mesh_idx];
            if (layer_idx >= static_cast<LayerIndex>(other_mesh.layers.size()))
            { // there can be no interaction between the infill mesh and this other non-infill mesh
                continue;
            }

            SliceLayer& other_layer = other_mesh.layers[layer_idx];

            for (SliceLayerPart& other_part : other_layer.parts)
            {
                if (mesh.settings.get<ESurfaceMode>("magic_mesh_surface_mode") != ESurfaceMode::SURFACE)
                {
                    for (SliceLayerPart& part : layer.parts)
                    { // limit the outline of each part of this infill mesh to the infill of parts of the other mesh with lower infill mesh order
                        if (! part.boundaryBox.hit(other_part.boundaryBox))
                        { // early out
                            continue;
                        }
                        Shape new_outline = part.outline.intersection(other_part.getOwnInfillArea());
                        if (new_outline.size() == 1)
                        { // we don't have to call splitIntoParts, because a single polygon can only be a single part
                            SingleShape outline_part_here;
                            outline_part_here.push_back(new_outline[0]);
                            new_parts.push_back(outline_part_here);
                        }
                        else if (new_outline.size() > 1)
                        { // we don't know whether it's a multitude of parts because of newly introduced holes, or because the polygon has been split up
                            std::vector<SingleShape> new_parts_here = new_outline.splitIntoParts();
                            for (SingleShape& new_part_here : new_parts_here)
                            {
                                new_parts.push_back(new_part_here);
                            }
                        }
                        // change the infill area of the non-infill mesh which is to be filled with e.g. lines
                        other_part.infill_area_own = other_part.getOwnInfillArea().difference(part.outline);
                        // note: don't change the part.infill_area, because we change the structure of that area, while the basic area in which infill is printed remains the same
                        //       the infill area remains the same for combing
                    }
                }
                if (mesh.settings.get<ESurfaceMode>("magic_mesh_surface_mode") != ESurfaceMode::NORMAL)
                {
                    const Shape& own_infill_area = other_part.getOwnInfillArea();
                    std::vector<OpenPolyline> cut_lines = own_infill_area.intersectionPolyLines(layer.openPolyLines);
                    new_polylines.add(cut_lines);
                    // NOTE: closed polygons will be represented as polylines, which will be closed automatically in the PathOrderOptimizer
                    if (! own_infill_area.empty())
                    {
                        other_part.infill_area_own = own_infill_area.difference(layer.openPolyLines.offset(surface_line_width / 2));
                    }
                }
            }
        }

        layer.parts.clear();
<<<<<<< HEAD
        for (SingleShape& part : new_parts)
=======
        for (const PolygonsPart& part : new_parts)
>>>>>>> b664e773
        {
            if (part.empty())
            {
                continue;
            }
            layer.parts.emplace_back();
            layer.parts.back().outline = part;
            layer.parts.back().boundaryBox.calculate(part);
        }

        if (mesh.settings.get<ESurfaceMode>("magic_mesh_surface_mode") != ESurfaceMode::NORMAL)
        {
            layer.openPolyLines = new_polylines;
        }

        if (layer.parts.size() > 0 || (mesh.settings.get<ESurfaceMode>("magic_mesh_surface_mode") != ESurfaceMode::NORMAL && layer.openPolyLines.size() > 0))
        {
            mesh.layer_nr_max_filled_layer = layer_idx; // last set by the highest non-empty layer
        }
    }
}

void FffPolygonGenerator::processDerivedWallsSkinInfill(SliceMeshStorage& mesh)
{
    if (mesh.settings.get<bool>("infill_support_enabled"))
    { // create gradual infill areas
        SkinInfillAreaComputation::generateInfillSupport(mesh);
    }

    // create gradual infill areas
    SkinInfillAreaComputation::generateGradualInfill(mesh);

    // SubDivCube Pre-compute Octree
    if (mesh.settings.get<coord_t>("infill_line_distance") > 0 && mesh.settings.get<EFillMethod>("infill_pattern") == EFillMethod::CUBICSUBDIV)
    {
        const Point3LL mesh_middle = mesh.bounding_box.getMiddle();
        const Point2LL infill_origin(mesh_middle.x_ + mesh.settings.get<coord_t>("infill_offset_x"), mesh_middle.y_ + mesh.settings.get<coord_t>("infill_offset_y"));
        SubDivCube::precomputeOctree(mesh, infill_origin);
    }

    // Pre-compute Cross Fractal
    if (mesh.settings.get<coord_t>("infill_line_distance") > 0
        && (mesh.settings.get<EFillMethod>("infill_pattern") == EFillMethod::CROSS || mesh.settings.get<EFillMethod>("infill_pattern") == EFillMethod::CROSS_3D))
    {
        const std::string cross_subdivision_spec_image_file = mesh.settings.get<std::string>("cross_infill_density_image");
        std::ifstream cross_fs(cross_subdivision_spec_image_file.c_str());
        if (! cross_subdivision_spec_image_file.empty() && cross_fs.good())
        {
            mesh.cross_fill_provider = std::make_shared<SierpinskiFillProvider>(
                mesh.bounding_box,
                mesh.settings.get<coord_t>("infill_line_distance"),
                mesh.settings.get<coord_t>("infill_line_width"),
                cross_subdivision_spec_image_file);
        }
        else
        {
            if (! cross_subdivision_spec_image_file.empty() && cross_subdivision_spec_image_file != " ")
            {
                spdlog::error("Cannot find density image: {}.", cross_subdivision_spec_image_file);
            }
            mesh.cross_fill_provider
                = std::make_shared<SierpinskiFillProvider>(mesh.bounding_box, mesh.settings.get<coord_t>("infill_line_distance"), mesh.settings.get<coord_t>("infill_line_width"));
        }
    }

    // Pre-compute lightning fill (aka minfill, aka ribbed support vaults)
    if (mesh.settings.get<coord_t>("infill_line_distance") > 0 && mesh.settings.get<EFillMethod>("infill_pattern") == EFillMethod::LIGHTNING)
    {
        // TODO: Make all of these into new type pointers (but the cross fill things need to happen too then, otherwise it'd just look weird).
        mesh.lightning_generator = std::make_shared<LightningGenerator>(mesh);
    }

    // combine infill
    SkinInfillAreaComputation::combineInfillLayers(mesh);

    // Fuzzy skin. Disabled when using interlocking structures, the internal interlocking walls become fuzzy.
    if (mesh.settings.get<bool>("magic_fuzzy_skin_enabled") && ! mesh.settings.get<bool>("interlocking_enable"))
    {
        processFuzzyWalls(mesh);
    }
}

/*
 * This function is executed in a parallel region based on layer_nr.
 * When modifying make sure any changes does not introduce data races.
 *
 * processInsets only reads and writes data for the current layer
 */
void FffPolygonGenerator::processWalls(SliceMeshStorage& mesh, size_t layer_nr)
{
    SliceLayer* layer = &mesh.layers[layer_nr];
    WallsComputation walls_computation(mesh.settings, layer_nr);
    walls_computation.generateWalls(layer, SectionType::WALL);
}

bool FffPolygonGenerator::isEmptyLayer(SliceDataStorage& storage, const LayerIndex& layer_idx)
{
    if (storage.support.generated && layer_idx < storage.support.supportLayers.size())
    {
        SupportLayer& support_layer = storage.support.supportLayers[layer_idx];
        if (! support_layer.support_infill_parts.empty() || ! support_layer.support_bottom.empty() || ! support_layer.support_roof.empty())
        {
            return false;
        }
    }
    for (std::shared_ptr<SliceMeshStorage>& mesh_ptr : storage.meshes)
    {
        auto& mesh = *mesh_ptr;
        if (layer_idx >= mesh.layers.size())
        {
            continue;
        }
        SliceLayer& layer = mesh.layers[layer_idx];
        if (mesh.settings.get<ESurfaceMode>("magic_mesh_surface_mode") != ESurfaceMode::NORMAL && layer.openPolyLines.size() > 0)
        {
            return false;
        }
        for (const SliceLayerPart& part : layer.parts)
        {
            if (part.print_outline.size() > 0)
            {
                return false;
            }
        }
    }
    return true;
}

void FffPolygonGenerator::removeEmptyFirstLayers(SliceDataStorage& storage, size_t& total_layers)
{
    size_t n_empty_first_layers = 0;
    for (size_t layer_idx = 0; layer_idx < total_layers; layer_idx++)
    {
        if (isEmptyLayer(storage, layer_idx))
        {
            n_empty_first_layers++;
        }
        else
        {
            break;
        }
    }

    if (n_empty_first_layers > 0)
    {
        spdlog::info("Removing {} layers because they are empty", n_empty_first_layers);
        const coord_t layer_height = Application::getInstance().current_slice_->scene.current_mesh_group->settings.get<coord_t>("layer_height");
        for (auto& mesh_ptr : storage.meshes)
        {
            auto& mesh = *mesh_ptr;
            std::vector<SliceLayer>& layers = mesh.layers;
            if (layers.size() > n_empty_first_layers)
            {
                // transfer initial layer thickness to new initial layer
                layers[n_empty_first_layers].thickness = layers[0].thickness;
            }
            layers.erase(layers.begin(), layers.begin() + n_empty_first_layers);
            for (SliceLayer& layer : layers)
            {
                layer.printZ -= n_empty_first_layers * layer_height;
            }
            mesh.layer_nr_max_filled_layer -= n_empty_first_layers;
        }
        total_layers -= n_empty_first_layers;
        storage.support.layer_nr_max_filled_layer -= n_empty_first_layers;
        std::vector<SupportLayer>& support_layers = storage.support.supportLayers;
        support_layers.erase(support_layers.begin(), support_layers.begin() + n_empty_first_layers);
    }
}

/*
 * This function is executed in a parallel region based on layer_nr.
 * When modifying make sure any changes does not introduce data races.
 *
 * generateSkins read (depend on) data from mesh.layers[*].parts[*].insets and write mesh.layers[n].parts[*].skin_parts
 * generateInfill read mesh.layers[n].parts[*].{insets,skin_parts,boundingBox} and write mesh.layers[n].parts[*].infill_area
 *
 * processSkinsAndInfill read (depend on) mesh.layers[*].parts[*].{insets,boundingBox}.
 *                       write mesh.layers[n].parts[*].{skin_parts,infill_area}.
 */
void FffPolygonGenerator::processSkinsAndInfill(SliceMeshStorage& mesh, const LayerIndex layer_nr, bool process_infill)
{
    if (mesh.settings.get<ESurfaceMode>("magic_mesh_surface_mode") == ESurfaceMode::SURFACE)
    {
        return;
    }

    SkinInfillAreaComputation skin_infill_area_computation(layer_nr, mesh, process_infill);
    skin_infill_area_computation.generateSkinsAndInfill();

    if (((mesh.settings.get<bool>("ironing_enabled") && (! mesh.settings.get<bool>("ironing_only_highest_layer"))) || mesh.layer_nr_max_filled_layer == layer_nr)
        || ! mesh.settings.get<bool>("small_skin_on_surface"))
    {
        // Generate the top surface to iron over.
        mesh.layers[layer_nr].top_surface.setAreasFromMeshAndLayerNumber(mesh, layer_nr);
    }

    if (layer_nr >= 0 && ! mesh.settings.get<bool>("small_skin_on_surface"))
    {
        // Generate the bottom surface.
        mesh.layers[layer_nr].bottom_surface = mesh.layers[layer_nr].getOutlines();
        if (layer_nr > 0)
        {
            mesh.layers[layer_nr].bottom_surface = mesh.layers[layer_nr].bottom_surface.difference(mesh.layers[layer_nr - 1].getOutlines());
        }
    }
}

void FffPolygonGenerator::computePrintHeightStatistics(SliceDataStorage& storage)
{
    const size_t extruder_count = Application::getInstance().current_slice_->scene.extruders.size();

    std::vector<int>& max_print_height_per_extruder = storage.max_print_height_per_extruder;
    assert(max_print_height_per_extruder.size() == 0 && "storage.max_print_height_per_extruder shouldn't have been initialized yet!");
    const int raft_layers = Raft::getTotalExtraLayers();
    max_print_height_per_extruder.resize(extruder_count, -(raft_layers + 1)); // Initialize all as -1 (or lower in case of raft).
    { // compute max_object_height_per_extruder
        // Height of the meshes themselves.
        for (std::shared_ptr<SliceMeshStorage>& mesh_ptr : storage.meshes)
        {
            auto& mesh = *mesh_ptr;
            if (mesh.settings.get<bool>("anti_overhang_mesh") || mesh.settings.get<bool>("support_mesh"))
            {
                continue; // Special type of mesh that doesn't get printed.
            }
            for (size_t extruder_nr = 0; extruder_nr < extruder_count; extruder_nr++)
            {
                for (LayerIndex layer_nr = static_cast<LayerIndex>(mesh.layers.size()) - 1; layer_nr > max_print_height_per_extruder[extruder_nr]; layer_nr--)
                {
                    if (mesh.getExtruderIsUsed(extruder_nr, layer_nr))
                    {
                        assert(max_print_height_per_extruder[extruder_nr] <= layer_nr);
                        max_print_height_per_extruder[extruder_nr] = layer_nr;
                    }
                }
            }
        }

        // Height of where the support reaches.
        Scene& scene = Application::getInstance().current_slice_->scene;
        const Settings& mesh_group_settings = scene.current_mesh_group->settings;
        const size_t support_infill_extruder_nr
            = mesh_group_settings.get<ExtruderTrain&>("support_infill_extruder_nr").extruder_nr_; // TODO: Support extruder should be configurable per object.
        max_print_height_per_extruder[support_infill_extruder_nr] = std::max(max_print_height_per_extruder[support_infill_extruder_nr], storage.support.layer_nr_max_filled_layer);
        const size_t support_roof_extruder_nr
            = mesh_group_settings.get<ExtruderTrain&>("support_roof_extruder_nr").extruder_nr_; // TODO: Support roof extruder should be configurable per object.
        max_print_height_per_extruder[support_roof_extruder_nr] = std::max(max_print_height_per_extruder[support_roof_extruder_nr], storage.support.layer_nr_max_filled_layer);
        const size_t support_bottom_extruder_nr
            = mesh_group_settings.get<ExtruderTrain&>("support_bottom_extruder_nr").extruder_nr_; // TODO: Support bottom extruder should be configurable per object.
        max_print_height_per_extruder[support_bottom_extruder_nr] = std::max(max_print_height_per_extruder[support_bottom_extruder_nr], storage.support.layer_nr_max_filled_layer);

        // Height of where the platform adhesion reaches.
        const EPlatformAdhesion adhesion_type = mesh_group_settings.get<EPlatformAdhesion>("adhesion_type");
        switch (adhesion_type)
        {
        case EPlatformAdhesion::SKIRT:
        case EPlatformAdhesion::BRIM:
        {
            const std::vector<ExtruderTrain*> skirt_brim_extruder_trains = mesh_group_settings.get<std::vector<ExtruderTrain*>>("skirt_brim_extruder_nr");
            for (ExtruderTrain* train : skirt_brim_extruder_trains)
            {
                const size_t skirt_brim_extruder_nr = train->extruder_nr_;
                max_print_height_per_extruder[skirt_brim_extruder_nr] = std::max(0, max_print_height_per_extruder[skirt_brim_extruder_nr]); // Includes layer 0.
            }
            break;
        }
        case EPlatformAdhesion::RAFT:
        {
            const size_t base_extruder_nr = mesh_group_settings.get<ExtruderTrain&>("raft_base_extruder_nr").extruder_nr_;
            max_print_height_per_extruder[base_extruder_nr] = std::max(-raft_layers, max_print_height_per_extruder[base_extruder_nr]); // Includes the lowest raft layer.
            const size_t interface_extruder_nr = mesh_group_settings.get<ExtruderTrain&>("raft_interface_extruder_nr").extruder_nr_;
            max_print_height_per_extruder[interface_extruder_nr]
                = std::max(-raft_layers + 1, max_print_height_per_extruder[interface_extruder_nr]); // Includes the second-lowest raft layer.
            const size_t surface_extruder_nr = mesh_group_settings.get<ExtruderTrain&>("raft_surface_extruder_nr").extruder_nr_;
            max_print_height_per_extruder[surface_extruder_nr]
                = std::max(-1, max_print_height_per_extruder[surface_extruder_nr]); // Includes up to the first layer below the model (so -1).
            break;
        }
        default:
            break; // No adhesion, so no maximum necessary.
        }
    }

    storage.max_print_height_order = order(max_print_height_per_extruder);
    if (extruder_count >= 2)
    {
        int second_highest_extruder = storage.max_print_height_order[extruder_count - 2];
        storage.max_print_height_second_to_last_extruder = max_print_height_per_extruder[second_highest_extruder];
    }
    else
    {
        storage.max_print_height_second_to_last_extruder = -(raft_layers + 1);
    }
}


void FffPolygonGenerator::processOozeShield(SliceDataStorage& storage)
{
    const Settings& mesh_group_settings = Application::getInstance().current_slice_->scene.current_mesh_group->settings;
    if (! mesh_group_settings.get<bool>("ooze_shield_enabled"))
    {
        return;
    }

    const coord_t ooze_shield_dist = mesh_group_settings.get<coord_t>("ooze_shield_dist");

    for (int layer_nr = 0; layer_nr <= storage.max_print_height_second_to_last_extruder; layer_nr++)
    {
        constexpr bool around_support = true;
        constexpr bool around_prime_tower = false;
        storage.oozeShield.push_back(storage.getLayerOutlines(layer_nr, around_support, around_prime_tower).offset(ooze_shield_dist, ClipperLib::jtRound).getOutsidePolygons());
    }

    const AngleDegrees angle = mesh_group_settings.get<AngleDegrees>("ooze_shield_angle");
    if (angle <= 89)
    {
        const coord_t allowed_angle_offset
            = tan(mesh_group_settings.get<AngleRadians>("ooze_shield_angle")) * mesh_group_settings.get<coord_t>("layer_height"); // Allow for a 60deg angle in the oozeShield.
        for (LayerIndex layer_nr = 1; layer_nr <= storage.max_print_height_second_to_last_extruder; layer_nr++)
        {
            storage.oozeShield[layer_nr] = storage.oozeShield[layer_nr].unionPolygons(storage.oozeShield[layer_nr - 1].offset(-allowed_angle_offset));
        }
        for (LayerIndex layer_nr = storage.max_print_height_second_to_last_extruder; layer_nr > 0; layer_nr--)
        {
            storage.oozeShield[layer_nr - 1] = storage.oozeShield[layer_nr - 1].unionPolygons(storage.oozeShield[layer_nr].offset(-allowed_angle_offset));
        }
    }

    const double largest_printed_area = 1.0; // TODO: make var a parameter, and perhaps even a setting?
    for (LayerIndex layer_nr = 0; layer_nr <= storage.max_print_height_second_to_last_extruder; layer_nr++)
    {
        storage.oozeShield[layer_nr].removeSmallAreas(largest_printed_area);
    }
    if (mesh_group_settings.get<PrimeTowerMethod>("prime_tower_mode") != PrimeTowerMethod::NONE)
    {
        coord_t max_line_width = 0;
        { // compute max_line_width
            const std::vector<bool> extruder_is_used = storage.getExtrudersUsed();
            const auto& extruders = Application::getInstance().current_slice_->scene.extruders;
            for (int extruder_nr = 0; extruder_nr < int(extruders.size()); extruder_nr++)
            {
                if (! extruder_is_used[extruder_nr])
                    continue;
                max_line_width = std::max(max_line_width, extruders[extruder_nr].settings_.get<coord_t>("skirt_brim_line_width"));
            }
        }
        for (LayerIndex layer_nr = 0; layer_nr <= storage.max_print_height_second_to_last_extruder; layer_nr++)
        {
            storage.oozeShield[layer_nr] = storage.oozeShield[layer_nr].difference(storage.primeTower.getOuterPoly(layer_nr).offset(max_line_width / 2));
        }
    }
}

void FffPolygonGenerator::processDraftShield(SliceDataStorage& storage)
{
    const size_t draft_shield_layers = getDraftShieldLayerCount(storage.print_layer_count);
    if (draft_shield_layers <= 0)
    {
        return;
    }
    const Settings& mesh_group_settings = Application::getInstance().current_slice_->scene.current_mesh_group->settings;
    const coord_t layer_height = mesh_group_settings.get<coord_t>("layer_height");

    const LayerIndex layer_skip{ 500 / layer_height + 1 };

    Shape& draft_shield = storage.draft_protection_shield;
    for (LayerIndex layer_nr = 0; layer_nr < storage.print_layer_count && layer_nr < draft_shield_layers; layer_nr += layer_skip)
    {
        constexpr bool around_support = true;
        constexpr bool around_prime_tower = false;
        draft_shield = draft_shield.unionPolygons(storage.getLayerOutlines(layer_nr, around_support, around_prime_tower));
    }

    const coord_t draft_shield_dist = mesh_group_settings.get<coord_t>("draft_shield_dist");
    storage.draft_protection_shield = draft_shield.approxConvexHull(draft_shield_dist);

    // Extra offset has rounded joints, so simplify again.
    coord_t maximum_resolution = 0; // Draft shield is printed with every extruder, so resolve with the max() or min() of them to meet the requirements of all extruders.
    coord_t maximum_deviation = std::numeric_limits<coord_t>::max();
    for (const ExtruderTrain& extruder : Application::getInstance().current_slice_->scene.extruders)
    {
        maximum_resolution = std::max(maximum_resolution, extruder.settings_.get<coord_t>("meshfix_maximum_resolution"));
        maximum_deviation = std::min(maximum_deviation, extruder.settings_.get<coord_t>("meshfix_maximum_deviation"));
    }
    storage.draft_protection_shield = Simplify(maximum_resolution, maximum_deviation, 0).polygon(storage.draft_protection_shield);
    if (mesh_group_settings.get<PrimeTowerMethod>("prime_tower_mode") != PrimeTowerMethod::NONE)
    {
        coord_t max_line_width = 0;
        { // compute max_line_width
            const std::vector<bool> extruder_is_used = storage.getExtrudersUsed();
            const auto& extruders = Application::getInstance().current_slice_->scene.extruders;
            for (int extruder_nr = 0; extruder_nr < int(extruders.size()); extruder_nr++)
            {
                if (! extruder_is_used[extruder_nr])
                    continue;
                max_line_width = std::max(max_line_width, extruders[extruder_nr].settings_.get<coord_t>("skirt_brim_line_width"));
            }
        }
        storage.draft_protection_shield = storage.draft_protection_shield.difference(storage.primeTower.getGroundPoly().offset(max_line_width / 2));
    }
}

void FffPolygonGenerator::processPlatformAdhesion(SliceDataStorage& storage)
{
    const Settings& mesh_group_settings = Application::getInstance().current_slice_->scene.current_mesh_group->settings;
    EPlatformAdhesion adhesion_type = mesh_group_settings.get<EPlatformAdhesion>("adhesion_type");

    if (adhesion_type == EPlatformAdhesion::RAFT)
    {
        Raft::generate(storage);
        return;
    }

    SkirtBrim skirt_brim(storage);
    if (adhesion_type != EPlatformAdhesion::NONE)
    {
        skirt_brim.generate();
    }

    if (mesh_group_settings.get<bool>("support_brim_enable"))
    {
        skirt_brim.generateSupportBrim();
    }

    for (const auto& extruder : Application::getInstance().current_slice_->scene.extruders)
    {
        Simplify simplifier(extruder.settings_);
        for (auto skirt_brim_line : storage.skirt_brim[extruder.extruder_nr_])
        {
            skirt_brim_line.closed_polygons = simplifier.polygon(skirt_brim_line.closed_polygons);
            skirt_brim_line.open_polylines = simplifier.polyline(skirt_brim_line.open_polylines);
        }
    }
}


void FffPolygonGenerator::processFuzzyWalls(SliceMeshStorage& mesh)
{
    if (mesh.settings.get<size_t>("wall_line_count") == 0)
    {
        return;
    }

    const coord_t line_width = mesh.settings.get<coord_t>("line_width");
    const bool apply_outside_only = mesh.settings.get<bool>("magic_fuzzy_skin_outside_only");
    const coord_t fuzziness = mesh.settings.get<coord_t>("magic_fuzzy_skin_thickness");
    const coord_t avg_dist_between_points = mesh.settings.get<coord_t>("magic_fuzzy_skin_point_dist");
    const coord_t min_dist_between_points = avg_dist_between_points * 3 / 4; // hardcoded: the point distance may vary between 3/4 and 5/4 the supplied value
    const coord_t range_random_point_dist = avg_dist_between_points / 2;
    unsigned int start_layer_nr
        = (mesh.settings.get<EPlatformAdhesion>("adhesion_type") == EPlatformAdhesion::BRIM) ? 1 : 0; // don't make fuzzy skin on first layer if there's a brim

    auto hole_area = Shape();
    std::function<bool(const bool&, const ExtrusionJunction&)> accumulate_is_in_hole
        = []([[maybe_unused]] const bool& prev_result, [[maybe_unused]] const ExtrusionJunction& junction)
    {
        return false;
    };

    for (LayerIndex layer_nr = start_layer_nr; layer_nr < mesh.layers.size(); layer_nr++)
    {
        SliceLayer& layer = mesh.layers[layer_nr];
        for (SliceLayerPart& part : layer.parts)
        {
            std::vector<VariableWidthLines> result_paths;
            for (auto& toolpath : part.wall_toolpaths)
            {
                if (toolpath.front().inset_idx_ != 0)
                {
                    result_paths.push_back(toolpath);
                    continue;
                }

                auto& result_lines = result_paths.emplace_back();

                if (apply_outside_only)
                {
                    hole_area = part.print_outline.getOutsidePolygons().offset(-line_width);
                    accumulate_is_in_hole = [&hole_area](const bool& prev_result, const ExtrusionJunction& junction)
                    {
                        return prev_result || hole_area.inside(junction.p_);
                    };
                }
                for (auto& line : toolpath)
                {
                    if (apply_outside_only && std::accumulate(line.begin(), line.end(), false, accumulate_is_in_hole))
                    {
                        result_lines.push_back(line);
                        continue;
                    }

                    auto& result = result_lines.emplace_back(line.inset_idx_, line.is_odd_, line.is_closed_);

                    // generate points in between p0 and p1
                    int64_t dist_left_over
                        = (min_dist_between_points / 4) + rand() % (min_dist_between_points / 4); // the distance to be traversed on the line before making the first new point
                    auto* p0 = &line.front();
                    for (auto& p1 : line)
                    {
                        if (p0->p_ == p1.p_) // avoid seams
                        {
                            result.emplace_back(p1.p_, p1.w_, p1.perimeter_index_);
                            continue;
                        }

                        // 'a' is the (next) new point between p0 and p1
                        const Point2LL p0p1 = p1.p_ - p0->p_;
                        const int64_t p0p1_size = vSize(p0p1);
                        int64_t p0pa_dist = dist_left_over;
                        if (p0pa_dist >= p0p1_size)
                        {
                            const Point2LL p = p1.p_ - (p0p1 / 2);
                            const double width = (p1.w_ * vSize(p1.p_ - p) + p0->w_ * vSize(p0->p_ - p)) / p0p1_size;
                            result.emplace_back(p, width, p1.perimeter_index_);
                        }
                        for (; p0pa_dist < p0p1_size; p0pa_dist += min_dist_between_points + rand() % range_random_point_dist)
                        {
                            const int r = rand() % (fuzziness * 2) - fuzziness;
                            const Point2LL perp_to_p0p1 = turn90CCW(p0p1);
                            const Point2LL fuzz = normal(perp_to_p0p1, r);
                            const Point2LL pa = p0->p_ + normal(p0p1, p0pa_dist);
                            const double width = (p1.w_ * vSize(p1.p_ - pa) + p0->w_ * vSize(p0->p_ - pa)) / p0p1_size;
                            result.emplace_back(pa + fuzz, width, p1.perimeter_index_);
                        }
                        // p0pa_dist > p0p1_size now because we broke out of the for-loop
                        dist_left_over = p0pa_dist - p0p1_size;

                        p0 = &p1;
                    }
                    while (result.size() < 3)
                    {
                        size_t point_idx = line.size() - 2;
                        result.emplace_back(line[point_idx].p_, line[point_idx].w_, line[point_idx].perimeter_index_);
                        if (point_idx == 0)
                        {
                            break;
                        }
                        point_idx--;
                    }
                    if (result.size() < 3)
                    {
                        result.clear();
                        for (auto& p : line)
                        {
                            result.emplace_back(p.p_, p.w_, p.perimeter_index_);
                        }
                    }
                    if (line.back().p_ == line.front().p_) // avoid seams
                    {
                        result.back().p_ = result.front().p_;
                    }
                }
            }
            part.wall_toolpaths = result_paths;
        }
    }
}


} // namespace cura<|MERGE_RESOLUTION|>--- conflicted
+++ resolved
@@ -567,11 +567,7 @@
             // they have to be polylines, because they might break up further when doing the cutting
             for (SliceLayerPart& part : layer.parts)
             {
-<<<<<<< HEAD
                 for (const Polygon& poly : part.outline)
-=======
-                for (const PolygonRef& poly : part.outline)
->>>>>>> b664e773
                 {
                     layer.openPolyLines.push_back(OpenPolyline(poly));
                     layer.openPolyLines.back().push_back(layer.openPolyLines.back()[0]); // add the segment which closes the polygon
@@ -643,11 +639,7 @@
         }
 
         layer.parts.clear();
-<<<<<<< HEAD
-        for (SingleShape& part : new_parts)
-=======
-        for (const PolygonsPart& part : new_parts)
->>>>>>> b664e773
+        for (const SingleShape& part : new_parts)
         {
             if (part.empty())
             {
