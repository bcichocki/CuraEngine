--- conflicted
+++ resolved
@@ -52,11 +52,7 @@
         int starting_z = -1;
         for (cura::Slicer* slicer : slicerList)
             wireFrame.bottom_outline.add(slicer->layers[starting_layer_idx].polygons);
-<<<<<<< HEAD
-        
-=======
-
->>>>>>> 7ad9b88b
+
         CommandSocket::sendPolygons(PrintFeatureType::OuterWall, /*0,*/ wireFrame.bottom_outline, 1, 1, 1);
         
         if (slicerList.empty()) //Wait, there is nothing to slice.
@@ -87,11 +83,7 @@
             Polygons chainified;
 
             chainify_polygons(parts1, starting_point_in_layer, chainified);
-<<<<<<< HEAD
-            
-=======
-
->>>>>>> 7ad9b88b
+
             CommandSocket::sendPolygons(PrintFeatureType::OuterWall, /*layer_idx - starting_layer_idx,*/ chainified, 1, 1, 1);
 
             if (chainified.size() > 0)
