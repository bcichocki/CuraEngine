--- conflicted
+++ resolved
@@ -37,117 +37,6 @@
 # First compile all of CuraEngine as library, allowing this to be re-used for tests.
 
 set(engine_SRCS # Except main.cpp.
-<<<<<<< HEAD
-    src/Application.cpp
-    src/bridge.cpp
-    src/ConicalOverhang.cpp
-    src/ExtruderTrain.cpp
-    src/FffGcodeWriter.cpp
-    src/FffPolygonGenerator.cpp
-    src/FffProcessor.cpp
-    src/gcodeExport.cpp
-    src/GCodePathConfig.cpp
-    src/infill.cpp
-    src/InsetOrderOptimizer.cpp
-    src/layerPart.cpp
-    src/LayerPlan.cpp
-    src/LayerPlanBuffer.cpp
-    src/LightningSupport.cpp
-    src/mesh.cpp
-    src/MeshGroup.cpp
-    src/Mold.cpp
-    src/multiVolumes.cpp
-    src/PathOrderPath.cpp
-    src/Preheat.cpp
-    src/PrimeTower.cpp
-    src/raft.cpp
-    src/Scene.cpp
-    src/SkeletalTrapezoidation.cpp
-    src/SkeletalTrapezoidationGraph.cpp
-    src/skin.cpp
-    src/SkirtBrim.cpp
-    src/SupportInfillPart.cpp
-    src/Slice.cpp
-    src/sliceDataStorage.cpp
-    src/slicer.cpp
-    src/support.cpp
-    src/timeEstimate.cpp
-    src/TopSurface.cpp
-    src/TreeModelVolumes.cpp
-    src/TreeSupport.cpp
-    src/WallsComputation.cpp
-    src/Weaver.cpp
-    src/Wireframe2gcode.cpp
-    src/WallToolPaths.cpp
-
-    src/BeadingStrategy/BeadingStrategy.cpp
-    src/BeadingStrategy/BeadingStrategyFactory.cpp
-    src/BeadingStrategy/DistributedBeadingStrategy.cpp
-    src/BeadingStrategy/LimitedBeadingStrategy.cpp
-    src/BeadingStrategy/RedistributeBeadingStrategy.cpp
-    src/BeadingStrategy/WideningBeadingStrategy.cpp
-    src/BeadingStrategy/OuterWallInsetBeadingStrategy.cpp
-
-    src/communication/ArcusCommunication.cpp
-    src/communication/ArcusCommunicationPrivate.cpp
-    src/communication/CommandLine.cpp
-    src/communication/Listener.cpp
-
-    src/infill/ImageBasedDensityProvider.cpp
-    src/infill/NoZigZagConnectorProcessor.cpp
-    src/infill/ZigzagConnectorProcessor.cpp
-    src/infill/LightningDistanceField.cpp
-    src/infill/LightningGenerator.cpp
-    src/infill/LightningLayer.cpp
-    src/infill/LightningTreeNode.cpp
-    src/infill/SierpinskiFill.cpp
-    src/infill/SierpinskiFillProvider.cpp
-    src/infill/SubDivCube.cpp
-    src/infill/GyroidInfill.cpp
-
-    src/pathPlanning/Comb.cpp
-    src/pathPlanning/GCodePath.cpp
-    src/pathPlanning/LinePolygonsCrossings.cpp
-    src/pathPlanning/NozzleTempInsert.cpp
-    src/pathPlanning/TimeMaterialEstimates.cpp
-
-    src/progress/Progress.cpp
-    src/progress/ProgressStageEstimator.cpp
-
-    src/settings/AdaptiveLayerHeights.cpp
-    src/settings/FlowTempGraph.cpp
-    src/settings/PathConfigStorage.cpp
-    src/settings/Settings.cpp
-    src/settings/ZSeamConfig.cpp
-
-    src/utils/AABB.cpp
-    src/utils/AABB3D.cpp
-    src/utils/Date.cpp
-    src/utils/ExtrusionJunction.cpp
-    src/utils/ExtrusionLine.cpp
-    src/utils/ExtrusionSegment.cpp
-    src/utils/FMatrix4x3.cpp
-    src/utils/gettime.cpp
-    src/utils/getpath.cpp
-    src/utils/LinearAlg2D.cpp
-    src/utils/ListPolyIt.cpp
-    src/utils/logoutput.cpp
-    src/utils/MinimumSpanningTree.cpp
-    src/utils/Point3.cpp
-    src/utils/PolygonConnector.cpp
-    src/utils/PolygonsPointIndex.cpp
-    src/utils/PolygonsSegmentIndex.cpp
-    src/utils/polygonUtils.cpp
-    src/utils/polygon.cpp
-    src/utils/PolylineStitcher.cpp
-    src/utils/ProximityPointLink.cpp
-    src/utils/SVG.cpp
-    src/utils/socket.cpp
-    src/utils/SquareGrid.cpp
-    src/utils/ToolpathVisualizer.cpp
-    src/utils/VoronoiUtils.cpp
-)
-=======
         src/Application.cpp
         src/bridge.cpp
         src/ConicalOverhang.cpp
@@ -162,6 +51,7 @@
         src/layerPart.cpp
         src/LayerPlan.cpp
         src/LayerPlanBuffer.cpp
+        src/LightningSupport.cpp
         src/mesh.cpp
         src/MeshGroup.cpp
         src/Mold.cpp
@@ -256,7 +146,6 @@
         src/utils/ToolpathVisualizer.cpp
         src/utils/VoronoiUtils.cpp
         )
->>>>>>> 1a766783
 
 # List of tests. For each test there must be a file tests/${NAME}.cpp.
 set(engine_TEST
