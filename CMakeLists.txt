# Copyright (c) 2022 Ultimaker B.V.
# CuraEngine is released under the terms of the AGPLv3 or higher.

cmake_policy(SET CMP0091 NEW)  # For MSVC flags, will be ignored on non-Windows OS's
cmake_minimum_required(VERSION 3.20)
project(CuraEngine)
find_package(standardprojectsettings REQUIRED)  # imports the cmake module https://github.com/Ultimaker/conan-ultimaker-index/recipes/standardprojectsettings
AssureOutOfSourceBuilds()

option(ENABLE_ARCUS "Enable support for ARCUS" ON)
option(ENABLE_TESTING "Build with unit tests" OFF)
option(ENABLE_BENCHMARKS "Build with Benchmarks" OFF)
option(EXTENSIVE_WARNINGS "Build with all warnings" ON)
option(ENABLE_PLUGINS "Build with plugins" ON)
option(ENABLE_REMOTE_PLUGINS "Build with all warnings" OFF)
option(ENABLE_SENTRY "Send crash data via Sentry" OFF)
option(ENABLE_MORE_COMPILER_OPTIMIZATION_FLAGS "Enable more optimization flags" ON)
option(USE_SYSTEM_LIBS "Use the system libraries if available" OFF)
option(OLDER_APPLE_CLANG "Apple Clang <= 13 used" OFF)
option(ENABLE_THREADING "Enable threading support" ON)

if (${ENABLE_ARCUS} OR ${ENABLE_PLUGINS})
    find_package(protobuf REQUIRED)
endif ()

MESSAGE(STATUS "Building with plugins support: ${ENABLE_PLUGINS}")
if (${ENABLE_PLUGINS})
    find_package(asio-grpc REQUIRED)
    find_package(gRPC REQUIRED)
    find_package(curaengine_grpc_definitions REQUIRED)
    find_package(semver REQUIRED)
    MESSAGE(STATUS "Plugin secure remotes allowed: ${ENABLE_REMOTE_PLUGINS}")
endif ()

message(STATUS "Building with Arcus: ${ENABLE_ARCUS}")
if (${ENABLE_ARCUS})
    find_package(arcus REQUIRED)
    protobuf_generate_cpp(engine_PB_SRCS engine_PB_HEADERS Cura.proto)
endif ()

### Compiling CuraEngine ###
# First compile all of CuraEngine as library.

set(engine_SRCS # Except main.cpp.
        src/Application.cpp
        src/bridge.cpp
        src/ConicalOverhang.cpp
        src/ExtruderPlan.cpp
        src/ExtruderTrain.cpp
        src/FffGcodeWriter.cpp
        src/FffPolygonGenerator.cpp
        src/FffProcessor.cpp
        src/gcodeExport.cpp
        src/GCodePathConfig.cpp
        src/infill.cpp
        src/InterlockingGenerator.cpp
        src/InsetOrderOptimizer.cpp
        src/layerPart.cpp
        src/LayerPlan.cpp
        src/LayerPlanBuffer.cpp
        src/mesh.cpp
        src/MeshGroup.cpp
        src/Mold.cpp
        src/multiVolumes.cpp
        src/PathOrderPath.cpp
        src/Preheat.cpp
        src/PrimeTower.cpp
        src/raft.cpp
        src/Scene.cpp
        src/SkeletalTrapezoidation.cpp
        src/SkeletalTrapezoidationGraph.cpp
        src/skin.cpp
        src/SkirtBrim.cpp
        src/SupportInfillPart.cpp
        src/Slice.cpp
        src/sliceDataStorage.cpp
        src/slicer.cpp
        src/support.cpp
        src/timeEstimate.cpp
        src/TopSurface.cpp
        src/TreeSupportTipGenerator.cpp
        src/TreeModelVolumes.cpp
        src/TreeSupport.cpp
        src/WallsComputation.cpp
        src/WallToolPaths.cpp

        src/BeadingStrategy/BeadingStrategy.cpp
        src/BeadingStrategy/BeadingStrategyFactory.cpp
        src/BeadingStrategy/DistributedBeadingStrategy.cpp
        src/BeadingStrategy/LimitedBeadingStrategy.cpp
        src/BeadingStrategy/RedistributeBeadingStrategy.cpp
        src/BeadingStrategy/WideningBeadingStrategy.cpp
        src/BeadingStrategy/OuterWallInsetBeadingStrategy.cpp

        src/communication/ArcusCommunication.cpp
        src/communication/ArcusCommunicationPrivate.cpp
        src/communication/CommandLine.cpp
        src/communication/Listener.cpp

        src/infill/ImageBasedDensityProvider.cpp
        src/infill/NoZigZagConnectorProcessor.cpp
        src/infill/ZigzagConnectorProcessor.cpp
        src/infill/LightningDistanceField.cpp
        src/infill/LightningGenerator.cpp
        src/infill/LightningLayer.cpp
        src/infill/LightningTreeNode.cpp
        src/infill/SierpinskiFill.cpp
        src/infill/SierpinskiFillProvider.cpp
        src/infill/SubDivCube.cpp
        src/infill/GyroidInfill.cpp

        src/pathPlanning/Comb.cpp
        src/pathPlanning/GCodePath.cpp
        src/pathPlanning/LinePolygonsCrossings.cpp
        src/pathPlanning/NozzleTempInsert.cpp
        src/pathPlanning/SpeedDerivatives.cpp

        src/plugins/converters.cpp

        src/progress/Progress.cpp
        src/progress/ProgressStageEstimator.cpp

        src/settings/AdaptiveLayerHeights.cpp
        src/settings/FlowTempGraph.cpp
        src/settings/MeshPathConfigs.cpp
        src/settings/PathConfigStorage.cpp
        src/settings/Settings.cpp
        src/settings/ZSeamConfig.cpp

        src/utils/AABB.cpp
        src/utils/AABB3D.cpp
        src/utils/channel.cpp
        src/utils/Date.cpp
        src/utils/ExtrusionJunction.cpp
        src/utils/ExtrusionLine.cpp
        src/utils/ExtrusionSegment.cpp
        src/utils/gettime.cpp
        src/utils/linearAlg2D.cpp
        src/utils/ListPolyIt.cpp
        src/utils/Matrix4x3D.cpp
        src/utils/MinimumSpanningTree.cpp
        src/utils/Point3LL.cpp
        src/utils/PolygonConnector.cpp
        src/utils/PolygonsPointIndex.cpp
        src/utils/PolygonsSegmentIndex.cpp
        src/utils/polygonUtils.cpp
        src/utils/PolylineStitcher.cpp
        src/utils/Simplify.cpp
        src/utils/SVG.cpp
        src/utils/SquareGrid.cpp
        src/utils/ThreadPool.cpp
        src/utils/ToolpathVisualizer.cpp
        src/utils/VoronoiUtils.cpp
        src/utils/VoxelUtils.cpp
<<<<<<< HEAD

        src/geometry/polygon.cpp
        src/geometry/shape.cpp
        src/geometry/points_set.cpp
        src/geometry/single_shape.cpp
        src/geometry/parts_view.cpp
        src/geometry/lines_set.cpp
        src/geometry/polyline.cpp
        )
=======
)
>>>>>>> 8b1757ec

add_library(_CuraEngine STATIC ${engine_SRCS} ${engine_PB_SRCS})
if (ENABLE_THREADING)
    use_threads(_CuraEngine)
endif ()

target_include_directories(_CuraEngine
        PUBLIC
        $<BUILD_INTERFACE:${CMAKE_CURRENT_SOURCE_DIR}/include>
        $<INSTALL_INTERFACE:${CMAKE_INSTALL_INCLUDEDIR}>
        PRIVATE
        $<BUILD_INTERFACE:${CMAKE_CURRENT_BINARY_DIR}> # Include Cura.pb.h
)

target_compile_definitions(_CuraEngine
        PUBLIC
        $<$<BOOL:${ENABLE_ARCUS}>:ARCUS>
        $<$<BOOL:${ENABLE_PLUGINS}>:ENABLE_PLUGINS>
        $<$<AND:$<BOOL:${ENABLE_PLUGINS}>,$<BOOL:${ENABLE_REMOTE_PLUGINS}>>:ENABLE_REMOTE_PLUGINS>
        $<$<BOOL:${OLDER_APPLE_CLANG}>:OLDER_APPLE_CLANG>
        CURA_ENGINE_VERSION=\"${CURA_ENGINE_VERSION}\"
        $<$<BOOL:${ENABLE_TESTING}>:BUILD_TESTS>
        PRIVATE
        $<$<BOOL:${WIN32}>:NOMINMAX>
        $<$<CONFIG:Debug>:ASSERT_INSANE_OUTPUT>
        $<$<CONFIG:Debug>:USE_CPU_TIME>
        $<$<CONFIG:Debug>:DEBUG>
        $<$<CONFIG:RelWithDebInfo>:ASSERT_INSANE_OUTPUT>
        $<$<CONFIG:RelWithDebInfo>:USE_CPU_TIME>
        $<$<CONFIG:RelWithDebInfo>:DEBUG>
)

enable_sanitizers(_CuraEngine)

if (${EXTENSIVE_WARNINGS})
    set_project_warnings(_CuraEngine)
endif ()

if (ENABLE_ARCUS)
    target_link_libraries(_CuraEngine PUBLIC arcus::arcus)
endif ()

find_package(mapbox-wagyu REQUIRED)
find_package(clipper REQUIRED)
find_package(RapidJSON REQUIRED)
find_package(stb REQUIRED)
find_package(Boost REQUIRED)
find_package(spdlog REQUIRED)
find_package(fmt REQUIRED)
find_package(range-v3 REQUIRED)
find_package(scripta REQUIRED)

if (ENABLE_SENTRY)
    find_package(sentry REQUIRED)
endif ()

if (ENABLE_TESTING)
    find_package(GTest REQUIRED)
endif ()

target_link_libraries(_CuraEngine
        PUBLIC
        spdlog::spdlog
        range-v3::range-v3
        fmt::fmt
        clipper::clipper
        mapbox-wagyu::mapbox-wagyu
        rapidjson
        stb::stb
        boost::boost
        scripta::scripta
        $<$<TARGET_EXISTS:semver::semver>:semver::semver>
        $<$<TARGET_EXISTS:curaengine_grpc_definitions::curaengine_grpc_definitions>:curaengine_grpc_definitions::curaengine_grpc_definitions>
        $<$<TARGET_EXISTS:asio-grpc::asio-grpc>:asio-grpc::asio-grpc>
        $<$<TARGET_EXISTS:grpc::grpc>:grpc::grpc>
        $<$<TARGET_EXISTS:protobuf::libprotobuf>:protobuf::libprotobuf>
        $<$<TARGET_EXISTS:sentry::sentry>:sentry::sentry>
        $<$<TARGET_EXISTS:GTest::gtest>:GTest::gtest>)

target_compile_definitions(_CuraEngine PRIVATE
        $<$<BOOL:${ENABLE_SENTRY}>:SENTRY_URL=\"${SENTRY_URL}\">
)

if (NOT WIN32)
    add_executable(CuraEngine src/main.cpp) # Then compile main.cpp as separate executable, and link the library to it.
else ()
    message(STATUS "Using windres")
    set(RES_FILES "CuraEngine.rc")
    ENABLE_LANGUAGE(RC)
    if (NOT MSVC)
        SET(CMAKE_RC_COMPILER_INIT windres)
        SET(CMAKE_RC_COMPILE_OBJECT
                "<CMAKE_RC_COMPILER> <FLAGS> -O coff <DEFINES> -i <SOURCE> -o <OBJECT>"
        )
    endif ()
    add_executable(CuraEngine src/main.cpp ${RES_FILES}) # ..., but don't forget the glitter!
    if (ENABLE_SENTRY)
        set_target_properties(CuraEngine PROPERTIES LINK_FLAGS "/DEBUG:FULL")
    endif ()
endif (NOT WIN32)

if (ENABLE_THREADING)
    use_threads(CuraEngine)
endif ()

if (CMAKE_CXX_PLATFORM_ID STREQUAL "emscripten")
    message(STATUS "Building for Emscripten")
    target_link_options(_CuraEngine PUBLIC -Wno-unused-command-line-argument -sINVOKE_RUN=0 -sEXPORT_NAME=CuraEngine -sEXPORTED_RUNTIME_METHODS=[callMain,FS] -sFORCE_FILESYSTEM=1 -sALLOW_MEMORY_GROWTH=1 -sEXPORT_ES6=1 -sMODULARIZE=1 -sSINGLE_FILE=1 -sENVIRONMENT=worker -sERROR_ON_UNDEFINED_SYMBOLS=0 -lembind --embind-emit-tsd CuraEngine.d.ts)
endif ()

target_link_libraries(CuraEngine PRIVATE
        _CuraEngine
        $<$<TARGET_EXISTS:sentry::sentry>:sentry::sentry>
)
target_compile_definitions(CuraEngine PRIVATE
        $<$<BOOL:${ENABLE_SENTRY}>:SENTRY_URL=\"${SENTRY_URL}\">
        VERSION=\"${CURA_ENGINE_VERSION}\"
)

# Compiling the test environment.
if (ENABLE_TESTING OR ENABLE_BENCHMARKS)
    set(TESTS_HELPERS_SRC tests/ReadTestPolygons.cpp)

    set(TESTS_SRC_ARCUS)
    if (ENABLE_ARCUS)
        list(APPEND TESTS_SRC_ARCUS
                ArcusCommunicationTest
                ArcusCommunicationPrivateTest)
        list(APPEND TESTS_HELPERS_SRC tests/arcus/MockSocket.cpp)
    endif ()

    add_library(test_helpers ${TESTS_HELPERS_SRC})
    target_compile_definitions(test_helpers PUBLIC $<$<BOOL:${BUILD_TESTING}>:BUILD_TESTS> $<$<BOOL:${ENABLE_ARCUS}>:ARCUS>)
    target_include_directories(test_helpers PUBLIC "include" ${CMAKE_BINARY_DIR}/generated)
    target_link_libraries(test_helpers PRIVATE
            _CuraEngine
            GTest::gtest
            GTest::gmock
            clipper::clipper
            mapbox-wagyu::mapbox-wagyu
            $<$<TARGET_EXISTS:curaengine_grpc_definitions::curaengine_grpc_definitions>:curaengine_grpc_definitions::curaengine_grpc_definitions>
            $<$<TARGET_EXISTS:asio-grpc::asio-grpc>:asio-grpc::asio-grpc>
            $<$<TARGET_EXISTS:grpc::grpc>:grpc::grpc>
            $<$<TARGET_EXISTS:protobuf::libprotobuf>:protobuf::libprotobuf>)
    if (ENABLE_ARCUS)
        target_link_libraries(test_helpers PUBLIC arcus::arcus)
    endif ()
endif ()

if (ENABLE_BENCHMARKS)
    add_subdirectory(benchmark)
    if (NOT WIN32)
        add_subdirectory(stress_benchmark)
    endif ()
endif ()

if (ENABLE_TESTING)
    enable_testing()
    add_subdirectory(tests)
endif ()<|MERGE_RESOLUTION|>--- conflicted
+++ resolved
@@ -152,7 +152,6 @@
         src/utils/ToolpathVisualizer.cpp
         src/utils/VoronoiUtils.cpp
         src/utils/VoxelUtils.cpp
-<<<<<<< HEAD
 
         src/geometry/polygon.cpp
         src/geometry/shape.cpp
@@ -161,10 +160,7 @@
         src/geometry/parts_view.cpp
         src/geometry/lines_set.cpp
         src/geometry/polyline.cpp
-        )
-=======
-)
->>>>>>> 8b1757ec
+)
 
 add_library(_CuraEngine STATIC ${engine_SRCS} ${engine_PB_SRCS})
 if (ENABLE_THREADING)
