"None":
    requirements:
        - "clipper/6.4.2"
        - "boost/1.78.0"
        - "rapidjson/1.1.0"
        - "stb/20200203"
    requirements_arcus:
        - "protobuf/3.17.1"
        - "arcus/(latest)@ultimaker/testing"
        - "zlib/1.2.12"
    build_requirements_arcus:
        - "protobuf/3.17.1"
    build_requirements_testing:
        - "gtest/[>=1.10.0]"
"5.1.0":
    requirements:
        - "clipper/6.4.2"
        - "boost/1.78.0"
        - "rapidjson/1.1.0"
        - "stb/20200203"
    requirements_arcus:
        - "protobuf/3.17.1"
        - "arcus/5.1.0"
        - "zlib/1.2.12"
    build_requirements_arcus:
        - "protobuf/3.17.1"
    build_requirements_testing:
<<<<<<< HEAD
=======
        - "gtest/[>=1.10.0]"
"5.1.0-beta":
    requirements:
        - "clipper/6.4.2"
        - "boost/1.78.0"
        - "rapidjson/1.1.0"
        - "stb/20200203"
    requirements_arcus:
        - "protobuf/3.17.1"
        - "arcus/(latest)@ultimaker/stable"
        - "zlib/1.2.12"
    build_requirements_arcus:
        - "protobuf/3.17.1"
    build_requirements_testing:
>>>>>>> 3b2de927
        - "gtest/[>=1.10.0]"<|MERGE_RESOLUTION|>--- conflicted
+++ resolved
@@ -25,21 +25,4 @@
     build_requirements_arcus:
         - "protobuf/3.17.1"
     build_requirements_testing:
-<<<<<<< HEAD
-=======
-        - "gtest/[>=1.10.0]"
-"5.1.0-beta":
-    requirements:
-        - "clipper/6.4.2"
-        - "boost/1.78.0"
-        - "rapidjson/1.1.0"
-        - "stb/20200203"
-    requirements_arcus:
-        - "protobuf/3.17.1"
-        - "arcus/(latest)@ultimaker/stable"
-        - "zlib/1.2.12"
-    build_requirements_arcus:
-        - "protobuf/3.17.1"
-    build_requirements_testing:
->>>>>>> 3b2de927
         - "gtest/[>=1.10.0]"