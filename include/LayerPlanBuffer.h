--- conflicted
+++ resolved
@@ -1,30 +1,18 @@
-<<<<<<< HEAD
 // Copyright (c) 2023 UltiMaker
 // CuraEngine is released under the terms of the AGPLv3 or higher
-=======
-// Copyright (c) 2018 Ultimaker B.V.
-// CuraEngine is released under the terms of the AGPLv3 or higher.
->>>>>>> ef6a3c79
 
 #ifndef LAYER_PLAN_BUFFER_H
 #define LAYER_PLAN_BUFFER_H
 
-<<<<<<< HEAD
 #include "ExtruderPlan.h"
 #include "LayerPlan.h"
 #include "Preheat.h"
 #include "settings/Settings.h"
+#include "gcodeExport.h"
 #include "settings/types/Duration.h"
 
 #include <list>
 #include <vector>
-=======
-#include "Preheat.h"
-#include "gcodeExport.h"
-#include "settings/types/Duration.h"
-
-#include <list>
->>>>>>> ef6a3c79
 
 namespace cura
 {
