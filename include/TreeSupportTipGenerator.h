// Copyright (c) 2023 UltiMaker
// CuraEngine is released under the terms of the AGPLv3 or higher

#ifndef TREESUPPORTTIPGENERATOR_H
#define TREESUPPORTTIPGENERATOR_H

#include "TreeModelVolumes.h"
#include "TreeSupport.h"
#include "TreeSupportBaseCircle.h"
#include "TreeSupportElement.h"
#include "TreeSupportEnums.h"
#include "TreeSupportSettings.h"
#include "boost/functional/hash.hpp" // For combining hashes
#include "polyclipping/clipper.hpp"
#include "settings/EnumSettings.h"
#include "sliceDataStorage.h"
#include "utils/Coord_t.h"
#include "utils/polygon.h"

namespace cura
{


class TreeSupportTipGenerator
{
public:
    TreeSupportTipGenerator(const SliceDataStorage& storage, const SliceMeshStorage& mesh, TreeModelVolumes& volumes_);

<<<<<<< HEAD
    ~TreeSupportTipGenerator()
    {
        if (cross_fill_provider)
        {
            delete cross_fill_provider;
        }
    }

=======
>>>>>>> aa60cddc
    /*!
     * \brief Generate tips, that will later form branches
     *
     * \param storage[in] Background storage, required for adding roofs.
     * \param mesh[in] The mesh that is currently processed. Contains the overhangs.
     * \param move_bounds[out] The storage for the tips.
     * \param additional_support_areas[out] Areas that should have been roofs, but are now support, as they would not generate any lines as roof. Should already be initialised.

     * \return All lines of the \p polylines object, with information for each point regarding in which avoidance it is currently valid in.
     */
    void generateTips(
        SliceDataStorage& storage,
        const SliceMeshStorage& mesh,
        std::vector<std::set<TreeSupportElement*>>& move_bounds,
        std::vector<Polygons>& additional_support_areas,
        std::vector<Polygons>& placed_support_lines_support_areas);

private:
    enum class LineStatus
    {
        INVALID,
        TO_MODEL,
        TO_MODEL_GRACIOUS,
        TO_MODEL_GRACIOUS_SAFE,
        TO_BP,
        TO_BP_SAFE
    };

    using LineInformation = std::vector<std::pair<Point, TreeSupportTipGenerator::LineStatus>>;

    /*!
     * \brief Converts a Polygons object representing a line into the internal format.
     *
     * \param polylines[in] The Polyline that will be converted.
     * \param layer_idx[in] The current layer.
     * \return All lines of the \p polylines object, with information for each point regarding in which avoidance it is currently valid in.
     */
    std::vector<LineInformation> convertLinesToInternal(Polygons polylines, LayerIndex layer_idx);

    /*!
     * \brief Converts lines in internal format into a Polygons object representing these lines.
     *
     * \param lines[in] The lines that will be converted.
     * \return All lines of the \p lines object as a Polygons object.
     */
    Polygons convertInternalToLines(std::vector<TreeSupportTipGenerator::LineInformation> lines);

    /*!
     * \brief Returns a function, evaluating if a point has to be added now. Required for a splitLines call in generateInitialAreas.
     *
     * \param current_layer[in] The layer on which the point lies
     * \return A function that can be called to evaluate a point.
     */
    std::function<bool(std::pair<Point, TreeSupportTipGenerator::LineStatus>)> getEvaluatePointForNextLayerFunction(size_t current_layer);

    /*!
     * \brief Evaluates which points of some lines are not valid one layer below and which are. Assumes all points are valid on the current layer. Validity is evaluated using
     * supplied lambda.
     *
     * \param lines[in] The lines that have to be evaluated.
     * \param evaluatePoint[in] The function used to evaluate the points.
     * \return A pair with which points are still valid in the first slot and which are not in the second slot.
     */
    std::pair<std::vector<LineInformation>, std::vector<LineInformation>> splitLines(
        std::vector<LineInformation> lines,
        std::function<bool(std::pair<Point, TreeSupportTipGenerator::LineStatus>)> evaluatePoint); // assumes all Points on the current line are valid

    /*!
     * \brief Ensures that every line segment is about distance in length. The resulting lines may differ from the original but all points are on the original
     *
     * \param input[in] The lines on which evenly spaced points should be placed.
     * \param distance[in] The distance the points should be from each other.
     * \param min_points[in] The amount of points that have to be placed. If not enough can be placed the distance will be reduced to place this many points.
     * \param enforce_distance[in] If points should not be added if they are closer than distance to other points.
     * \return A Polygons object containing the evenly spaced points. Does not represent an area, more a collection of points on lines.
     */
    Polygons ensureMaximumDistancePolyline(const Polygons& input, coord_t distance, size_t min_points, bool enforce_distance) const;

    /*!
     * \brief Creates a valid CrossInfillProvider
     * Based on AreaSupport::precomputeCrossInfillTree, but calculates for each mesh separately
     * \param mesh[in] The mesh that is currently processed.
     * \param line_distance[in] The distance between the infill lines of the resulting infill
     * \param line_width[in] What is the width of a line used in the infill.
     * \return A valid CrossInfillProvider. Has to be freed manually to avoid a memory leak.
     */
    std::shared_ptr<SierpinskiFillProvider> generateCrossFillProvider(const SliceMeshStorage& mesh, coord_t line_distance, coord_t line_width) const;


    /*!
     * \brief Drops overhang areas further down until they are valid (at most max_overhang_insert_lag layers)
     * \param mesh[in] The mesh that is currently processed.
     * \param result[out] The dropped overhang ares
     * \param roof[in] Whether the result is for roof generation.
     */
    void dropOverhangAreas(const SliceMeshStorage& mesh, std::vector<Polygons>& result, bool roof);

    /*!
     * \brief Calculates which areas should be supported with roof, and saves these in roof support_roof_drawn
     * \param mesh[in] The mesh that is currently processed.
     */
    void calculateRoofAreas(const SliceMeshStorage& mesh);

    /*!
     * \brief Add a point as a tip
     * \param move_bounds[out] The storage for the tips.
     * \param p[in] The point that will be added and its LineStatus.
     * \param dtt[in] The distance to top the added tip will have.
     * \param insert_layer[in] The layer the tip will be on.
     * \param dont_move_until[in] Until which dtt the branch should not move if possible.
     * \param roof[in] Whether the tip supports a roof.
     * \param skip_ovalisation[in] Whether the tip may be ovalized when drawn later.
     */
    void addPointAsInfluenceArea(
        std::vector<std::set<TreeSupportElement*>>& move_bounds,
        std::pair<Point, LineStatus> p,
        size_t dtt,
        LayerIndex insert_layer,
        size_t dont_move_until,
        bool roof,
        bool skip_ovalisation,
        std::vector<Point> additional_ovalization_targets = std::vector<Point>());


    /*!
     * \brief Add all points of a line as a tip
     * \param move_bounds[out] The storage for the tips.
     * \param lines[in] The lines of which points will be added.
     * \param roof_tip_layers[in] Amount of layers the tip should be drawn as roof.
     * \param insert_layer_idx[in] The layer the tip will be on.
     * \param supports_roof[in] Whether the tip supports a roof.
     * \param dont_move_until[in] Until which dtt the branch should not move if possible.
     */
    void addLinesAsInfluenceAreas(
        std::vector<std::set<TreeSupportElement*>>& move_bounds,
        std::vector<TreeSupportTipGenerator::LineInformation> lines,
        size_t roof_tip_layers,
        LayerIndex insert_layer_idx,
        bool supports_roof,
        size_t dont_move_until,
        bool connect_points);

    /*!
     * \brief Remove tips that should not have been added in the first place.
     * \param move_bounds[in,out] The already added tips
     * \param storage[in] Background storage, required for adding roofs.
     * \param additional_support_areas[in] Areas that should have been roofs, but are now support, as they would not generate any lines as roof.
     */
    void removeUselessAddedPoints(std::vector<std::set<TreeSupportElement*>>& move_bounds, SliceDataStorage& storage, std::vector<Polygons>& additional_support_areas);


    /*!
     * \brief If large areas should be supported by a roof out of regular support lines.
     */
    bool use_fake_roof;

    /*!
     * \brief Generator for model collision, avoidance and internal guide volumes.
     */
    TreeModelVolumes& volumes_;

    /*!
     * \brief Contains config settings to avoid loading them in every function. This was done to improve readability of the code.
     */
    TreeSupportSettings config;


    /*!
     * \brief Minimum area an overhang has to have to be supported.
     */
    const double minimum_support_area;

    /*!
     * \brief Minimum area an overhang has to have to become a roof.
     */
    const double minimum_roof_area;

    /*!
     * \brief Amount of layers of roof. Zero if roof is disabled
     */
    const size_t support_roof_layers;

    /*!
     * \brief Distance between tips, so that the tips form a lime. Is smaller than Tip Diameter.
     */
    const coord_t connect_length;

    /*!
     * \brief Distance between tips, if the tips support an overhang.
     */
    const coord_t support_tree_branch_distance;

    /*!
     * \brief Distance between support roof lines. Is required for generating roof patterns.
     */
    const coord_t support_roof_line_distance;


    /*!
     * \brief Amount of offset to each overhang for support with regular branches (as opposed to roof).
     */
    const coord_t support_outset;

    /*!
     * \brief Amount of offset to each overhang for support with roof (as opposed to regular branches).
     */
    const coord_t roof_outset;

    /*!
     * \brief Whether tips should be printed as roof
     */
    const bool force_tip_to_roof;

    /*!
     * \brief Whether the maximum distance a branch should from a point they support should be limited. Can be violated if required.
     */
    const bool support_tree_limit_branch_reach;

    /*!
     * \brief Maximum distance a branch should from a point they support (in the xy plane). Can be violated if required.
     */
    const coord_t support_tree_branch_reach_limit;

    /*!
     * \brief Distance in layers from the overhang to the first layer with support. This is the z distance in layers+1
     */
    const size_t z_distance_delta;

    /*!
     * \brief Whether the Support Distance Priority is X/Y Overrides Z
     */
    const bool xy_overrides;

    /*!
     * \brief Amount of layers further down than required an overhang can be supported, when Support Distance Priority is X/Y Overrides Z
     */
    size_t max_overhang_insert_lag;

    /*!
     * \brief Area of a tip.
     */
    const double tip_roof_size;

    /*!
     * \brief Whether only support that can rest on a flat surface should be supported.
     */
    const bool only_gracious = SUPPORT_TREE_ONLY_GRACIOUS_TO_MODEL;

    /*!
     * \brief Whether minimum_roof_area is a hard limit. If false the roof will be combined with roof above and below, to see if a part of this roof may be part of a valid roof
     * further up/down.
     */
    const bool force_minimum_roof_area = SUPPORT_TREE_MINIMUM_ROOF_AREA_HARD_LIMIT;

    /*!
     * \brief Distance between branches when the branches support a support pattern
     */
    coord_t support_supporting_branch_distance;

    /*!
     * \brief Required to generate cross infill patterns
     */
    std::shared_ptr<SierpinskiFillProvider> cross_fill_provider;

    /*!
     * \brief Map that saves locations of already inserted tips. Used to prevent tips far to close together from being added.
     */
    std::vector<std::unordered_set<Point>> already_inserted;

    /*!
     * \brief Areas that will be saved as support roof
     */
    std::vector<Polygons> support_roof_drawn;

    /*!
     * \brief Areas that will be saved as support roof, originating from tips being replaced with roof areas.
     */
    std::vector<Polygons> roof_tips_drawn;


    std::mutex critical_move_bounds;
    std::mutex critical_roof_tips;
};

} // namespace cura

#endif /* TREESUPPORT_H */<|MERGE_RESOLUTION|>--- conflicted
+++ resolved
@@ -26,17 +26,6 @@
 public:
     TreeSupportTipGenerator(const SliceDataStorage& storage, const SliceMeshStorage& mesh, TreeModelVolumes& volumes_);
 
-<<<<<<< HEAD
-    ~TreeSupportTipGenerator()
-    {
-        if (cross_fill_provider)
-        {
-            delete cross_fill_provider;
-        }
-    }
-
-=======
->>>>>>> aa60cddc
     /*!
      * \brief Generate tips, that will later form branches
      *
