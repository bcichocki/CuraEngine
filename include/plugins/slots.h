// Copyright (c) 2023 UltiMaker
// CuraEngine is released under the terms of the AGPLv3 or higher

#ifndef PLUGINS_SLOTS_H
#define PLUGINS_SLOTS_H

#include "cura/plugins/slots/broadcast/v0/broadcast.grpc.pb.h"
#include "cura/plugins/slots/postprocess/v0/postprocess.grpc.pb.h"
#include "cura/plugins/slots/simplify/v0/simplify.grpc.pb.h"
#include "cura/plugins/v0/slot_id.pb.h"
#include "plugins/converters.h"
#include "plugins/slotproxy.h"
#include "plugins/types.h"
#include "plugins/validator.h"
#include "utils/IntPoint.h"
#include "utils/Simplify.h" // TODO: Remove once the simplify slot has been removed
#include "utils/types/char_range_literal.h"

#include <exception>
#include <memory>

namespace cura
{
namespace plugins
{
namespace details
{
struct default_process
{
    constexpr auto operator()(auto&& arg, auto&&...)
    {
        return std::forward<decltype(arg)>(arg);
    };
};

struct simplify_default
{
    auto operator()(auto&& arg, auto&&... args)
    {
        const Simplify simplify{ std::forward<decltype(args)>(args)... };
        return simplify.polygon(std::forward<decltype(arg)>(arg));
    }
};

/**
 * @brief Alias for the Simplify slot.
 *
 * This alias represents the Simplify slot, which is used for simplifying polygons.
 *
 * @tparam Default The default behavior when no plugin is registered.
 */
template<class Default = default_process>
using slot_simplify_ = SlotProxy<v0::SlotID::SIMPLIFY_MODIFY, "<=1.0.0", slots::simplify::v0::SimplifyModifyService::Stub, Validator, simplify_request, simplify_response, Default>;

/**
 * @brief Alias for the Postprocess slot.
 *
 * This alias represents the Postprocess slot, which is used for post-processing G-code.
 *
 * @tparam Default The default behavior when no plugin is registered.
 */
template<class Default = default_process>
using slot_postprocess_
    = SlotProxy<v0::SlotID::POSTPROCESS_MODIFY, "<=1.0.0", slots::postprocess::v0::PostprocessModifyService::Stub, Validator, postprocess_request, postprocess_response, Default>;

template<class Default = default_process>
using slot_settings_broadcast_
    = SlotProxy<v0::SlotID::SETTINGS_BROADCAST, "<=1.0.0", slots::broadcast::v0::BroadcastService::Stub, Validator, broadcast_settings_request, empty, Default>;

using slot_to_connect_map_t = std::map<v0::SlotID, std::function<void(std::shared_ptr<grpc::Channel>)>>;

template<typename... Types>
struct Typelist
{
};

template<typename TList, template<typename> class Unit>
class Registry;

template<template<typename> class Unit>
class Registry<Typelist<>, Unit>
{
public:
    constexpr void append_to_connect_map(slot_to_connect_map_t& function_map)
    {
    } // Base case, do nothing.

    template<v0::SlotID S>
    void broadcast(auto&&... args)
    {
    } // Base case, do nothing
};

template<typename T, typename... Types, template<typename> class Unit>
class Registry<Typelist<T, Types...>, Unit> : public Registry<Typelist<Types...>, Unit>
{
public:
    using ValueType = T;
    using Base = Registry<Typelist<Types...>, Unit>;
    using Base::broadcast;
    friend Base;

    constexpr void append_to_connect_map(slot_to_connect_map_t& function_map)
    {
        function_map.insert({ T::slot_id,
                              [&](std::shared_ptr<grpc::Channel> plugin)
                              {
<<<<<<< HEAD
                                  this->connect<T::slot_id>(plugin);
                              } });
=======
                                  connect<T::slot_id>(plugin);
                              } });
        Base::append_to_connect_map(function_map);
>>>>>>> a0c33afa
    }

    template<v0::SlotID S>
    constexpr auto& get()
    {
        return get_type<S>().proxy;
    }

    template<v0::SlotID S>
    constexpr auto modify(auto&&... args)
    {
        return get<S>().modify(std::forward<decltype(args)>(args)...);
    }

    template<v0::SlotID S>
    void connect(auto&& plugin)
    {
        using Tp = decltype(get_type<S>().proxy);
        get_type<S>().proxy = Tp{ std::forward<Tp>(std::move(plugin)) };
    }

    template<v0::SlotID S>
    void broadcast(auto&&... args)
    {
        value_.proxy.template broadcast<S>(std::forward<decltype(args)>(args)...);
        Base::template broadcast<S>(std::forward<decltype(args)>(args)...);
    }

protected:
    template<v0::SlotID S>
    constexpr auto& get_type()
    {
        return get_helper<S>(std::bool_constant<S == ValueType::slot_id>{});
    }

    template<v0::SlotID S>
    constexpr auto& get_helper(std::true_type)
    {
        return value_;
    }

    template<v0::SlotID S>
    constexpr auto& get_helper(std::false_type)
    {
        return Base::template get_type<S>();
    }

    Unit<ValueType> value_;
};

template<typename TList, template<typename> class Unit>
class SingletonRegistry
{
public:
    static Registry<TList, Unit>& instance()
    {
        static Registry<TList, Unit> instance;
        return instance;
    }

private:
    constexpr SingletonRegistry() = default;
};

template<typename T>
struct Holder
{
    using value_type = T;
    T proxy;
};

} // namespace details

using slot_simplify = details::slot_simplify_<details::simplify_default>;
using slot_postprocess = details::slot_postprocess_<>;
using slot_settings_broadcast = details::slot_settings_broadcast_<>;

using SlotTypes = details::Typelist<slot_simplify, slot_postprocess, slot_settings_broadcast>;

template<typename S>
class SlotConnectionFactory_
{
public:
    static SlotConnectionFactory_<S>& instance()
    {
        static SlotConnectionFactory_<S> instance;
        return instance;
    }

    void connect(const plugins::v0::SlotID& slot_id, std::shared_ptr<grpc::Channel> plugin)
    {
        slot_to_connect_map[slot_id](plugin);
    }

private:
    SlotConnectionFactory_()
    {
        S::instance().append_to_connect_map(slot_to_connect_map);
    }

    plugins::details::slot_to_connect_map_t slot_to_connect_map;
};

} // namespace plugins
using slots = plugins::details::SingletonRegistry<plugins::SlotTypes, plugins::details::Holder>;
using SlotConnectionFactory = plugins::SlotConnectionFactory_<slots>;

} // namespace cura

#endif // PLUGINS_SLOTS_H<|MERGE_RESOLUTION|>--- conflicted
+++ resolved
@@ -105,14 +105,9 @@
         function_map.insert({ T::slot_id,
                               [&](std::shared_ptr<grpc::Channel> plugin)
                               {
-<<<<<<< HEAD
-                                  this->connect<T::slot_id>(plugin);
-                              } });
-=======
                                   connect<T::slot_id>(plugin);
                               } });
         Base::append_to_connect_map(function_map);
->>>>>>> a0c33afa
     }
 
     template<v0::SlotID S>
