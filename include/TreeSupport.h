--- conflicted
+++ resolved
@@ -1,10 +1,5 @@
-<<<<<<< HEAD
-// Copyright (c) 2017 Ultimaker B.V.
-// CuraEngine is released under the terms of the AGPLv3 or higher.
-=======
-// Copyright (c) 2023 UltiMaker
-// CuraEngine is released under the terms of the AGPLv3 or higher
->>>>>>> 23de6d15
+//Copyright (c) 2021 Ultimaker B.V.
+//CuraEngine is released under the terms of the AGPLv3 or higher.
 
 #ifndef TREESUPPORT_H
 #define TREESUPPORT_H
@@ -77,12 +72,8 @@
     /*!
      * \brief Precalculates all avoidances, that could be required.
      *
-<<<<<<< HEAD
      * \param storage[in] Background storage to access meshes.
      * \param currently_processing_meshes[in] Indexes of all meshes that are processed in this iteration
-=======
-     * Lazily computes volumes as needed.
->>>>>>> 23de6d15
      */
     void precalculate(const SliceDataStorage& storage, std::vector<size_t> currently_processing_meshes);
 
