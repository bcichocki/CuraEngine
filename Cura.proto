--- conflicted
+++ resolved
@@ -24,15 +24,10 @@
 message EnginePlugin
 {
     SlotID id = 1;
-<<<<<<< HEAD
-    optional string address = 2;
-    optional uint32 port = 3;
-=======
     string address = 2;
     uint32 port = 3;
     string plugin_name = 4;
     string plugin_version = 5;
->>>>>>> 4998bfc0
 }
 
 message Slice
