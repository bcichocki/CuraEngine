// Copyright (c) 2023 UltiMaker
// CuraEngine is released under the terms of the AGPLv3 or higher

#include <gtest/gtest.h>
#include <range/v3/range/conversion.hpp>
#include <range/v3/view/zip.hpp>
#include <spdlog/spdlog.h>

#include "utils/types/geometry.h"
#include "utils/views/segments.h"
<<<<<<< HEAD
#include "utils/views/simplify.h"
#include "geometry/point_container.h"
=======
#include "utils/views/subdivide.h"
>>>>>>> 0b45606b

namespace cura
{

TEST(ViewTest, SegmentsViewPolyline)
{
    auto polyline = geometry::open_path{ { 0, 0 }, { 1, 1 }, { 2, 2 } };

    auto polyline_view = polyline | views::segments;
    auto expected = std::vector<std::pair<Point, Point>>{
        { { 0, 0 }, { 1, 1 } },
        { { 1, 1 }, { 2, 2 } }
    };

    for (const auto& [val, exp] : ranges::views::zip(polyline_view, expected))
    {
        ASSERT_EQ(val.first, exp.first);
        ASSERT_EQ(val.second, exp.second);
    }
}

TEST(ViewTest, SegmentsViewPolygon)
{
    auto polygon = geometry::closed_path({ { 0, 0 }, { 1, 1 }, { 2, 2 } });

    auto polygon_view = polygon | views::segments;
    auto expected = std::vector<std::pair<Point, Point>>{
        { { 0, 0 }, { 1, 1 } },
        { { 1, 1 }, { 2, 2 } },
        { { 2, 2 }, { 0, 0 } }
    };

    for (const auto& [val, exp] : ranges::views::zip(polygon_view, expected))
    {
        ASSERT_EQ(val.first, exp.first);
        ASSERT_EQ(val.second, exp.second);
    }
}

<<<<<<< HEAD
TEST(ViewTest, SimplifyViewPolygon)
{
    auto polygon = geometry::closed_path{ { 0, 100 }, { 0, 0 }, { 10, 5 }, { 100, 0 }, { 100, 100 }};
    auto polygon_view = polygon | views::simplify(5) | ranges::views::all;
    for (const auto& pt : polygon_view)
    {
        spdlog::info("{},{}", pt.X, pt.Y);
    }
}

TEST(ViewTest, simplified_paths)
{
    auto polygon = std::vector{ geometry::closed_path{ { 0, 0 }, { 100, 0 }, { 100, 100 }, { 0, 100 }, { 0, 0 } }, { { 10, 10 }, { 90, 10 }, { 90, 90 }, { 10, 90 }, { 10, 10 } } };
    auto simplified = polygon | views::simplify(1) | ranges::views::all;

    for (const auto& path : simplified)
    {
        for (const auto& pt : path)
        {
            spdlog::info("{},{}", pt.X, pt.Y);
        }
    }

=======
TEST(ViewTest, SudividePolygon)
{
    auto polygon = geometry::polygon_outer({ { 0, 0 }, { 200, 0 }, { 0, 200 } });

    auto polygon_res = polygon | views::segments | views::subdivide<views::subdivide_stops::Mid> | ranges::to<std::vector>;
    auto expected = std::vector<std::pair<Point, Point>>{
        { {   0,   0 }, { 100,   0 } },
        { { 100,   0 }, { 200,   0 } },
        { { 200,   0 }, { 100, 100 } },
        { { 100, 100 }, {   0, 200 } },
        { {   0, 200 }, {   0, 100 } },
        { {   0, 100 }, {   0,   0 } }
    };

    ASSERT_EQ(polygon_res.size(), expected.size());
    for (const auto& [val, exp] : ranges::views::zip(polygon_res, expected))
    {
        ASSERT_EQ(val.first, exp.first);
        ASSERT_EQ(val.second, exp.second);
    }
>>>>>>> 0b45606b
}

} // namespace cura<|MERGE_RESOLUTION|>--- conflicted
+++ resolved
@@ -8,12 +8,9 @@
 
 #include "utils/types/geometry.h"
 #include "utils/views/segments.h"
-<<<<<<< HEAD
 #include "utils/views/simplify.h"
+#include "utils/views/subdivide.h"
 #include "geometry/point_container.h"
-=======
-#include "utils/views/subdivide.h"
->>>>>>> 0b45606b
 
 namespace cura
 {
@@ -53,7 +50,28 @@
     }
 }
 
-<<<<<<< HEAD
+TEST(ViewTest, SudividePolygon)
+{
+    auto polygon = geometry::polygon_outer({ { 0, 0 }, { 200, 0 }, { 0, 200 } });
+
+    auto polygon_res = polygon | views::segments | views::subdivide<views::subdivide_stops::Mid> | ranges::to<std::vector>;
+    auto expected = std::vector<std::pair<Point, Point>>{
+        { {   0,   0 }, { 100,   0 } },
+        { { 100,   0 }, { 200,   0 } },
+        { { 200,   0 }, { 100, 100 } },
+        { { 100, 100 }, {   0, 200 } },
+        { {   0, 200 }, {   0, 100 } },
+        { {   0, 100 }, {   0,   0 } }
+    };
+
+    ASSERT_EQ(polygon_res.size(), expected.size());
+    for (const auto& [val, exp] : ranges::views::zip(polygon_res, expected))
+    {
+        ASSERT_EQ(val.first, exp.first);
+        ASSERT_EQ(val.second, exp.second);
+    }
+}
+
 TEST(ViewTest, SimplifyViewPolygon)
 {
     auto polygon = geometry::closed_path{ { 0, 100 }, { 0, 0 }, { 10, 5 }, { 100, 0 }, { 100, 100 }};
@@ -77,28 +95,6 @@
         }
     }
 
-=======
-TEST(ViewTest, SudividePolygon)
-{
-    auto polygon = geometry::polygon_outer({ { 0, 0 }, { 200, 0 }, { 0, 200 } });
-
-    auto polygon_res = polygon | views::segments | views::subdivide<views::subdivide_stops::Mid> | ranges::to<std::vector>;
-    auto expected = std::vector<std::pair<Point, Point>>{
-        { {   0,   0 }, { 100,   0 } },
-        { { 100,   0 }, { 200,   0 } },
-        { { 200,   0 }, { 100, 100 } },
-        { { 100, 100 }, {   0, 200 } },
-        { {   0, 200 }, {   0, 100 } },
-        { {   0, 100 }, {   0,   0 } }
-    };
-
-    ASSERT_EQ(polygon_res.size(), expected.size());
-    for (const auto& [val, exp] : ranges::views::zip(polygon_res, expected))
-    {
-        ASSERT_EQ(val.first, exp.first);
-        ASSERT_EQ(val.second, exp.second);
-    }
->>>>>>> 0b45606b
 }
 
 } // namespace cura